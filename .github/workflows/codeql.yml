--- conflicted
+++ resolved
@@ -13,17 +13,10 @@
 
 on:
   push:
-<<<<<<< HEAD
-    branches: [ "unstable", "3.5.1", "*" ]
-  pull_request:
-    # The branches below must be a subset of the branches above
-    branches: [ "unstable", "3.5.1", "*" ]
-=======
     branches: [ "unstable", "3.5.2" ]
   pull_request:
     # The branches below must be a subset of the branches above
     branches: [ "unstable", "3.5.2" ]
->>>>>>> edeb1d97
   schedule:
     - cron: '25 19 * * 6'
 
