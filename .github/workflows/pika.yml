--- conflicted
+++ resolved
@@ -2,15 +2,9 @@
 
 on:
   push:
-<<<<<<< HEAD
-    branches: [ "unstable", "3.5.0" , "*"]
+    branches: [ "unstable", "3.5.1" , "*"]
   pull_request:
-    branches: [ "unstable", "3.5.0", "*" ]
-=======
-    branches: [ "unstable", "3.5.1" ]
-  pull_request:
-    branches: [ "unstable", "3.5.1" ]
->>>>>>> fcc7b314
+    branches: [ "unstable", "3.5.1", "*" ]
 
 env:
   # Customize the CMake build type here (Release, Debug, RelWithDebInfo, etc.)
