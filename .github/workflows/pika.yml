--- conflicted
+++ resolved
@@ -47,7 +47,6 @@
         # See https://cmake.org/cmake/help/latest/manual/ctest.1.html for more detail
         run: ctest -C ${{env.BUILD_TYPE}}
 
-<<<<<<< HEAD
       - name: Start Pika
         run: cd ${{github.workspace}} && cd build/ && make && ls -l && cd .. && chmod +x ./build/pika && ./build/pika -c ./conf/pika.conf
 
@@ -65,61 +64,60 @@
             echo "$GITHUB_EVENT_NAME is an unsupported event type."
             exit 1
           fi
-          
-=======
-  build_on_centos:
-    # The CMake configure and build commands are platform agnostic and should work equally well on Windows or Mac.
-    # You can convert this to a matrix build if you need cross-platform coverage.
-    # See: https://docs.github.com/en/free-pro-team@latest/actions/learn-github-actions/managing-complex-workflows#using-a-build-matrix
-    runs-on: ubuntu-latest
-    container:
-      image: centos:7
+    build_on_centos:
+        # The CMake configure and build commands are platform agnostic and should work equally well on Windows or Mac.
+        # You can convert this to a matrix build if you need cross-platform coverage.
+        # See: https://docs.github.com/en/free-pro-team@latest/actions/learn-github-actions/managing-complex-workflows#using-a-build-matrix
+      runs-on: ubuntu-latest
+      container:
+        image: centos:7
 
-    steps:
-      - name: Install deps
-        # Configure CMake in a 'build' subdirectory. `CMAKE_BUILD_TYPE` is only required if you are using a single-configuration generator such as make.
-        # See https://cmake.org/cmake/help/latest/variable/CMAKE_BUILD_TYPE.html?highlight=cmake_build_type
-        run: |
-          yum install -y wget git autoconf centos-release-scl
-          yum install -y devtoolset-10-gcc devtoolset-10-gcc-c++ devtoolset-10-make devtoolset-10-bin-util
-          source /opt/rh/devtoolset-10/enable
-          gcc --version
-          make --version
+      steps:
+        - name: Install deps
+          # Configure CMake in a 'build' subdirectory. `CMAKE_BUILD_TYPE` is only required if you are using a single-configuration generator such as make.
+          # See https://cmake.org/cmake/help/latest/variable/CMAKE_BUILD_TYPE.html?highlight=cmake_build_type
+          run: |
+            yum install -y wget git autoconf centos-release-scl
+            yum install -y devtoolset-10-gcc devtoolset-10-gcc-c++ devtoolset-10-make devtoolset-10-bin-util
+            source /opt/rh/devtoolset-10/enable
+            gcc --version
+            make --version
+  
 
+        - name: Install cmake
+          run: |
+            wget https://github.com/Kitware/CMake/releases/download/v3.26.4/cmake-3.26.4-linux-x86_64.sh
+            bash ./cmake-3.26.4-linux-x86_64.sh --skip-license --prefix=/usr
+            cmake --version
 
-      - name: Install cmake
-        run: |
-          wget https://github.com/Kitware/CMake/releases/download/v3.26.4/cmake-3.26.4-linux-x86_64.sh
-          bash ./cmake-3.26.4-linux-x86_64.sh --skip-license --prefix=/usr
-          cmake --version
+        - name: checkout
+          working-directory: ${{github.workspace}}
+          run: |
+            echo Fetching $GITHUB_REPOSITORY@$GITHUB_SHA
+            git init
+            git fetch --depth 1 https://github.com/$GITHUB_REPOSITORY $GITHUB_SHA
+            git checkout $GITHUB_SHA
 
-      - name: checkout
-        working-directory: ${{github.workspace}}
-        run: |
-          echo Fetching $GITHUB_REPOSITORY@$GITHUB_SHA
-          git init
-          git fetch --depth 1 https://github.com/$GITHUB_REPOSITORY $GITHUB_SHA
-          git checkout $GITHUB_SHA
+        - name: Configure CMake
+          # Configure CMake in a 'build' subdirectory. `CMAKE_BUILD_TYPE` is only required if you are using a single-configuration generator such as make.
+          # See https://cmake.org/cmake/help/latest/variable/CMAKE_BUILD_TYPE.html?highlight=cmake_build_type
+          run: |
+            source /opt/rh/devtoolset-10/enable
+            cmake -B ${{github.workspace}}/build -DCMAKE_BUILD_TYPE=${{env.BUILD_TYPE}} -DUSE_PIKA_TOOLS=ON
 
-      - name: Configure CMake
-        # Configure CMake in a 'build' subdirectory. `CMAKE_BUILD_TYPE` is only required if you are using a single-configuration generator such as make.
-        # See https://cmake.org/cmake/help/latest/variable/CMAKE_BUILD_TYPE.html?highlight=cmake_build_type
-        run: |
-          source /opt/rh/devtoolset-10/enable
-          cmake -B ${{github.workspace}}/build -DCMAKE_BUILD_TYPE=${{env.BUILD_TYPE}} -DUSE_PIKA_TOOLS=ON
+        - name: Build
+          # Build your program with the given configuration
+          run: |
+            cd ${{github.workspace}}
+            source /opt/rh/devtoolset-10/enable
+            cmake --build ${{github.workspace}}/build --config ${{env.BUILD_TYPE}}
 
-      - name: Build
-        # Build your program with the given configuration
-        run: |
-          cd ${{github.workspace}}
-          source /opt/rh/devtoolset-10/enable
-          cmake --build ${{github.workspace}}/build --config ${{env.BUILD_TYPE}}
-
-      - name: Test
-        # Execute tests defined by the CMake configuration.
-        # See https://cmake.org/cmake/help/latest/manual/ctest.1.html for more detail
-        run: |
-          cd ${{github.workspace}}/build
-          source /opt/rh/devtoolset-10/enable
-          ctest -C ${{env.BUILD_TYPE}}
->>>>>>> a9646101
+        - name: Test
+          # Execute tests defined by the CMake configuration.
+          # See https://cmake.org/cmake/help/latest/manual/ctest.1.html for more detail
+          run: |
+            cd ${{github.workspace}}/build
+            source /opt/rh/devtoolset-10/enable
+            ctest -C ${{env.BUILD_TYPE}}
+    
+              