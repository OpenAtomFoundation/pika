--- conflicted
+++ resolved
@@ -47,26 +47,6 @@
         # See https://cmake.org/cmake/help/latest/manual/ctest.1.html for more detail
         run: ctest -C ${{env.BUILD_TYPE}}
 
-<<<<<<< HEAD
-      - name: Start Pika
-        run: cd ${{github.workspace}} && cd build/ && make && ls -l && cd .. && chmod +x ./build/pika && ./build/pika -c ./conf/pika.conf
-
-      - name: Integration Testing
-        run: |
-          if [ "$GITHUB_EVENT_NAME" == "pull_request" ]; then
-            chmod +x integrate_test.sh \
-              && [[ -n "${{github.event.pull_request.head.repo.full_name}}" ]] \
-              && [[ -n "${{github.event.pull_request.head.sha}}" ]] \
-              && [[ -n "${{github.base_ref}}" ]] \
-              && ./integrate_test.sh ${{github.event.pull_request.head.repo.full_name}} ${{github.event.pull_request.head.sha}} ${{github.base_ref}}
-          elif [ "$GITHUB_EVENT_NAME" == "push" ]; then
-            chmod +x integrate_test.sh && ./integrate_test.sh $GITHUB_REPOSITORY $GITHUB_SHA $GITHUB_BASE_REF
-          else
-            echo "$GITHUB_EVENT_NAME is an unsupported event type."
-            exit 1
-          fi
-          
-=======
   build_on_centos:
     # The CMake configure and build commands are platform agnostic and should work equally well on Windows or Mac.
     # You can convert this to a matrix build if you need cross-platform coverage.
@@ -122,4 +102,22 @@
           cd ${{github.workspace}}/build
           source /opt/rh/devtoolset-10/enable
           ctest -C ${{env.BUILD_TYPE}}
->>>>>>> 8eea8619
+
+      - name: Start Pika
+        run: cd ${{github.workspace}} && cd build/ && make && ls -l && cd .. && chmod +x ./build/pika && ./build/pika -c ./conf/pika.conf
+
+      - name: Integration Testing
+        run: |
+          if [ "$GITHUB_EVENT_NAME" == "pull_request" ]; then
+            chmod +x integrate_test.sh \
+              && [[ -n "${{github.event.pull_request.head.repo.full_name}}" ]] \
+              && [[ -n "${{github.event.pull_request.head.sha}}" ]] \
+              && [[ -n "${{github.base_ref}}" ]] \
+              && ./integrate_test.sh ${{github.event.pull_request.head.repo.full_name}} ${{github.event.pull_request.head.sha}} ${{github.base_ref}}
+          elif [ "$GITHUB_EVENT_NAME" == "push" ]; then
+            chmod +x integrate_test.sh && ./integrate_test.sh $GITHUB_REPOSITORY $GITHUB_SHA $GITHUB_BASE_REF
+          else
+            echo "$GITHUB_EVENT_NAME is an unsupported event type."
+            exit 1
+          fi
+      