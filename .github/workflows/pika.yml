--- conflicted
+++ resolved
@@ -12,7 +12,7 @@
 
 jobs:
   build_on_ubuntu:
-    # The CMake configure and build commands are platform agnostic and should work equally well on Windows or Mac.
+    # The CMake configure and build commands are platform-agnostic and should work equally well on Windows or Mac.
     # You can convert this to a matrix build if you need cross-platform coverage.
     # See: https://docs.github.com/en/free-pro-team@latest/actions/learn-github-actions/managing-complex-workflows#using-a-build-matrix
     runs-on: ubuntu-latest
@@ -32,7 +32,7 @@
       - name: install Deps
         if: ${{ steps.cache.output.cache-hit != 'true' }}
         run: |
-          sudo apt install autoconf libprotobuf-dev protobuf-compiler -y
+          sudo apt-get install -y autoconf libprotobuf-dev protobuf-compiler
           sudo apt-get install -y clang-tidy-12 python3-pip
           python3 -m pip install --upgrade pip
           python3 -m pip install redis
@@ -40,55 +40,48 @@
       - name: Configure CMake
         # Configure CMake in a 'build' subdirectory. `CMAKE_BUILD_TYPE` is only required if you are using a single-configuration generator such as make.
         # See https://cmake.org/cmake/help/latest/variable/CMAKE_BUILD_TYPE.html?highlight=cmake_build_type
-        run: cmake -B -build -DCMAKE_BUILD_TYPE=${{env.BUILD_TYPE}} -DUSE_PIKA_TOOLS=ON
+        run: cmake -B build -DCMAKE_BUILD_TYPE=${{ env.BUILD_TYPE }} -DUSE_PIKA_TOOLS=ON -DCMAKE_CXX_FLAGS_DEBUG=-fsanitize=address
 
       - name: Build
         # Build your program with the given configuration
         run: cmake --build build --config ${{env.BUILD_TYPE}}
 
       - name: Test
-        working-directory: ${{github.workspace}}/build
+        working-directory: ${{ github.workspace }}/build
         # Execute tests defined by the CMake configuration.
         # See https://cmake.org/cmake/help/latest/manual/ctest.1.html for more detail
-        run: ctest -C ${{env.BUILD_TYPE}}
+        run: ctest -C ${{ env.BUILD_TYPE }}
 
       - name: Unit Test
-        working-directory: ${{github.workspace}}
-        run: |
-          ./pikatests.sh all
+        working-directory: ${{ github.workspace }}
+        run: ./pikatests.sh all
 
         # master on port 9221, slave on port 9231, all with 2 db
       - name: Start pika master and slave
-        working-directory: ${{github.workspace}}/build
+        working-directory: ${{ github.workspace }}/build
         run: |
           chmod +x ../tests/integration/start_master_and_slave.sh
           ../tests/integration/start_master_and_slave.sh
 
       - name: Run Python E2E Tests
-        working-directory: ${{github.workspace}}/build
+        working-directory: ${{ github.workspace }}/build
         run: |
           python3 ../tests/integration/pika_replication_test.py
           python3 ../tests/unit/Blpop_Brpop_test.py
 
   build_on_centos:
-    # The CMake configure and build commands are platform-agnostic and should work equally well on Windows or Mac.
-    # You can convert this to a matrix build if you need cross-platform coverage.
-    # See: https://docs.github.com/en/free-pro-team@latest/actions/learn-github-actions/managing-complex-workflows#using-a-build-matrix
     runs-on: ubuntu-latest
     container:
       image: centos:7
 
     steps:
       - name: Install deps
-        # Configure CMake in a 'build' subdirectory. `CMAKE_BUILD_TYPE` is only required if you are using a single-configuration generator such as make.
-        # See https://cmake.org/cmake/help/latest/variable/CMAKE_BUILD_TYPE.html?highlight=cmake_build_type
         run: |
           yum install -y wget git autoconf centos-release-scl
           yum install -y devtoolset-10-gcc devtoolset-10-gcc-c++ devtoolset-10-make devtoolset-10-bin-util
-          yum install -y llvm-toolset-7 llvm-toolset-7-clang tcl unzip which python3
+          yum install -y llvm-toolset-7 llvm-toolset-7-clang tcl which python3
           python3 -m pip install --upgrade pip
           python3 -m pip install redis
-          source /opt/rh/devtoolset-10/enable
 
       - name: Install cmake
         run: |
@@ -101,37 +94,34 @@
           fetch-depth: 0
 
       - name: Configure CMake
-        # Configure CMake in a 'build' subdirectory. `CMAKE_BUILD_TYPE` is only required if you are using a single-configuration generator such as make.
-        # See https://cmake.org/cmake/help/latest/variable/CMAKE_BUILD_TYPE.html?highlight=cmake_build_type
         run: |
-          cmake -B build -DCMAKE_BUILD_TYPE=${{env.BUILD_TYPE}} -DUSE_PIKA_TOOLS=ON
+          source /opt/rh/devtoolset-10/enable
+          cmake -B build -DCMAKE_BUILD_TYPE=${{ env.BUILD_TYPE }} -DUSE_PIKA_TOOLS=ON -DCMAKE_CXX_FLAGS_DEBUG=-fsanitize=address
 
       - name: Build
-        # Build your program with the given configuration
         run: |
-          cmake --build build --config ${{env.BUILD_TYPE}}
+          source /opt/rh/devtoolset-10/enable
+          cmake --build build --config ${{ env.BUILD_TYPE }}
 
       - name: Test
-        # Execute tests defined by the CMake configuration.
-        # See https://cmake.org/cmake/help/latest/manual/ctest.1.html for more detail
-        run: |
-          ctest -C ${{env.BUILD_TYPE}}
+        working-directory: ${{ github.workspace }}/build
+        run: ctest -C ${{env.BUILD_TYPE}}
 
       - name: Unit Test
+        working-directory: ${{ github.workspace }}
+        run: ./pikatests.sh all
+
+      - name: Start pika master and slave
+        working-directory: ${{ github.workspace }}/build
         run: |
-          ./pikatests.sh all
-
-        # master on port 9221, slave on port 9231, all with 2 db
-      - name: Start pika master and slave
-        run: |
-          cd build
           chmod +x ../tests/integration/start_master_and_slave.sh
-          sh ../tests/integration/start_master_and_slave.sh
+          ../tests/integration/start_master_and_slave.sh
 
       - name: Run Python E2E Tests
+        working-directory: ${{ github.workspace }}/build
         run: |
-          python3 tests/integration/pika_replication_test.py
-          python3 tests/unit/Blpop_Brpop_test.py
+          python3 ../tests/integration/pika_replication_test.py
+          python3 ../tests/unit/Blpop_Brpop_test.py
 
   build_on_macos:
     runs-on: macos-latest
@@ -149,48 +139,40 @@
           key: ${{ runner.os }}-dependencies
 
       - name: install Deps
+        if: ${{ steps.cache.output.cache-hit != 'true' }}
         run: |
           brew update
           brew install autoconf protobuf python llvm wget git
           brew install gcc@10 automake cmake make binutils
           python3 -m pip install --upgrade pip
           python3 -m pip install redis
-          export CXX=/usr/local/opt/gcc@10/bin/g++-10 
-          export CC=/usr/local/opt/gcc@10/bin/gcc-10
 
       - name: Configure CMake
-        # Configure CMake in a 'build' subdirectory. `CMAKE_BUILD_TYPE` is only required if you are using a single-configuration generator such as make.
-        # See https://cmake.org/cmake/help/latest/variable/CMAKE_BUILD_TYPE.html?highlight=cmake_build_type
-        run: cmake -B ${{github.workspace}}/build -DCMAKE_C_COMPILER=/usr/local/opt/gcc@10/bin/gcc-10 -DCMAKE_BUILD_TYPE=${{env.BUILD_TYPE}} -DUSE_PIKA_TOOLS=ON
+        run: |
+          export CC=/usr/local/opt/gcc@10/bin/gcc-10 
+          cmake -B build -DCMAKE_C_COMPILER=/usr/local/opt/gcc@10/bin/gcc-10 -DCMAKE_BUILD_TYPE=${{env.BUILD_TYPE}}
 
       - name: Build
         run: |
-          cmake --build ${{github.workspace}}/build --config ${{env.BUILD_TYPE}}
+          cmake --build build --config ${{ env.BUILD_TYPE }}
 
-#      - name: Test
-#        working-directory: ${{github.workspace}}/build
-#        run: |
-<<<<<<< HEAD
-#          ctest -C ${{env.BUILD_TYPE}}
-          
-=======
-#          export CC=/usr/local/opt/gcc@10/bin/gcc-10
-#          ctest -C ${{env.BUILD_TYPE}}
->>>>>>> 760e6d2d
+      - name: Test
+        working-directory: ${{ github.workspace }}/build
+        run: ctest -C ${{env.BUILD_TYPE}}
 
       - name: Unit Test
-        working-directory: ${{github.workspace}}
+        working-directory: ${{ github.workspace }}
         run: |
           ./pikatests.sh all
 
       - name: Start pika master and slave
-        working-directory: ${{github.workspace}}/build
+        working-directory: ${{ github.workspace }}/build
         run: |
           chmod +x ../tests/integration/start_master_and_slave.sh
           ../tests/integration/start_master_and_slave.sh
 
       - name: Run Python E2E Tests
-        working-directory: ${{github.workspace}}/build
+        working-directory: ${{ github.workspace }}/build
         run: |
           python3 ../tests/integration/pika_replication_test.py
-          python3 ../tests/unit/Blpop_Brpop_test.py
+          python3 ../tests/unit/Blpop_Brpop_test.py