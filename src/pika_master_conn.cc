--- conflicted
+++ resolved
@@ -38,13 +38,8 @@
 int PikaMasterConn::DealMessage() {
   //no reply
   //eq set_is_reply(false);
-<<<<<<< HEAD
   g_pika_server->PlusThreadQuerynum();
-  if (argv_.empty()) {
-=======
-  binlog_receiver_->PlusThreadQuerynum();
   if (argv_.size() < 6) { /* 1 command, 5 infomation */
->>>>>>> 959d1a94
     return -2;
   }
 
