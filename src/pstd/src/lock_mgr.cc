--- conflicted
+++ resolved
@@ -42,11 +42,7 @@
   explicit LockMap(size_t num_stripes, const std::shared_ptr<MutexFactory>& factory) : num_stripes_(num_stripes) {
     lock_map_stripes_.reserve(num_stripes);
     for (size_t i = 0; i < num_stripes; i++) {
-<<<<<<< HEAD
-      auto* stripe = new LockMapStripe(factory);
-=======
       auto stripe = std::make_shared<LockMapStripe>(factory);
->>>>>>> 07b2c6dd
       lock_map_stripes_.push_back(stripe);
     }
   }
