--- conflicted
+++ resolved
@@ -9,13 +9,8 @@
 
 namespace pstd::lock {
 
-<<<<<<< HEAD
-MultiScopeRecordLock::MultiScopeRecordLock(LockMgr* lock_mgr, std::vector<std::string>  keys)
-    : lock_mgr_(lock_mgr), keys_(std::move(keys)) {
-=======
 MultiScopeRecordLock::MultiScopeRecordLock(std::shared_ptr<LockMgr> lock_mgr, const std::vector<std::string>& keys)
     : lock_mgr_(lock_mgr), keys_(keys) {
->>>>>>> 07b2c6dd
   std::string pre_key;
   std::sort(keys_.begin(), keys_.end());
   if (!keys_.empty() && keys_[0].empty()) {
