// Copyright (c) 2015-present, Qihoo, Inc.  All rights reserved.
// This source code is licensed under the BSD-style license found in the
// LICENSE file in the root directory of this source tree. An additional grant
// of patent rights can be found in the PATENTS file in the same directory.

#include "pstd/include/base_conf.h"

#include <sys/stat.h>
#include <algorithm>

#include <glog/logging.h>
#include <fmt/core.h>

#include "pstd/include/env.h"
#include "pstd/include/pstd_string.h"
#include "pstd/include/xdebug.h"

namespace pstd {

static const int kConfItemLen = 1024 * 1024;

BaseConf::BaseConf(const std::string& path) : rep_(std::make_unique<Rep>(path)) {}

BaseConf::~BaseConf() {}

int BaseConf::LoadConf() {
  if (!FileExists(rep_->path)) {
    return -1;
  }
  std::unique_ptr<SequentialFile> sequential_file;
  NewSequentialFile(rep_->path, sequential_file);
  // read conf items

  char line[kConfItemLen];
  char name[kConfItemLen];
  char value[kConfItemLen];
  int line_len = 0;
  int name_len = 0;
  int value_len = 0;
  int sep_sign = 0;
  Rep::ConfType type = Rep::kConf;

  while (sequential_file->ReadLine(line, kConfItemLen) != nullptr) {
    sep_sign = 0;
    name_len = 0;
    value_len = 0;
    type = Rep::kComment;
    line_len = strlen(line);
    for (int i = 0; i < line_len; i++) {
      if (i == 0 && line[i] == COMMENT) {
        type = Rep::kComment;
        break;
      }
      switch (line[i]) {
        case SPACE:
        case '\r':
        case '\n':
          break;
        case COLON:
          if (sep_sign == 0) {
            type = Rep::kConf;
            sep_sign = 1;
            break;
          }
        default:
          if (sep_sign == 0) {
            name[name_len++] = line[i];
          } else {
            value[value_len++] = line[i];
          }
      }
    }

    if (type == Rep::kConf) {
      rep_->item.emplace_back(Rep::kConf, std::string(name, name_len), std::string(value, value_len));
    } else {
      rep_->item.emplace_back(Rep::kComment, std::string(line, line_len));
    }
  }

  // sequential_file->Close();
  return 0;
}

int BaseConf::ReloadConf() {
  auto rep = std::move(rep_);
  rep_ = std::make_unique<Rep>(rep->path);
  if (LoadConf() == -1) {
    rep_ = std::move(rep);
    return -1;
  }
  return 0;
}

bool BaseConf::GetConfInt(const std::string& name, int* value) const {
  for (auto & i : rep_->item) {
    if (i.type == Rep::kComment) {
      continue;
    }
    if (name == i.name) {
      (*value) = atoi(i.value.c_str());
      return true;
    }
  }
  return false;
}

bool BaseConf::GetConfIntHuman(const std::string& name, int* value) const {
  for (auto & i : rep_->item) {
    if (i.type == Rep::kComment) {
      continue;
    }
    if (name == i.name) {
      auto c_str = i.value.c_str();
      (*value) = strtoll(c_str, nullptr, 10);
      char last = c_str[i.value.size() - 1];
      if (last == 'K' || last == 'k') {
        (*value) *= (1 << 10);
      } else if (last == 'M' || last == 'm') {
        (*value) *= (1 << 20);
      } else if (last == 'G' || last == 'g') {
        (*value) *= (1 << 30);
      }
      return true;
    }
  }
  return false;
}

bool BaseConf::GetConfInt64Human(const std::string& name, int64_t* value) const {
  for (auto & i : rep_->item) {
    if (i.type == Rep::kComment) {
      continue;
    }
    if (name == i.name) {
      auto c_str = i.value.c_str();
      (*value) = strtoll(c_str, nullptr, 10);
      char last = c_str[i.value.size() - 1];
      if (last == 'K' || last == 'k') {
        (*value) *= (1 << 10);
      } else if (last == 'M' || last == 'm') {
        (*value) *= (1 << 20);
      } else if (last == 'G' || last == 'g') {
        (*value) *= (1 << 30);
      }
      return true;
    }
  }
  return false;
}

bool BaseConf::GetConfInt64(const std::string& name, int64_t* value) const {
  for (auto & i : rep_->item) {
    if (i.type == Rep::kComment) {
      continue;
    }
    if (name == i.name) {
      (*value) = strtoll(i.value.c_str(), nullptr, 10);
      return true;
    }
  }
  return false;
}

bool BaseConf::GetConfStr(const std::string& name, std::string* val) const {
  for (auto & i : rep_->item) {
    if (i.type == 1) {
      continue;
    }
    if (name == i.name) {
      (*val) = i.value;
      return true;
    }
  }
  return false;
}

bool BaseConf::GetConfStrVec(const std::string& name, std::vector<std::string>* value) const {
  for (auto & i : rep_->item) {
    if (i.type == Rep::kComment) {
      continue;
    }
    if (name == i.name) {
      std::string val_str = i.value;
      std::string::size_type pos;
      while (true) {
        pos = val_str.find(',');
        if (pos == std::string::npos) {
          value->push_back(StringTrim(val_str));
          break;
        }
        value->push_back(StringTrim(val_str.substr(0, pos)));
        val_str = val_str.substr(pos + 1);
      }
      return true;
    }
  }
  return false;
}

bool BaseConf::GetConfBool(const std::string& name, bool* value) const {
  for (auto & i : rep_->item) {
    if (i.type == Rep::kComment) {
      continue;
    }
    if (name == i.name) {
      if (i.value == "true" || i.value == "1" || i.value == "yes") {
        (*value) = true;
      } else if (i.value == "false" || i.value == "0" || i.value == "no") {
        (*value) = false;
      }
      return true;
    }
  }
  return false;
}

bool BaseConf::GetConfDouble(const std::string& name, double* value) const {
  for (auto& item : rep_->item) {
    if (item.type == Rep::kComment) {
      continue;
    }
    if (name == item.name) {
      *value = std::strtod(item.value.c_str(), nullptr);
      return true;
    }
  }
  return false;
}

bool BaseConf::SetConfInt(const std::string& name, const int value) {
  for (auto & i : rep_->item) {
    if (i.type == Rep::kComment) {
      continue;
    }
    if (name == i.name) {
      i.value = std::to_string(value);
      return true;
    }
  }
  return false;
}

bool BaseConf::SetConfInt64(const std::string& name, const int64_t value) {
  for (auto & i : rep_->item) {
    if (i.type == Rep::kComment) {
      continue;
    }
    if (name == i.name) {
      i.value = std::to_string(value);
      return true;
    }
  }
  return false;
}

bool BaseConf::SetConfStr(const std::string& name, const std::string& value) {
  for (auto & i : rep_->item) {
    if (i.type == Rep::kComment) {
      continue;
    }
    if (name == i.name) {
      i.value = value;
      return true;
    }
  }
  return false;
}

bool BaseConf::SetConfBool(const std::string& name, const bool value) {
  for (auto & i : rep_->item) {
    if (i.type == Rep::kComment) {
      continue;
    }
    if (name == i.name) {
      if (value) {
        i.value = "true";
      } else {
        i.value = "false";
      }
      return true;
    }
  }
  return false;
}

bool BaseConf::SetConfStrVec(const std::string& name, const std::vector<std::string>& value) {
  std::string value_str = StringConcat(value, COMMA);
  return SetConfStr(name, value_str);
}

bool BaseConf::SetConfDouble(const std::string& name, const double value) {
  for (auto & i : rep_->item) {
    if (i.type == Rep::kComment) {
      continue;
    }
    if (name == i.name) {
      i.value = std::to_string(value);
      return true;
    }
  }
  return false;
}

bool BaseConf::CheckConfExist(const std::string& name) const {
  for (auto & i : rep_->item) {
    if (i.type == Rep::kComment) {
      continue;
    }
    if (name == i.name) {
      return true;
    }
  }
  return false;
}

void BaseConf::DumpConf() const {
  int cnt = 1;
  for (auto & i : rep_->item) {
    if (i.type == Rep::kConf) {
      LOG(INFO) << fmt::format("{:2} {} {}", cnt++, i.name, i.value);
    }
  }
}

bool BaseConf::WriteBack() {
  std::unique_ptr<WritableFile> write_file;
  std::string tmp_path = rep_->path + ".tmp";
  Status ret = NewWritableFile(tmp_path, write_file);
  LOG(INFO) << "ret " << ret.ToString();
  if (write_file == nullptr) {
    return false;
  }
  std::string tmp;
  for (auto & i : rep_->item) {
    if (i.type == Rep::kConf) {
      tmp = i.name + " : " + i.value + "\n";
      write_file->Append(tmp);
    } else {
      write_file->Append(i.value);
    }
  }
  DeleteFile(rep_->path);
  RenameFile(tmp_path, rep_->path);
  return true;
}

void BaseConf::WriteSampleConf() const {
  std::unique_ptr<WritableFile> write_file;
  std::string sample_path = rep_->path + ".sample";
  Status ret = NewWritableFile(sample_path, write_file);
  std::string tmp;
  for (auto & i : rep_->item) {
    if (i.type == Rep::kConf) {
      tmp = i.name + " :\n";
      write_file->Append(tmp);
    } else {
      write_file->Append(i.value);
    }
  }
<<<<<<< HEAD
  delete write_file;
=======
  return;
>>>>>>> 07b2c6dd
}

void BaseConf::PushConfItem(const Rep::ConfItem& item) { rep_->item.push_back(item); }

}  // namespace pstd<|MERGE_RESOLUTION|>--- conflicted
+++ resolved
@@ -358,11 +358,6 @@
       write_file->Append(i.value);
     }
   }
-<<<<<<< HEAD
-  delete write_file;
-=======
-  return;
->>>>>>> 07b2c6dd
 }
 
 void BaseConf::PushConfItem(const Rep::ConfItem& item) { rep_->item.push_back(item); }
