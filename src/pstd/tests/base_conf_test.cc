--- conflicted
+++ resolved
@@ -31,16 +31,11 @@
         "test_bool : yes\n",
     };
 
-<<<<<<< HEAD
-    WritableFile* write_file;
-    Status ret = NewWritableFile(test_conf_, &write_file);
-    if (!ret.ok()) { return ret;
-}
-=======
     std::unique_ptr<WritableFile> write_file;
     Status ret = NewWritableFile(test_conf_, write_file);
-    if (!ret.ok()) return ret;
->>>>>>> 07b2c6dd
+    if (!ret.ok()) {
+      return ret;
+    }
     for (std::string& item : sample_conf) {
       write_file->Append(item);
     }
@@ -57,11 +52,7 @@
 
 TEST_F(BaseConfTest, WriteReadConf) {
   ASSERT_OK(CreateSampleConf());
-<<<<<<< HEAD
-  auto* conf = new BaseConf(test_conf_);
-=======
   auto conf = std::make_unique<BaseConf>(test_conf_);
->>>>>>> 07b2c6dd
   ASSERT_EQ(conf->LoadConf(), 0);
 
   // Write configuration
