--- conflicted
+++ resolved
@@ -238,12 +238,7 @@
         s = writer->Fsync();
         if (!s.ok()) {
             return s;
-<<<<<<< HEAD
         }
-       
-=======
-        } 
->>>>>>> 77e87bb7
         mu_.lock();
         meta_table_[filename] = "";
         mu_.unlock();
