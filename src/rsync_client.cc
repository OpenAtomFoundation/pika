--- conflicted
+++ resolved
@@ -22,11 +22,7 @@
 
 bool RsyncClient::Init() {
   if (state_ != IDLE) {
-<<<<<<< HEAD
     LOG(WARNING) << "State should be IDLE when Init";
-=======
-    LOG(WARNING) << "State should be IDLE when Init"; 
->>>>>>> 1918b900
     return false;
   }
   master_ip_ = g_pika_server->master_ip();
@@ -69,11 +65,7 @@
         LOG(WARNING) << "rsync CopyRemoteFile failed, filename: " << file;
         continue;
       }
-<<<<<<< HEAD
       //LOG(WARNING) << "CopyRemoteFile "<< file << " success...";
-=======
-      LOG(WARNING) << "CopyRemoteFile "<< file << " success...";
->>>>>>> 1918b900
       break;
     }
     if (state_.load(std::memory_order_relaxed) != RUNNING) {
@@ -119,16 +111,10 @@
   Status s = Status::Timeout("rsync timeout", "timeout");
   {
     std::unique_lock<std::mutex> lock(mu_);
-<<<<<<< HEAD
     auto cv_s = cond_.wait_for(lock, std::chrono::seconds(3), [this] {
         return this->wo_->resp_ != nullptr;
     });
     if (!cv_s) {
-=======
-    auto cv_s = cond_.wait_for(lock, std::chrono::seconds(3), [this] { return this->wo_->resp_ != nullptr; });
-    if (!cv_s) {
-      LOG(WARNING) << "wait timeout";
->>>>>>> 1918b900
       return s;
     }
     resp = wo_->resp_;
@@ -167,11 +153,7 @@
       std::string to_send;
       request.SerializeToString(&to_send);
 
-<<<<<<< HEAD
       //LOG(WARNING) << "master ip: " << master_ip_ << " master_port: " << master_port_;
-=======
-      LOG(WARNING) << "master ip: " << master_ip_ << " master_port: " << master_port_;
->>>>>>> 1918b900
       s = client_thread_->Write(master_ip_, master_port_, to_send);
       if (!s.ok()) {
         LOG(WARNING) << "send rsync request failed";
@@ -179,21 +161,11 @@
       }
 
       {
-<<<<<<< HEAD
         std::lock_guard<std::mutex> lock(mu_);
         wo_->Reset(filename, kRsyncFile, offset);
       }
 
       //LOG(INFO) << "wait CopyRemoteFile response.....";
-=======
-        LOG(WARNING) << "reset waitobject";
-        std::lock_guard<std::mutex> lock(mu_);
-        wo_->Reset(filename, kRsyncFile, offset);
-        LOG(WARNING) << "reset waitobject done";
-      }
-
-      LOG(INFO) << "wait CopyRemoteFile response.....";
->>>>>>> 1918b900
       RsyncResponse* resp = nullptr;
       s = Wait(resp);
       if (s.IsTimeout() || resp == nullptr) {
@@ -205,7 +177,6 @@
       size_t copy_file_end_time = pstd::NowMicros();
       size_t elaspe_time_us = copy_file_end_time - copy_file_begin_time;
       throttle_->ReturnUnusedThroughput(count, resp->file_resp().count(), elaspe_time_us);
-<<<<<<< HEAD
 
       if (resp->code() != RsyncService::kOk) {
         //TODO: handle different error
@@ -252,49 +223,6 @@
         if (!s.ok()) {
             return s;
         }
-=======
-
-      /*
-      LOG(INFO) << "receive fileresponse, snapshot_uuid: " << resp->snapshot_uuid()
-                << "filename: " << resp->file_resp().filename() << "offset: " << resp->file_resp().offset()
-                << "count: " << resp->file_resp().count() << "eof: " << resp->file_resp().eof();
-      */
-
-      if (resp->snapshot_uuid() != snapshot_uuid_) {
-        LOG(WARNING) << "receive newer dump, reset state to STOP, local_snapshot_uuid:" << snapshot_uuid_ << "remote snapshot uuid: " << resp->snapshot_uuid();
-        state_.store(STOP);
-        delete resp;
-        return s;
-      }
-
-      size_t ret_count = resp->file_resp().count();
-      resp->file_resp().data();
-      s = writer->Write((uint64_t)offset, ret_count, resp->file_resp().data().c_str());
-      if (!s.ok()) {
-        LOG(WARNING) << "rsync client write file error";
-        break;
-      }
-
-      md5.update(resp->file_resp().data().c_str(), ret_count);
-      offset += resp->file_resp().count();
-      if (resp->file_resp().eof()) {
-        /*
-        if (md5.finalize().hexdigest() != resp->file_resp().checksum()) {
-          LOG(WARNING) << "mismatch file checksum for file: " << filename;
-          //TODO: wangshaoyi处理返回status
-          s = Status::IOError("mismatch checksum", "mismatch checksum");
-          return s;
-        }
-        */
-        s = writer->Fsync();
-        if (!s.ok()) {
-            return s;
-        }
-        s = writer->Close();
-        if (!s.ok()) {
-            return s;
-        }
->>>>>>> 1918b900
         writer.reset();
         meta_table_[filename] = resp->file_resp().checksum();
         break;
@@ -306,13 +234,7 @@
 }
 
 Status RsyncClient::Start() {
-<<<<<<< HEAD
   LOG(WARNING) << "RsyncClient start ...";
-=======
-  LOG(WARNING) << "RsyncClient Start ...";
-  LOG(WARNING) << "RsyncClient StartThread ...";
-  LOG(WARNING) << "RsyncClient shouldstop: " << should_stop() << " is running: " << is_running();
->>>>>>> 1918b900
   StartThread();
   LOG(WARNING) << "RsyncClient StartThread done...";
   return Status::OK();
@@ -322,10 +244,7 @@
   if (state_ == IDLE) {
     return Status::OK();
   }
-<<<<<<< HEAD
   LOG(WARNING) << "RsyncClient stop ...";
-=======
->>>>>>> 1918b900
   state_ = STOP;
   StopThread();
   LOG(WARNING) << "RsyncClient StopThread done...";
@@ -362,26 +281,16 @@
   }
 
   std::set<std::string> expired_files;
-<<<<<<< HEAD
   //LOG(WARNING) << "file_set origin size: " << file_set_.size() << " local_snapshot_uuid: " << local_snapshot_uuid << " remote_snapshot_uuid: " << remote_snapshot_uuid;
-=======
-  LOG(WARNING) << "file_set origin size: " << file_set_.size() << " local_snapshot_uuid: " << local_snapshot_uuid << " remote_snapshot_uuid: " << remote_snapshot_uuid;
->>>>>>> 1918b900
   if (remote_snapshot_uuid != local_snapshot_uuid) {
     LOG(WARNING) << "snapshot uuid mismatch";
     snapshot_uuid_ = remote_snapshot_uuid;
     file_set_ = remote_file_set;
     expired_files = local_file_set;
   } else {
-<<<<<<< HEAD
     for_each(remote_file_set.begin(), remote_file_set.end(), [](auto& file) {LOG(WARNING) << "remote_file_set: " << file;});
     for_each(local_file_set.begin(), local_file_set.end(), [](auto& file) {LOG(WARNING) << "local_file_set: " << file;});
 
-=======
-    LOG(WARNING) << "snapshot uuid equal, file_set_ size: " << file_set_.size() << "remote_file_set: " << remote_file_set.size() << " local_file_set: " << local_file_set.size();
-    for_each(remote_file_set.begin(), remote_file_set.end(), [](auto& file) {LOG(WARNING) << "remote_file_set: " << file;});
-    for_each(local_file_set.begin(), local_file_set.end(), [](auto& file) {LOG(WARNING) << "local_file_set: " << file;});
->>>>>>> 1918b900
     std::set<std::string> newly_files;
     set_difference(remote_file_set.begin(), remote_file_set.end(), local_file_set.begin(), local_file_set.end(),
                    inserter(newly_files, newly_files.begin()));
@@ -422,10 +331,6 @@
   std::string to_send;
   request.SerializeToString(&to_send);
   while (retries < max_retries_) {
-<<<<<<< HEAD
-=======
-    LOG(WARNING) << "master ip: " << master_ip_ << " master_port: " << master_port_;
->>>>>>> 1918b900
     s = client_thread_->Write(master_ip_, master_port_, to_send);
     if (!s.ok()) {
       retries++;
@@ -437,7 +342,6 @@
     RsyncResponse* resp = nullptr;
     s = Wait(resp);
     if (s.IsTimeout() || resp == nullptr) {
-<<<<<<< HEAD
       LOG(WARNING) << "rsync CopyRemoteMeta request timeout, "
                    << "retry times: " << retries;
       retries++;
@@ -449,12 +353,6 @@
       delete resp;
       continue;
     }
-=======
-      LOG(WARNING) << "rsync CopyRemoteMeta request timeout, retry times: " << retries;
-      retries++;
-      continue;
-    }
->>>>>>> 1918b900
     LOG(INFO) << "receive rsync meta infos, snapshot_uuid: " << resp->snapshot_uuid()
               << "files count: " << resp->meta_resp().filenames_size();
 
