#include "slash_string.h"
#include "nemo.h"
#include "pika_kv.h"
#include "pika_server.h"

extern PikaServer *g_pika_server;

void SetCmd::DoInitial(PikaCmdArgsType &argv, const CmdInfo* const ptr_info) {
  if (!ptr_info->CheckArg(argv.size())) {
    res_.SetStatus(CmdRes::kWrongNum, kCmdNameSet);
    return;
  }
  key_ = argv[1];
  value_ = argv[2];
  condition_ = SetCmd::kANY;
  sec_ = 0;
  PikaCmdArgsType::size_t index = 3;
  while (index != argv.size()) {
    std::string opt = slash::StringToLower(argv[index]);
    if (opt == "xx") {
      condition_ = SetCmd::kXX;
    } else if (opt == "nx") {
      condition_ = SetCmd::kNX;
    } else if (opt == "ex") {
<<<<<<< HEAD
      index++;
      if (index == argv.size()) {
        res_.SetErr("syntax error");
        return;
      }
      if (!slash::string2l(argv[index].data(), argv[index].size(), &sec_)) {
        res_.SetErr("value is not an integer or out of range");
=======
      if (it == argv.end()) {
        res_.SetStatus(CmdRes::kSyntaxErr);
        return;
      }
      if (!slash::string2l((*it).data(), (*it).size(), &sec_)) {
        res_.SetStatus(CmdRes::kOutofRange);
>>>>>>> 14e66374
        return;
      }
    } else {
      res_.SetStatus(CmdRes::kSyntaxErr);
      return;
    }
    index++;
  }
  return;
}

void SetCmd::Do() {
  nemo::Status s;
  int64_t res = 1;
  switch (condition_) {
    case SetCmd::kXX:
      s = g_pika_server->db()->Setxx(key_, value_, &res, sec_);
      break;
    case SetCmd::kNX:
      s = g_pika_server->db()->Setnx(key_, value_, &res, sec_);
      break;
    default:
      s = g_pika_server->db()->Set(key_, value_, sec_);
      break;
  }

  if (s.ok() || s.IsNotFound()) {
    if (res == 1) {
      res_.SetStatus(CmdRes::kOk);
    } else {
      res_.AppendArrayLen(-1);;
    }
  } else {
    res_.SetStatus(CmdRes::kErrOther, s.ToString());
  }
}

void GetCmd::DoInitial(PikaCmdArgsType &argv, const CmdInfo* const ptr_info) {
  if (!ptr_info->CheckArg(argv.size())) {
    res_.SetStatus(CmdRes::kWrongNum, kCmdNameSet);
    return;
  }
  key_ = argv[1];
  return;
}

void GetCmd::Do() {
  std::string value;
  nemo::Status s = g_pika_server->db()->Get(key_, &value);
  if (s.ok()) {
    res_.AppendStringLen(value.size());
    res_.AppendContent(value);
  } else if (s.IsNotFound()) {
    res_.AppendStringLen(-1);
  } else {
    res_.SetStatus(CmdRes::kErrOther, s.ToString());
  }
}

void DelCmd::Initial(PikaCmdArgsType &argv, const CmdInfo* const ptr_info) {
  if (!ptr_info->CheckArg(argv.size())) {
    res_.SetErr("wrong number of arguments for " + 
        kCmdNameDel + " command");
    return;
  }
  std::vector<std::string>::const_iterator iter = argv.begin();
  keys_.erase(++iter, argv.end());
  return;
}

void DelCmd::Do() {
  int64_t count = 0;
  nemo::Status s = g_pika_server->db()->MDel(keys_, &count);
  if (s.ok()) {
   char buf[32];
   snprintf(buf, sizeof(buf), ":%lld", count);
   res_.AppendContent(buf);
  } else {
    res_.SetErr(s.ToString());
  }
  return;
}

void IncrCmd::Initial(PikaCmdArgsType &argv, const CmdInfo* const ptr_info) {
  res_.clear();
  if (!ptr_info->CheckArg(argv.size())) {
    res_.SetErr("wrong number of arguments for " + 
        kCmdNameIncr + " command");
    return;
  }
  key_ = argv[1];
  return;
}

void IncrCmd::Do() {
  std::string new_value;
  nemo::Status s = g_pika_server->db()->Incrby(key_, 1, new_value);
  if (s.ok()) {
   res_.AppendContent(":" + new_value);
  } else if (s.IsCorruption() && s.ToString() == "Corruption: value is not a integer") {
    res_.AppendContent("-ERR value is not an integer or out of range");
  } else if (s.IsInvalidArgument()) {
    res_.AppendContent("-ERR increment or decrement would overflow");
  } else {
    res_.SetErr(s.ToString());
  }
  return;
}

void IncrbyCmd::Initial(PikaCmdArgsType &argv, const CmdInfo* const ptr_info) {
  res_.clear();
  if (!ptr_info->CheckArg(argv.size())) {
    res_.SetErr("wrong number of arguments for " + 
        kCmdNameIncrby + " command");
    return;
  }
  key_ = argv[1];
  if (!slash::string2l(argv[2].data(), argv[2].size(), &by_)) {
    res_.SetErr("-ERR value is not an integer or out of range");
    return;
  }
  return;
}

void IncrbyCmd::Do() {
  std::string new_value;
  nemo::Status s = g_pika_server->db()->Incrby(key_, by_, new_value);
  if (s.ok()) {
    res_.AppendContent(":" + new_value);
  } else if (s.IsCorruption() && s.ToString() == "Corruption: value is not a integer") {
    res_.AppendContent("-ERR value is not an integer or out of range");
  } else if (s.IsInvalidArgument()) {
    res_.AppendContent("-ERR increment or decrement would overflow");
  } else {
    res_.SetErr(s.ToString());
  }
  return;
}

void IncrbyfloatCmd::Initial(PikaCmdArgsType &argv, const CmdInfo* const ptr_info) {
  res_.clear();
  if (!ptr_info->CheckArg(argv.size())) {
    res_.SetErr("wrong number of arguments for " + 
        kCmdNameIncrbyfloat + " command");
    return;
  }
  key_ = argv[1];
  if (!slash::string2d(argv[2].data(), argv[2].size(), &by_)) {
    res_.SetErr("-ERR value is not an float");
    return;
  }
  return;
}

void IncrbyfloatCmd::Do() {
  std::string new_value;
  nemo::Status s = g_pika_server->db()->Incrbyfloat(key_, by_, new_value);
  if (s.ok()) {
    res_.AppendStringLen(new_value.size());
    res_.AppendContent(new_value);
  } else if (s.IsCorruption() && s.ToString() == "Corruption: value is not a float"){
    res_.SetErr("-ERR value is not an float");
  } else if (s.IsInvalidArgument()) {
    res_.SetErr("-ERR increment or decrement would overflow");
  } else {
    res_.SetErr(s.ToString());
  }
  return;
}

void DecrCmd::Initial(PikaCmdArgsType &argv, const CmdInfo* const ptr_info) {
  res_.clear();
  if (!ptr_info->CheckArg(argv.size())) {
    res_.SetErr("wrong number of arguments for " + 
        kCmdNameDecr + " command");
    return;
  }
  key_ = argv[1];
  return;
}

void DecrCmd::Do() {
  std::string new_value;
  nemo::Status s = g_pika_server->db()->Decrby(key_, 1, new_value);
  if (s.ok()) {
   res_.AppendContent(":" + new_value);
  } else if (s.IsCorruption() && s.ToString() == "Corruption: value is not a integer") {
    res_.AppendContent("-ERR value is not an integer or out of range");
  } else if (s.IsInvalidArgument()) {
    res_.AppendContent("-ERR increment or decrement would overflow");
  } else {
    res_.SetErr(s.ToString());
  }
  return;
}

void DecrbyCmd::Initial(PikaCmdArgsType &argv, const CmdInfo* const ptr_info) {
  res_.clear();
  if (!ptr_info->CheckArg(argv.size())) {
    res_.SetErr("wrong number of arguments for " + 
        kCmdNameDecrby + " command");
    return;
  }
  key_ = argv[1];
  if (!slash::string2l(argv[2].data(), argv[2].size(), &by_)) {
    res_.SetErr("-ERR value is not an integer or out of range");
    return;
  }
  return;
}

void DecrbyCmd::Do() {
  std::string new_value;
  nemo::Status s = g_pika_server->db()->Decrby(key_, by_, new_value);
  if (s.ok()) {
    res_.AppendContent(":" + new_value);
  } else if (s.IsCorruption() && s.ToString() == "Corruption: value is not a integer") {
    res_.AppendContent("-ERR value is not an integer or out of range");
  } else if (s.IsInvalidArgument()) {
    res_.AppendContent("-ERR increment or decrement would overflow");
  } else {
    res_.SetErr(s.ToString());
  }
  return;
}

void GetsetCmd::Initial(PikaCmdArgsType &argv, const CmdInfo* const ptr_info) {
  res_.clear();
  if (!ptr_info->CheckArg(argv.size())) {
    res_.SetErr("wrong number of arguments for " + 
        kCmdNameGetset + " command");
    return;
  }
  key_ = argv[1];
  new_value_ = argv[2];
  return;
}

void GetsetCmd::Do() {
  std::string old_value;
  nemo::Status s = g_pika_server->db()->GetSet(key_, new_value_, &old_value);
  if (s.ok()) {
    if (old_value.empty()) {
      res_.AppendContent("$-1");
    } else {
      res_.AppendStringLen(old_value.size());
      res_.AppendContent(old_value);
    }
  } else {
    res_.SetErr(s.ToString());
  }
  return;
}

void AppendCmd::Initial(PikaCmdArgsType &argv, const CmdInfo* const ptr_info) {
  res_.clear();
  if (!ptr_info->CheckArg(argv.size())) {
    res_.SetErr("wrong number of arguments for " + 
        kCmdNameAppend + " command");
    return;
  }
  key_ = argv[1];
  value_ = argv[2];
  return;
}

void AppendCmd::Do() {
  int64_t new_len = 0;
  nemo::Status s = g_pika_server->db()->Append(key_, value_, &new_len);
  if (s.ok() || s.IsNotFound()) {
    char buf[32];
    snprintf(buf, sizeof(buf), ":%lld", new_len);
    res_.AppendContent(buf);
  } else {
    res_.SetErr(s.ToString());
  }
  return;
}

void MgetCmd::Initial(PikaCmdArgsType &argv, const CmdInfo* const ptr_info) {
  res_.clear();
  if (!ptr_info->CheckArg(argv.size())) {
    res_.SetErr("wrong number of arguments for " + 
        kCmdNameMget + " command");
    return;
  }
  keys_ = argv;
  keys_.erase(keys_.begin());
  return;
}

void MgetCmd::Do() {
  std::vector<nemo::KVS> kvs_v;
  nemo::Status s = g_pika_server->db()->MGet(keys_, kvs_v);
  res_.AppendArrayLen(kvs_v.size());
  std::vector<nemo::KVS>::const_iterator iter;
  for (iter = kvs_v.begin(); iter != kvs_v.end(); iter++) {
    if ((iter->status).ok()) {
      res_.AppendStringLen((iter->val).size());
      res_.AppendContent(iter->val);
    } else {
      res_.AppendContent("$-1");
    }
  }
  return;
}








<|MERGE_RESOLUTION|>--- conflicted
+++ resolved
@@ -22,22 +22,13 @@
     } else if (opt == "nx") {
       condition_ = SetCmd::kNX;
     } else if (opt == "ex") {
-<<<<<<< HEAD
       index++;
       if (index == argv.size()) {
-        res_.SetErr("syntax error");
+        res_.SetStatus(CmdRes::kSyntaxErr);
         return;
       }
       if (!slash::string2l(argv[index].data(), argv[index].size(), &sec_)) {
-        res_.SetErr("value is not an integer or out of range");
-=======
-      if (it == argv.end()) {
-        res_.SetStatus(CmdRes::kSyntaxErr);
-        return;
-      }
-      if (!slash::string2l((*it).data(), (*it).size(), &sec_)) {
         res_.SetStatus(CmdRes::kOutofRange);
->>>>>>> 14e66374
         return;
       }
     } else {
