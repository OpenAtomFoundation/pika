--- conflicted
+++ resolved
@@ -776,11 +776,7 @@
 void PsetexCmd::DoUpdateCache() {
   if (s_.ok()) {
     std::string CachePrefixKeyK = PCacheKeyPrefixK + key_;
-<<<<<<< HEAD
-    slot->cache()->Setxx(CachePrefixKeyK, value_,  static_cast<int32_t>(usec_ / 1000));
-=======
-    db_->cache()->WriteKVToCache(CachePrefixKeyK, value_, static_cast<int32_t>(usec_ / 1000));
->>>>>>> 39fc96e7
+    db_->cache()->Setxx(CachePrefixKeyK, value_,  static_cast<int32_t>(usec_ / 1000));
   }
 }
 
