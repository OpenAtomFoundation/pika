// Copyright (c) 2015-present, Qihoo, Inc.  All rights reserved.
// This source code is licensed under the BSD-style license found in the
// LICENSE file in the root directory of this source tree. An additional grant
// of patent rights can be found in the PATENTS file in the same directory.

#include "include/pika_kv.h"

#include "pstd/include/pstd_string.h"

#include "include/pika_binlog_transverter.h"
#include "include/pika_conf.h"
#include "include/pika_slot_command.h"

extern std::unique_ptr<PikaConf> g_pika_conf;

/* SET key value [NX] [XX] [EX <seconds>] [PX <milliseconds>] */
void SetCmd::DoInitial() {
  if (!CheckArg(argv_.size())) {
    res_.SetRes(CmdRes::kWrongNum, kCmdNameSet);
    return;
  }
  key_ = argv_[1];
  value_ = argv_[2];
  condition_ = SetCmd::kNONE;
  sec_ = 0;
  size_t index = 3;
  while (index != argv_.size()) {
    std::string opt = argv_[index];
    if (strcasecmp(opt.data(), "xx") == 0) {
      condition_ = SetCmd::kXX;
    } else if (strcasecmp(opt.data(), "nx") == 0) {
      condition_ = SetCmd::kNX;
    } else if (strcasecmp(opt.data(), "vx") == 0) {
      condition_ = SetCmd::kVX;
      index++;
      if (index == argv_.size()) {
        res_.SetRes(CmdRes::kSyntaxErr);
        return;
      } else {
        target_ = argv_[index];
      }
    } else if ((strcasecmp(opt.data(), "ex") == 0) || (strcasecmp(opt.data(), "px") == 0)) {
      condition_ = (condition_ == SetCmd::kNONE) ? SetCmd::kEXORPX : condition_;
      index++;
      if (index == argv_.size()) {
        res_.SetRes(CmdRes::kSyntaxErr);
        return;
      }
      if (pstd::string2int(argv_[index].data(), argv_[index].size(), &sec_) == 0) {
        res_.SetRes(CmdRes::kInvalidInt);
        return;
      }

      if (strcasecmp(opt.data(), "px") == 0) {
        sec_ /= 1000;
      }
    } else {
      res_.SetRes(CmdRes::kSyntaxErr);
      return;
    }
    index++;
  }
}

void SetCmd::Do(std::shared_ptr<Slot> slot) {
  rocksdb::Status s;
  int32_t res = 1;
  switch (condition_) {
    case SetCmd::kXX:
      s = slot->db()->Setxx(key_, value_, &res, static_cast<int32_t>(sec_));
      break;
    case SetCmd::kNX:
      s = slot->db()->Setnx(key_, value_, &res, static_cast<int32_t>(sec_));
      break;
    case SetCmd::kVX:
      s = slot->db()->Setvx(key_, target_, value_, &success_, static_cast<int32_t>(sec_));
      break;
    case SetCmd::kEXORPX:
      s = slot->db()->Setex(key_, value_, static_cast<int32_t>(sec_));
      break;
    default:
      s = slot->db()->Set(key_, value_);
      break;
  }

  if (s.ok() || s.IsNotFound()) {
    if (condition_ == SetCmd::kVX) {
      res_.AppendInteger(success_);
    } else {
      if (res == 1) {
        res_.SetRes(CmdRes::kOk);
        AddSlotKey("k", key_, slot);
      } else {
        res_.AppendStringLen(-1);
      }
    }
  } else {
    res_.SetRes(CmdRes::kErrOther, s.ToString());
  }
}

std::string SetCmd::ToBinlog(uint32_t exec_time, uint32_t term_id, uint64_t logic_id, uint32_t filenum,
                             uint64_t offset) {
  if (condition_ == SetCmd::kEXORPX) {
    std::string content;
    content.reserve(RAW_ARGS_LEN);
    RedisAppendLen(content, 4, "*");

    // to pksetexat cmd
    std::string pksetexat_cmd("pksetexat");
    RedisAppendLenUint64(content, pksetexat_cmd.size(), "$");
    RedisAppendContent(content, pksetexat_cmd);
    // key
    RedisAppendLenUint64(content, key_.size(), "$");
    RedisAppendContent(content, key_);
    // time_stamp
    char buf[100];
    auto time_stamp = static_cast<int32_t>(time(nullptr) + sec_);
    pstd::ll2string(buf, 100, time_stamp);
    std::string at(buf);
    RedisAppendLenUint64(content, at.size(), "$");
    RedisAppendContent(content, at);
    // value
    RedisAppendLenUint64(content, value_.size(), "$");
    RedisAppendContent(content, value_);
    return PikaBinlogTransverter::BinlogEncode(BinlogType::TypeFirst, exec_time, term_id, logic_id, filenum, offset,
                                               content, {});
  } else {
    return Cmd::ToBinlog(exec_time, term_id, logic_id, filenum, offset);
  }
}

void GetCmd::DoInitial() {
  if (!CheckArg(argv_.size())) {
    res_.SetRes(CmdRes::kWrongNum, kCmdNameGet);
    return;
  }
  key_ = argv_[1];
}

void GetCmd::Do(std::shared_ptr<Slot> slot) {
  std::string value;
  rocksdb::Status s = slot->db()->Get(key_, &value);
  if (s.ok()) {
    res_.AppendStringLenUint64(value.size());
    res_.AppendContent(value);
  } else if (s.IsNotFound()) {
    res_.AppendStringLen(-1);
  } else {
    res_.SetRes(CmdRes::kErrOther, s.ToString());
  }
}

void DelCmd::DoInitial() {
  if (!CheckArg(argv_.size())) {
    res_.SetRes(CmdRes::kWrongNum, name());
    return;
  }
  auto iter = argv_.begin();
  keys_.assign(++iter, argv_.end());
}

void DelCmd::Do(std::shared_ptr<Slot> slot) {
  std::map<storage::DataType, storage::Status> type_status;
  int64_t count = slot->db()->Del(keys_, &type_status);
  if (count >= 0) {
    res_.AppendInteger(count);
    std::vector<std::string>::const_iterator it;
    for (it = keys_.begin(); it != keys_.end(); it++) {
      RemSlotKey(*it, slot);
    }
  } else {
    res_.SetRes(CmdRes::kErrOther, "delete error");
  }
}

void DelCmd::Split(std::shared_ptr<Slot> slot, const HintKeys& hint_keys) {
  std::map<storage::DataType, storage::Status> type_status;
  int64_t count = slot->db()->Del(hint_keys.keys, &type_status);
  if (count >= 0) {
    split_res_ += count;
  } else {
    res_.SetRes(CmdRes::kErrOther, "delete error");
  }
}

void DelCmd::Merge() {
  res_.AppendInteger(split_res_);
}

void IncrCmd::DoInitial() {
  if (!CheckArg(argv_.size())) {
    res_.SetRes(CmdRes::kWrongNum, kCmdNameIncr);
    return;
  }
  key_ = argv_[1];
}

void IncrCmd::Do(std::shared_ptr<Slot> slot) {
  rocksdb::Status s = slot->db()->Incrby(key_, 1, &new_value_);
  if (s.ok()) {
    res_.AppendContent(":" + std::to_string(new_value_));
    AddSlotKey("k", key_, slot);
  } else if (s.IsCorruption() && s.ToString() == "Corruption: Value is not a integer") {
    res_.SetRes(CmdRes::kInvalidInt);
  } else if (s.IsInvalidArgument()) {
    res_.SetRes(CmdRes::kOverFlow);
  } else {
    res_.SetRes(CmdRes::kErrOther, s.ToString());
  }
}

void IncrbyCmd::DoInitial() {
  if (!CheckArg(argv_.size())) {
    res_.SetRes(CmdRes::kWrongNum, kCmdNameIncrby);
    return;
  }
  key_ = argv_[1];
  if (pstd::string2int(argv_[2].data(), argv_[2].size(), &by_) == 0) {
    res_.SetRes(CmdRes::kInvalidInt, kCmdNameIncrby);
    return;
  }
}

void IncrbyCmd::Do(std::shared_ptr<Slot> slot) {
  rocksdb::Status s = slot->db()->Incrby(key_, by_, &new_value_);
  if (s.ok()) {
    res_.AppendContent(":" + std::to_string(new_value_));
    AddSlotKey("k", key_, slot);
  } else if (s.IsCorruption() && s.ToString() == "Corruption: Value is not a integer") {
    res_.SetRes(CmdRes::kInvalidInt);
  } else if (s.IsInvalidArgument()) {
    res_.SetRes(CmdRes::kOverFlow);
  } else {
    res_.SetRes(CmdRes::kErrOther, s.ToString());
  }
}

void IncrbyfloatCmd::DoInitial() {
  if (!CheckArg(argv_.size())) {
    res_.SetRes(CmdRes::kWrongNum, kCmdNameIncrbyfloat);
    return;
  }
  key_ = argv_[1];
  value_ = argv_[2];
  if (pstd::string2d(argv_[2].data(), argv_[2].size(), &by_) == 0) {
    res_.SetRes(CmdRes::kInvalidFloat);
    return;
  }
}

void IncrbyfloatCmd::Do(std::shared_ptr<Slot> slot) {
  rocksdb::Status s = slot->db()->Incrbyfloat(key_, value_, &new_value_);
  if (s.ok()) {
    res_.AppendStringLenUint64(new_value_.size());
    res_.AppendContent(new_value_);
    AddSlotKey("k", key_, slot);
  } else if (s.IsCorruption() && s.ToString() == "Corruption: Value is not a vaild float") {
    res_.SetRes(CmdRes::kInvalidFloat);
  } else if (s.IsInvalidArgument()) {
    res_.SetRes(CmdRes::KIncrByOverFlow);
  } else {
    res_.SetRes(CmdRes::kErrOther, s.ToString());
  }
}

void DecrCmd::DoInitial() {
  if (!CheckArg(argv_.size())) {
    res_.SetRes(CmdRes::kWrongNum, kCmdNameDecr);
    return;
  }
  key_ = argv_[1];
}

void DecrCmd::Do(std::shared_ptr<Slot> slot) {
  rocksdb::Status s = slot->db()->Decrby(key_, 1, &new_value_);
  if (s.ok()) {
    res_.AppendContent(":" + std::to_string(new_value_));
  } else if (s.IsCorruption() && s.ToString() == "Corruption: Value is not a integer") {
    res_.SetRes(CmdRes::kInvalidInt);
  } else if (s.IsInvalidArgument()) {
    res_.SetRes(CmdRes::kOverFlow);
  } else {
    res_.SetRes(CmdRes::kErrOther, s.ToString());
  }
}

void DecrbyCmd::DoInitial() {
  if (!CheckArg(argv_.size())) {
    res_.SetRes(CmdRes::kWrongNum, kCmdNameDecrby);
    return;
  }
  key_ = argv_[1];
  if (pstd::string2int(argv_[2].data(), argv_[2].size(), &by_) == 0) {
    res_.SetRes(CmdRes::kInvalidInt);
    return;
  }
}

void DecrbyCmd::Do(std::shared_ptr<Slot> slot) {
  rocksdb::Status s = slot->db()->Decrby(key_, by_, &new_value_);
  if (s.ok()) {
    res_.AppendContent(":" + std::to_string(new_value_));
  } else if (s.IsCorruption() && s.ToString() == "Corruption: Value is not a integer") {
    res_.SetRes(CmdRes::kInvalidInt);
  } else if (s.IsInvalidArgument()) {
    res_.SetRes(CmdRes::kOverFlow);
  } else {
    res_.SetRes(CmdRes::kErrOther, s.ToString());
  }
}

void GetsetCmd::DoInitial() {
  if (!CheckArg(argv_.size())) {
    res_.SetRes(CmdRes::kWrongNum, kCmdNameGetset);
    return;
  }
  key_ = argv_[1];
  new_value_ = argv_[2];
}

void GetsetCmd::Do(std::shared_ptr<Slot> slot) {
  std::string old_value;
  rocksdb::Status s = slot->db()->GetSet(key_, new_value_, &old_value);
  if (s.ok()) {
    if (old_value.empty()) {
      res_.AppendContent("$-1");
    } else {
      res_.AppendStringLenUint64(old_value.size());
      res_.AppendContent(old_value);
    }
    AddSlotKey("k", key_, slot);
  } else {
    res_.SetRes(CmdRes::kErrOther, s.ToString());
  }
}

void AppendCmd::DoInitial() {
  if (!CheckArg(argv_.size())) {
    res_.SetRes(CmdRes::kWrongNum, kCmdNameAppend);
    return;
  }
  key_ = argv_[1];
  value_ = argv_[2];
}

void AppendCmd::Do(std::shared_ptr<Slot> slot) {
  int32_t new_len = 0;
  rocksdb::Status s = slot->db()->Append(key_, value_, &new_len);
  if (s.ok() || s.IsNotFound()) {
    res_.AppendInteger(new_len);
    AddSlotKey("k", key_, slot);
  } else {
    res_.SetRes(CmdRes::kErrOther, s.ToString());
  }
}

void MgetCmd::DoInitial() {
  if (!CheckArg(argv_.size())) {
    res_.SetRes(CmdRes::kWrongNum, kCmdNameMget);
    return;
  }
  keys_ = argv_;
  keys_.erase(keys_.begin());
  split_res_.resize(keys_.size());
}

void MgetCmd::Do(std::shared_ptr<Slot> slot) {
  std::vector<storage::ValueStatus> vss;
  rocksdb::Status s = slot->db()->MGet(keys_, &vss);
  if (s.ok()) {
    res_.AppendArrayLenUint64(vss.size());
    for (const auto& vs : vss) {
      if (vs.status.ok()) {
        res_.AppendStringLenUint64(vs.value.size());
        res_.AppendContent(vs.value);
      } else {
        res_.AppendContent("$-1");
      }
    }
  } else {
    res_.SetRes(CmdRes::kErrOther, s.ToString());
  }
}

void MgetCmd::Split(std::shared_ptr<Slot> slot, const HintKeys& hint_keys) {
  std::vector<storage::ValueStatus> vss;
  const std::vector<std::string>& keys = hint_keys.keys;
  rocksdb::Status s = slot->db()->MGet(keys, &vss);
  if (s.ok()) {
    if (hint_keys.hints.size() != vss.size()) {
      res_.SetRes(CmdRes::kErrOther, "internal Mget return size invalid");
    }
    const std::vector<int>& hints = hint_keys.hints;
    for (size_t i = 0; i < vss.size(); ++i) {
      split_res_[hints[i]] = vss[i];
    }
  } else {
    res_.SetRes(CmdRes::kErrOther, s.ToString());
  }
}

void MgetCmd::Merge() {
  res_.AppendArrayLenUint64(split_res_.size());
  for (const auto& vs : split_res_) {
    if (vs.status.ok()) {
      res_.AppendStringLenUint64(vs.value.size());
      res_.AppendContent(vs.value);
    } else {
      res_.AppendContent("$-1");
    }
  }
}

void KeysCmd::DoInitial() {
  if (!CheckArg(argv_.size())) {
    res_.SetRes(CmdRes::kWrongNum, kCmdNameKeys);
    return;
  }
  pattern_ = argv_[1];
  if (argv_.size() == 3) {
    std::string opt = argv_[2];
    if (strcasecmp(opt.data(), "string") == 0) {
      type_ = storage::DataType::kStrings;
    } else if (strcasecmp(opt.data(), "zset") == 0) {
      type_ = storage::DataType::kZSets;
    } else if (strcasecmp(opt.data(), "set") == 0) {
      type_ = storage::DataType::kSets;
    } else if (strcasecmp(opt.data(), "list") == 0) {
      type_ = storage::DataType::kLists;
    } else if (strcasecmp(opt.data(), "hash") == 0) {
      type_ = storage::DataType::kHashes;
    } else {
      res_.SetRes(CmdRes::kSyntaxErr);
    }
  } else if (argv_.size() > 3) {
    res_.SetRes(CmdRes::kSyntaxErr);
  }
}

void KeysCmd::Do(std::shared_ptr<Slot> slot) {
  int64_t total_key = 0;
  int64_t cursor = 0;
  size_t raw_limit = g_pika_conf->max_client_response_size();
  std::string raw;
  std::vector<std::string> keys;
  do {
    keys.clear();
    cursor = slot->db()->Scan(type_, cursor, pattern_, PIKA_SCAN_STEP_LENGTH, &keys);
    for (const auto& key : keys) {
      RedisAppendLenUint64(raw, key.size(), "$");
      RedisAppendContent(raw, key);
    }
    if (raw.size() >= raw_limit) {
      res_.SetRes(CmdRes::kErrOther, "Response exceeds the max-client-response-size limit");
      return;
    }
    total_key += static_cast<int64_t>(keys.size());
  } while (cursor != 0);

  res_.AppendArrayLen(total_key);
  res_.AppendStringRaw(raw);
}

void SetnxCmd::DoInitial() {
  if (!CheckArg(argv_.size())) {
    res_.SetRes(CmdRes::kWrongNum, kCmdNameSetnx);
    return;
  }
  key_ = argv_[1];
  value_ = argv_[2];
}

void SetnxCmd::Do(std::shared_ptr<Slot> slot) {
  success_ = 0;
  rocksdb::Status s = slot->db()->Setnx(key_, value_, &success_);
  if (s.ok()) {
    res_.AppendInteger(success_);
    AddSlotKey("k", key_, slot);
  } else {
    res_.SetRes(CmdRes::kErrOther, s.ToString());
  }
}

std::string SetnxCmd::ToBinlog(uint32_t exec_time, uint32_t term_id, uint64_t logic_id, uint32_t filenum,
                               uint64_t offset) {
  std::string content;
  content.reserve(RAW_ARGS_LEN);
  RedisAppendLen(content, 3, "*");

  // don't check variable 'success_', because if 'success_' was false, an empty binlog will be saved into file.
  // to setnx cmd
  std::string set_cmd("setnx");
  RedisAppendLenUint64(content, set_cmd.size(), "$");
  RedisAppendContent(content, set_cmd);
  // key
  RedisAppendLenUint64(content, key_.size(), "$");
  RedisAppendContent(content, key_);
  // value
  RedisAppendLenUint64(content, value_.size(), "$");
  RedisAppendContent(content, value_);

  return PikaBinlogTransverter::BinlogEncode(BinlogType::TypeFirst, exec_time, term_id, logic_id, filenum, offset,
                                             content, {});
}

void SetexCmd::DoInitial() {
  if (!CheckArg(argv_.size())) {
    res_.SetRes(CmdRes::kWrongNum, kCmdNameSetex);
    return;
  }
  key_ = argv_[1];
  if (pstd::string2int(argv_[2].data(), argv_[2].size(), &sec_) == 0) {
    res_.SetRes(CmdRes::kInvalidInt);
    return;
  }
  value_ = argv_[3];
}

void SetexCmd::Do(std::shared_ptr<Slot> slot) {
  rocksdb::Status s = slot->db()->Setex(key_, value_, static_cast<int32_t>(sec_));
  if (s.ok()) {
    res_.SetRes(CmdRes::kOk);
    AddSlotKey("k", key_, slot);
  } else {
    res_.SetRes(CmdRes::kErrOther, s.ToString());
  }
}

std::string SetexCmd::ToBinlog(uint32_t exec_time, uint32_t term_id, uint64_t logic_id, uint32_t filenum,
                               uint64_t offset) {
  std::string content;
  content.reserve(RAW_ARGS_LEN);
  RedisAppendLen(content, 4, "*");

  // to pksetexat cmd
  std::string pksetexat_cmd("pksetexat");
  RedisAppendLenUint64(content, pksetexat_cmd.size(), "$");
  RedisAppendContent(content, pksetexat_cmd);
  // key
  RedisAppendLenUint64(content, key_.size(), "$");
  RedisAppendContent(content, key_);
  // time_stamp
  char buf[100];
  auto time_stamp = static_cast<int32_t>(time(nullptr) + sec_);
  pstd::ll2string(buf, 100, time_stamp);
  std::string at(buf);
  RedisAppendLenUint64(content, at.size(), "$");
  RedisAppendContent(content, at);
  // value
  RedisAppendLenUint64(content, value_.size(), "$");
  RedisAppendContent(content, value_);
  return PikaBinlogTransverter::BinlogEncode(BinlogType::TypeFirst, exec_time, term_id, logic_id, filenum, offset,
                                             content, {});
}

void PsetexCmd::DoInitial() {
  if (!CheckArg(argv_.size())) {
    res_.SetRes(CmdRes::kWrongNum, kCmdNamePsetex);
    return;
  }
  key_ = argv_[1];
  if (pstd::string2int(argv_[2].data(), argv_[2].size(), &usec_) == 0) {
    res_.SetRes(CmdRes::kInvalidInt);
    return;
  }
  value_ = argv_[3];
}

void PsetexCmd::Do(std::shared_ptr<Slot> slot) {
  rocksdb::Status s = slot->db()->Setex(key_, value_, static_cast<int32_t>(usec_ / 1000));
  if (s.ok()) {
    res_.SetRes(CmdRes::kOk);
  } else {
    res_.SetRes(CmdRes::kErrOther, s.ToString());
  }
}

std::string PsetexCmd::ToBinlog(uint32_t exec_time, uint32_t term_id, uint64_t logic_id, uint32_t filenum,
                                uint64_t offset) {
  std::string content;
  content.reserve(RAW_ARGS_LEN);
  RedisAppendLen(content, 4, "*");

  // to pksetexat cmd
  std::string pksetexat_cmd("pksetexat");
  RedisAppendLenUint64(content, pksetexat_cmd.size(), "$");
  RedisAppendContent(content, pksetexat_cmd);
  // key
  RedisAppendLenUint64(content, key_.size(), "$");
  RedisAppendContent(content, key_);
  // time_stamp
  char buf[100];
  auto time_stamp = static_cast<int32_t>(time(nullptr) + usec_ / 1000);
  pstd::ll2string(buf, 100, time_stamp);
  std::string at(buf);
  RedisAppendLenUint64(content, at.size(), "$");
  RedisAppendContent(content, at);
  // value
  RedisAppendLenUint64(content, value_.size(), "$");
  RedisAppendContent(content, value_);
  return PikaBinlogTransverter::BinlogEncode(BinlogType::TypeFirst, exec_time, term_id, logic_id, filenum, offset,
                                             content, {});
}

void DelvxCmd::DoInitial() {
  if (!CheckArg(argv_.size())) {
    res_.SetRes(CmdRes::kWrongNum, kCmdNameDelvx);
    return;
  }
  key_ = argv_[1];
  value_ = argv_[2];
}

void DelvxCmd::Do(std::shared_ptr<Slot> slot) {
  rocksdb::Status s = slot->db()->Delvx(key_, value_, &success_);
  if (s.ok() || s.IsNotFound()) {
    res_.AppendInteger(success_);
  } else {
    res_.SetRes(CmdRes::kErrOther, s.ToString());
  }
}

void MsetCmd::DoInitial() {
  if (!CheckArg(argv_.size())) {
    res_.SetRes(CmdRes::kWrongNum, kCmdNameMset);
    return;
  }
  size_t argc = argv_.size();
  if (argc % 2 == 0) {
    res_.SetRes(CmdRes::kWrongNum, kCmdNameMset);
    return;
  }
  kvs_.clear();
  for (size_t index = 1; index != argc; index += 2) {
    kvs_.push_back({argv_[index], argv_[index + 1]});
  }
}

void MsetCmd::Do(std::shared_ptr<Slot> slot) {
  storage::Status s = slot->db()->MSet(kvs_);
  if (s.ok()) {
    res_.SetRes(CmdRes::kOk);
    std::vector<storage::KeyValue>::const_iterator it;
    for (it = kvs_.begin(); it != kvs_.end(); it++) {
      AddSlotKey("k", it->key, slot);
    }
  } else {
    res_.SetRes(CmdRes::kErrOther, s.ToString());
  }
}

void MsetCmd::Split(std::shared_ptr<Slot> slot, const HintKeys& hint_keys) {
  std::vector<storage::KeyValue> kvs;
  const std::vector<std::string>& keys = hint_keys.keys;
  const std::vector<int>& hints = hint_keys.hints;
  if (keys.size() != hints.size()) {
    res_.SetRes(CmdRes::kErrOther, "SplitError hint_keys size not match");
  }
  for (size_t i = 0; i < keys.size(); i++) {
    if (kvs_[hints[i]].key == keys[i]) {
      kvs.push_back(kvs_[hints[i]]);
    } else {
      res_.SetRes(CmdRes::kErrOther, "SplitError hint key: " + keys[i]);
      return;
    }
  }
  storage::Status s = slot->db()->MSet(kvs);
  if (s.ok()) {
    res_.SetRes(CmdRes::kOk);
  } else {
    res_.SetRes(CmdRes::kErrOther, s.ToString());
    return;
  }
}

void MsetCmd::Merge() {}

void MsetnxCmd::DoInitial() {
  if (!CheckArg(argv_.size())) {
    res_.SetRes(CmdRes::kWrongNum, kCmdNameMsetnx);
    return;
  }
  size_t argc = argv_.size();
  if (argc % 2 == 0) {
    res_.SetRes(CmdRes::kWrongNum, kCmdNameMsetnx);
    return;
  }
  kvs_.clear();
  for (size_t index = 1; index != argc; index += 2) {
    kvs_.push_back({argv_[index], argv_[index + 1]});
  }
}

void MsetnxCmd::Do(std::shared_ptr<Slot> slot) {
  success_ = 0;
  rocksdb::Status s = slot->db()->MSetnx(kvs_, &success_);
  if (s.ok()) {
    res_.AppendInteger(success_);
    std::vector<storage::KeyValue>::const_iterator it;
    for (it = kvs_.begin(); it != kvs_.end(); it++) {
      AddSlotKey("k", it->key, slot);
    }
  } else {
    res_.SetRes(CmdRes::kErrOther, s.ToString());
  }
}

void GetrangeCmd::DoInitial() {
  if (!CheckArg(argv_.size())) {
    res_.SetRes(CmdRes::kWrongNum, kCmdNameGetrange);
    return;
  }
  key_ = argv_[1];
  if (pstd::string2int(argv_[2].data(), argv_[2].size(), &start_) == 0) {
    res_.SetRes(CmdRes::kInvalidInt);
    return;
  }
  if (pstd::string2int(argv_[3].data(), argv_[3].size(), &end_) == 0) {
    res_.SetRes(CmdRes::kInvalidInt);
    return;
  }
}

void GetrangeCmd::Do(std::shared_ptr<Slot> slot) {
  std::string substr;
  rocksdb::Status s = slot->db()->Getrange(key_, start_, end_, &substr);
  if (s.ok() || s.IsNotFound()) {
    res_.AppendStringLenUint64(substr.size());
    res_.AppendContent(substr);
  } else {
    res_.SetRes(CmdRes::kErrOther, s.ToString());
  }
}

void SetrangeCmd::DoInitial() {
  if (!CheckArg(argv_.size())) {
    res_.SetRes(CmdRes::kWrongNum, kCmdNameSetrange);
    return;
  }
  key_ = argv_[1];
  if (pstd::string2int(argv_[2].data(), argv_[2].size(), &offset_) == 0) {
    res_.SetRes(CmdRes::kInvalidInt);
    return;
  }
  value_ = argv_[3];
}

void SetrangeCmd::Do(std::shared_ptr<Slot> slot) {
  int32_t new_len;
  rocksdb::Status s = slot->db()->Setrange(key_, offset_, value_, &new_len);
  if (s.ok()) {
    res_.AppendInteger(new_len);
    AddSlotKey("k", key_, slot);
  } else {
    res_.SetRes(CmdRes::kErrOther, s.ToString());
  }
}

void StrlenCmd::DoInitial() {
  if (!CheckArg(argv_.size())) {
    res_.SetRes(CmdRes::kWrongNum, kCmdNameStrlen);
    return;
  }
  key_ = argv_[1];
}

void StrlenCmd::Do(std::shared_ptr<Slot> slot) {
  int32_t len = 0;
  rocksdb::Status s = slot->db()->Strlen(key_, &len);
  if (s.ok() || s.IsNotFound()) {
    res_.AppendInteger(len);
  } else {
    res_.SetRes(CmdRes::kErrOther, s.ToString());
  }
}

void ExistsCmd::DoInitial() {
  if (!CheckArg(argv_.size())) {
    res_.SetRes(CmdRes::kWrongNum, kCmdNameExists);
    return;
  }
  keys_ = argv_;
  keys_.erase(keys_.begin());
}

void ExistsCmd::Do(std::shared_ptr<Slot> slot) {
  std::map<storage::DataType, rocksdb::Status> type_status;
  int64_t res = slot->db()->Exists(keys_, &type_status);
  if (res != -1) {
    res_.AppendInteger(res);
  } else {
    res_.SetRes(CmdRes::kErrOther, "exists internal error");
  }
}

void ExistsCmd::Split(std::shared_ptr<Slot> slot, const HintKeys& hint_keys) {
  std::map<storage::DataType, rocksdb::Status> type_status;
  int64_t res = slot->db()->Exists(hint_keys.keys, &type_status);
  if (res != -1) {
    split_res_ += res;
  } else {
    res_.SetRes(CmdRes::kErrOther, "exists internal error");
  }
}

void ExistsCmd::Merge() {
  res_.AppendInteger(split_res_);
}

void ExpireCmd::DoInitial() {
  if (!CheckArg(argv_.size())) {
    res_.SetRes(CmdRes::kWrongNum, kCmdNameExpire);
    return;
  }
  key_ = argv_[1];
  if (pstd::string2int(argv_[2].data(), argv_[2].size(), &sec_) == 0) {
    res_.SetRes(CmdRes::kInvalidInt);
    return;
  }
}

void ExpireCmd::Do(std::shared_ptr<Slot> slot) {
  std::map<storage::DataType, rocksdb::Status> type_status;
  int64_t res = slot->db()->Expire(key_, static_cast<int32_t>(sec_), &type_status);
  if (res != -1) {
    res_.AppendInteger(res);
  } else {
    res_.SetRes(CmdRes::kErrOther, "expire internal error");
  }
}

std::string ExpireCmd::ToBinlog(uint32_t exec_time, uint32_t term_id, uint64_t logic_id, uint32_t filenum,
                                uint64_t offset) {
  std::string content;
  content.reserve(RAW_ARGS_LEN);
  RedisAppendLen(content, 3, "*");

  // to expireat cmd
  std::string expireat_cmd("expireat");
  RedisAppendLenUint64(content, expireat_cmd.size(), "$");
  RedisAppendContent(content, expireat_cmd);
  // key
  RedisAppendLenUint64(content, key_.size(), "$");
  RedisAppendContent(content, key_);
  // sec
  char buf[100];
  int64_t expireat = time(nullptr) + sec_;
  pstd::ll2string(buf, 100, expireat);
  std::string at(buf);
  RedisAppendLenUint64(content, at.size(), "$");
  RedisAppendContent(content, at);

  return PikaBinlogTransverter::BinlogEncode(BinlogType::TypeFirst, exec_time, term_id, logic_id, filenum, offset,
                                             content, {});
}

void PexpireCmd::DoInitial() {
  if (!CheckArg(argv_.size())) {
    res_.SetRes(CmdRes::kWrongNum, kCmdNamePexpire);
    return;
  }
  key_ = argv_[1];
  if (pstd::string2int(argv_[2].data(), argv_[2].size(), &msec_) == 0) {
    res_.SetRes(CmdRes::kInvalidInt);
    return;
  }
}

void PexpireCmd::Do(std::shared_ptr<Slot> slot) {
  std::map<storage::DataType, rocksdb::Status> type_status;
  int64_t res = slot->db()->Expire(key_, static_cast<int32_t>(msec_ / 1000), &type_status);
  if (res != -1) {
    res_.AppendInteger(res);
  } else {
    res_.SetRes(CmdRes::kErrOther, "expire internal error");
  }
}

std::string PexpireCmd::ToBinlog(uint32_t exec_time, uint32_t term_id, uint64_t logic_id, uint32_t filenum,
                                 uint64_t offset) {
  std::string content;
  content.reserve(RAW_ARGS_LEN);
  RedisAppendLenUint64(content, argv_.size(), "*");

  // to expireat cmd
  std::string expireat_cmd("expireat");
  RedisAppendLenUint64(content, expireat_cmd.size(), "$");
  RedisAppendContent(content, expireat_cmd);
  // key
  RedisAppendLenUint64(content, key_.size(), "$");
  RedisAppendContent(content, key_);
  // sec
  char buf[100];
  int64_t expireat = time(nullptr) + msec_ / 1000;
  pstd::ll2string(buf, 100, expireat);
  std::string at(buf);
  RedisAppendLenUint64(content, at.size(), "$");
  RedisAppendContent(content, at);

  return PikaBinlogTransverter::BinlogEncode(BinlogType::TypeFirst, exec_time, term_id, logic_id, filenum, offset,
                                             content, {});
}

void ExpireatCmd::DoInitial() {
  if (!CheckArg(argv_.size())) {
    res_.SetRes(CmdRes::kWrongNum, kCmdNameExpireat);
    return;
  }
  key_ = argv_[1];
  if (pstd::string2int(argv_[2].data(), argv_[2].size(), &time_stamp_) == 0) {
    res_.SetRes(CmdRes::kInvalidInt);
    return;
  }
}

void ExpireatCmd::Do(std::shared_ptr<Slot> slot) {
  std::map<storage::DataType, rocksdb::Status> type_status;
  int32_t res = slot->db()->Expireat(key_, static_cast<int32_t>(time_stamp_), &type_status);
  if (res != -1) {
    res_.AppendInteger(res);
  } else {
    res_.SetRes(CmdRes::kErrOther, "expireat internal error");
  }
}

void PexpireatCmd::DoInitial() {
  if (!CheckArg(argv_.size())) {
    res_.SetRes(CmdRes::kWrongNum, kCmdNamePexpireat);
    return;
  }
  key_ = argv_[1];
  if (pstd::string2int(argv_[2].data(), argv_[2].size(), &time_stamp_ms_) == 0) {
    res_.SetRes(CmdRes::kInvalidInt);
    return;
  }
}

std::string PexpireatCmd::ToBinlog(uint32_t exec_time, uint32_t term_id, uint64_t logic_id, uint32_t filenum,
                                   uint64_t offset) {
  std::string content;
  content.reserve(RAW_ARGS_LEN);
  RedisAppendLenUint64(content, argv_.size(), "*");

  // to expireat cmd
  std::string expireat_cmd("expireat");
  RedisAppendLenUint64(content, expireat_cmd.size(), "$");
  RedisAppendContent(content, expireat_cmd);
  // key
  RedisAppendLenUint64(content, key_.size(), "$");
  RedisAppendContent(content, key_);
  // sec
  char buf[100];
  int64_t expireat = time_stamp_ms_ / 1000;
  pstd::ll2string(buf, 100, expireat);
  std::string at(buf);
  RedisAppendLenUint64(content, at.size(), "$");
  RedisAppendContent(content, at);

  return PikaBinlogTransverter::BinlogEncode(BinlogType::TypeFirst, exec_time, term_id, logic_id, filenum, offset,
                                             content, {});
}

void PexpireatCmd::Do(std::shared_ptr<Slot> slot) {
  std::map<storage::DataType, rocksdb::Status> type_status;
  int32_t res = slot->db()->Expireat(key_, static_cast<int32_t>(time_stamp_ms_ / 1000), &type_status);
  if (res != -1) {
    res_.AppendInteger(res);
  } else {
    res_.SetRes(CmdRes::kErrOther, "pexpireat internal error");
  }
}

void TtlCmd::DoInitial() {
  if (!CheckArg(argv_.size())) {
    res_.SetRes(CmdRes::kWrongNum, kCmdNameTtl);
    return;
  }
  key_ = argv_[1];
}

void TtlCmd::Do(std::shared_ptr<Slot> slot) {
  std::map<storage::DataType, int64_t> type_timestamp;
  std::map<storage::DataType, rocksdb::Status> type_status;
  type_timestamp = slot->db()->TTL(key_, &type_status);
  for (const auto& item : type_timestamp) {
    // mean operation exception errors happen in database
    if (item.second == -3) {
      res_.SetRes(CmdRes::kErrOther, "ttl internal error");
      return;
    }
  }
  if (type_timestamp[storage::kStrings] != -2) {
    res_.AppendInteger(type_timestamp[storage::kStrings]);
  } else if (type_timestamp[storage::kHashes] != -2) {
    res_.AppendInteger(type_timestamp[storage::kHashes]);
  } else if (type_timestamp[storage::kLists] != -2) {
    res_.AppendInteger(type_timestamp[storage::kLists]);
  } else if (type_timestamp[storage::kZSets] != -2) {
    res_.AppendInteger(type_timestamp[storage::kZSets]);
  } else if (type_timestamp[storage::kSets] != -2) {
    res_.AppendInteger(type_timestamp[storage::kSets]);
  } else {
    // mean this key not exist
    res_.AppendInteger(-2);
  }
}

void PttlCmd::DoInitial() {
  if (!CheckArg(argv_.size())) {
    res_.SetRes(CmdRes::kWrongNum, kCmdNamePttl);
    return;
  }
  key_ = argv_[1];
}

void PttlCmd::Do(std::shared_ptr<Slot> slot) {
  std::map<storage::DataType, int64_t> type_timestamp;
  std::map<storage::DataType, rocksdb::Status> type_status;
  type_timestamp = slot->db()->TTL(key_, &type_status);
  for (const auto& item : type_timestamp) {
    // mean operation exception errors happen in database
    if (item.second == -3) {
      res_.SetRes(CmdRes::kErrOther, "ttl internal error");
      return;
    }
  }
  if (type_timestamp[storage::kStrings] != -2) {
    if (type_timestamp[storage::kStrings] == -1) {
      res_.AppendInteger(-1);
    } else {
      res_.AppendInteger(type_timestamp[storage::kStrings] * 1000);
    }
  } else if (type_timestamp[storage::kHashes] != -2) {
    if (type_timestamp[storage::kHashes] == -1) {
      res_.AppendInteger(-1);
    } else {
      res_.AppendInteger(type_timestamp[storage::kHashes] * 1000);
    }
  } else if (type_timestamp[storage::kLists] != -2) {
    if (type_timestamp[storage::kLists] == -1) {
      res_.AppendInteger(-1);
    } else {
      res_.AppendInteger(type_timestamp[storage::kLists] * 1000);
    }
  } else if (type_timestamp[storage::kSets] != -2) {
    if (type_timestamp[storage::kSets] == -1) {
      res_.AppendInteger(-1);
    } else {
      res_.AppendInteger(type_timestamp[storage::kSets] * 1000);
    }
  } else if (type_timestamp[storage::kZSets] != -2) {
    if (type_timestamp[storage::kZSets] == -1) {
      res_.AppendInteger(-1);
    } else {
      res_.AppendInteger(type_timestamp[storage::kZSets] * 1000);
    }
  } else {
    // mean this key not exist
    res_.AppendInteger(-2);
  }
}

void PersistCmd::DoInitial() {
  if (!CheckArg(argv_.size())) {
    res_.SetRes(CmdRes::kWrongNum, kCmdNamePersist);
    return;
  }
  key_ = argv_[1];
}

void PersistCmd::Do(std::shared_ptr<Slot> slot) {
  std::map<storage::DataType, rocksdb::Status> type_status;
  int32_t res = slot->db()->Persist(key_, &type_status);
  if (res != -1) {
    res_.AppendInteger(res);
  } else {
    res_.SetRes(CmdRes::kErrOther, "persist internal error");
  }
}

void TypeCmd::DoInitial() {
  if (!CheckArg(argv_.size())) {
    res_.SetRes(CmdRes::kWrongNum, kCmdNameType);
    return;
  }
  key_ = argv_[1];
}

void TypeCmd::Do(std::shared_ptr<Slot> slot) {
  std::string res;
  rocksdb::Status s = slot->db()->Type(key_, &res);
  if (s.ok()) {
    res_.AppendContent("+" + res);
  } else {
    res_.SetRes(CmdRes::kErrOther, s.ToString());
  }
}

void ScanCmd::DoInitial() {
  if (!CheckArg(argv_.size())) {
    res_.SetRes(CmdRes::kWrongNum, kCmdNameScan);
    return;
  }
  if (pstd::string2int(argv_[1].data(), argv_[1].size(), &cursor_) == 0) {
    res_.SetRes(CmdRes::kInvalidInt);
    return;
  }
  size_t index = 2;
  size_t argc = argv_.size();

  while (index < argc) {
    std::string opt = argv_[index];
    if ((strcasecmp(opt.data(), "match") == 0) || (strcasecmp(opt.data(), "count") == 0) ||
        (strcasecmp(opt.data(), "type") == 0)) {
      index++;
      if (index >= argc) {
        res_.SetRes(CmdRes::kSyntaxErr);
        return;
      }
      if (strcasecmp(opt.data(), "match") == 0) {
        pattern_ = argv_[index];
      } else if (strcasecmp(opt.data(), "type") == 0) {
        std::string str_type = argv_[index];
        if (strcasecmp(str_type.data(), "string") == 0) {
          type_ = storage::DataType::kStrings;
        } else if (strcasecmp(str_type.data(), "zset") == 0) {
          type_ = storage::DataType::kZSets;
        } else if (strcasecmp(str_type.data(), "set") == 0) {
          type_ = storage::DataType::kSets;
        } else if (strcasecmp(str_type.data(), "list") == 0) {
          type_ = storage::DataType::kLists;
        } else if (strcasecmp(str_type.data(), "hash") == 0) {
          type_ = storage::DataType::kHashes;
        } else {
          res_.SetRes(CmdRes::kSyntaxErr);
        }
      } else if ((pstd::string2int(argv_[index].data(), argv_[index].size(), &count_) == 0) || count_ <= 0) {
        res_.SetRes(CmdRes::kInvalidInt);
        return;
      }
    } else {
      res_.SetRes(CmdRes::kSyntaxErr);
      return;
    }
    index++;
  }
}

void ScanCmd::Do(std::shared_ptr<Slot> slot) {
  int64_t total_key = 0;
  int64_t batch_count = 0;
  int64_t left = count_;
  int64_t cursor_ret = cursor_;
  size_t raw_limit = g_pika_conf->max_client_response_size();
  std::string raw;
  std::vector<std::string> keys;
  // To avoid memory overflow, we call the Scan method in batches
  do {
    keys.clear();
    batch_count = left < PIKA_SCAN_STEP_LENGTH ? left : PIKA_SCAN_STEP_LENGTH;
    left = left > PIKA_SCAN_STEP_LENGTH ? left - PIKA_SCAN_STEP_LENGTH : 0;
    cursor_ret = slot->db()->Scan(type_, cursor_ret, pattern_, batch_count, &keys);
    for (const auto& key : keys) {
      RedisAppendLenUint64(raw, key.size(), "$");
      RedisAppendContent(raw, key);
    }
    if (raw.size() >= raw_limit) {
      res_.SetRes(CmdRes::kErrOther, "Response exceeds the max-client-response-size limit");
      return;
    }
    total_key += static_cast<int64_t>(keys.size());
  } while (cursor_ret != 0 && (left != 0));

  res_.AppendArrayLen(2);

  char buf[32];
  int len = pstd::ll2string(buf, sizeof(buf), cursor_ret);
  res_.AppendStringLen(len);
  res_.AppendContent(buf);

  res_.AppendArrayLen(total_key);
  res_.AppendStringRaw(raw);
}

void ScanxCmd::DoInitial() {
  if (!CheckArg(argv_.size())) {
    res_.SetRes(CmdRes::kWrongNum, kCmdNameScanx);
    return;
  }
  if (strcasecmp(argv_[1].data(), "string") == 0) {
    type_ = storage::kStrings;
  } else if (strcasecmp(argv_[1].data(), "hash") == 0) {
    type_ = storage::kHashes;
  } else if (strcasecmp(argv_[1].data(), "set") == 0) {
    type_ = storage::kSets;
  } else if (strcasecmp(argv_[1].data(), "zset") == 0) {
    type_ = storage::kZSets;
  } else if (strcasecmp(argv_[1].data(), "list") == 0) {
    type_ = storage::kLists;
  } else {
    res_.SetRes(CmdRes::kInvalidDbType);
    return;
  }

  start_key_ = argv_[2];
  size_t index = 3;
  size_t argc = argv_.size();
  while (index < argc) {
    std::string opt = argv_[index];
    if ((strcasecmp(opt.data(), "match") == 0) || (strcasecmp(opt.data(), "count") == 0)) {
      index++;
      if (index >= argc) {
        res_.SetRes(CmdRes::kSyntaxErr);
        return;
      }
      if (strcasecmp(opt.data(), "match") == 0) {
        pattern_ = argv_[index];
      } else if ((pstd::string2int(argv_[index].data(), argv_[index].size(), &count_) == 0) || count_ <= 0) {
        res_.SetRes(CmdRes::kInvalidInt);
        return;
      }
    } else {
      res_.SetRes(CmdRes::kSyntaxErr);
      return;
    }
    index++;
  }
}

void ScanxCmd::Do(std::shared_ptr<Slot> slot) {
  std::string next_key;
  std::vector<std::string> keys;
  rocksdb::Status s = slot->db()->Scanx(type_, start_key_, pattern_, count_, &keys, &next_key);

  if (s.ok()) {
    res_.AppendArrayLen(2);
    res_.AppendStringLenUint64(next_key.size());
    res_.AppendContent(next_key);

    res_.AppendArrayLenUint64(keys.size());
    std::vector<std::string>::iterator iter;
    for (const auto& key : keys) {
      res_.AppendString(key);
    }
  } else {
    res_.SetRes(CmdRes::kErrOther, s.ToString());
  }
}

void PKSetexAtCmd::DoInitial() {
  if (!CheckArg(argv_.size())) {
    res_.SetRes(CmdRes::kWrongNum, kCmdNamePKSetexAt);
    return;
  }
  key_ = argv_[1];
  value_ = argv_[3];
  if ((pstd::string2int(argv_[2].data(), argv_[2].size(), &time_stamp_) == 0) || time_stamp_ >= INT32_MAX) {
    res_.SetRes(CmdRes::kInvalidInt);
    return;
  }
}

void PKSetexAtCmd::Do(std::shared_ptr<Slot> slot) {
  rocksdb::Status s = slot->db()->PKSetexAt(key_, value_, static_cast<int32_t>(time_stamp_));
  if (s.ok()) {
    res_.SetRes(CmdRes::kOk);
  } else {
    res_.SetRes(CmdRes::kErrOther, s.ToString());
  }
}

void PKScanRangeCmd::DoInitial() {
  if (!CheckArg(argv_.size())) {
    res_.SetRes(CmdRes::kWrongNum, kCmdNamePKScanRange);
    return;
  }
  if (strcasecmp(argv_[1].data(), "string_with_value") == 0) {
    type_ = storage::kStrings;
    string_with_value = true;
  } else if (strcasecmp(argv_[1].data(), "string") == 0) {
    type_ = storage::kStrings;
  } else if (strcasecmp(argv_[1].data(), "hash") == 0) {
    type_ = storage::kHashes;
  } else if (strcasecmp(argv_[1].data(), "set") == 0) {
    type_ = storage::kSets;
  } else if (strcasecmp(argv_[1].data(), "zset") == 0) {
    type_ = storage::kZSets;
  } else if (strcasecmp(argv_[1].data(), "list") == 0) {
    type_ = storage::kLists;
  } else {
    res_.SetRes(CmdRes::kInvalidDbType);
    return;
  }

  key_start_ = argv_[2];
  key_end_ = argv_[3];
  // start key and end key hash tag have to be same in non classic mode
  if (!HashtagIsConsistent(key_start_, key_start_)) {
    res_.SetRes(CmdRes::kInconsistentHashTag);
    return;
  }
  size_t index = 4;
  size_t argc = argv_.size();
  while (index < argc) {
    std::string opt = argv_[index];
    if ((strcasecmp(opt.data(), "match") == 0) || (strcasecmp(opt.data(), "limit") == 0)) {
      index++;
      if (index >= argc) {
        res_.SetRes(CmdRes::kSyntaxErr);
        return;
      }
      if (strcasecmp(opt.data(), "match") == 0) {
        pattern_ = argv_[index];
      } else if ((pstd::string2int(argv_[index].data(), argv_[index].size(), &limit_) == 0) || limit_ <= 0) {
        res_.SetRes(CmdRes::kInvalidInt);
        return;
      }
    } else {
      res_.SetRes(CmdRes::kSyntaxErr);
      return;
    }
    index++;
  }
}

void PKScanRangeCmd::Do(std::shared_ptr<Slot> slot) {
  std::string next_key;
  std::vector<std::string> keys;
  std::vector<storage::KeyValue> kvs;
  rocksdb::Status s =
      slot->db()->PKScanRange(type_, key_start_, key_end_, pattern_, static_cast<int32_t>(limit_), &keys, &kvs, &next_key);

  if (s.ok()) {
    res_.AppendArrayLen(2);
    res_.AppendStringLenUint64(next_key.size());
    res_.AppendContent(next_key);

    if (type_ == storage::kStrings) {
      res_.AppendArrayLenUint64(string_with_value ? 2 * kvs.size() : kvs.size());
      for (const auto& kv : kvs) {
        res_.AppendString(kv.key);
        if (string_with_value) {
          res_.AppendString(kv.value);
        }
      }
    } else {
      res_.AppendArrayLenUint64(keys.size());
      for (const auto& key : keys) {
        res_.AppendString(key);
      }
    }
  } else {
    res_.SetRes(CmdRes::kErrOther, s.ToString());
  }
}

void PKRScanRangeCmd::DoInitial() {
  if (!CheckArg(argv_.size())) {
    res_.SetRes(CmdRes::kWrongNum, kCmdNamePKRScanRange);
    return;
  }
  if (strcasecmp(argv_[1].data(), "string_with_value") == 0) {
    type_ = storage::kStrings;
    string_with_value = true;
  } else if (strcasecmp(argv_[1].data(), "string") == 0) {
    type_ = storage::kStrings;
  } else if (strcasecmp(argv_[1].data(), "hash") == 0) {
    type_ = storage::kHashes;
  } else if (strcasecmp(argv_[1].data(), "set") == 0) {
    type_ = storage::kSets;
  } else if (strcasecmp(argv_[1].data(), "zset") == 0) {
    type_ = storage::kZSets;
  } else if (strcasecmp(argv_[1].data(), "list") == 0) {
    type_ = storage::kLists;
  } else {
    res_.SetRes(CmdRes::kInvalidDbType);
    return;
  }

  key_start_ = argv_[2];
  key_end_ = argv_[3];
  // start key and end key hash tag have to be same in non classic mode
  if (!HashtagIsConsistent(key_start_, key_start_)) {
    res_.SetRes(CmdRes::kInconsistentHashTag);
    return;
  }
  size_t index = 4;
  size_t argc = argv_.size();
  while (index < argc) {
    std::string opt = argv_[index];
    if ((strcasecmp(opt.data(), "match") == 0) || (strcasecmp(opt.data(), "limit") == 0)) {
      index++;
      if (index >= argc) {
        res_.SetRes(CmdRes::kSyntaxErr);
        return;
      }
      if (strcasecmp(opt.data(), "match") == 0) {
        pattern_ = argv_[index];
      } else if ((pstd::string2int(argv_[index].data(), argv_[index].size(), &limit_) == 0) || limit_ <= 0) {
        res_.SetRes(CmdRes::kInvalidInt);
        return;
      }
    } else {
      res_.SetRes(CmdRes::kSyntaxErr);
      return;
    }
    index++;
  }
}

void PKRScanRangeCmd::Do(std::shared_ptr<Slot> slot) {
  std::string next_key;
  std::vector<std::string> keys;
  std::vector<storage::KeyValue> kvs;
<<<<<<< HEAD
  rocksdb::Status s = slot->db()->PKRScanRange(type_, key_start_, key_end_, pattern_, static_cast<int32_t>(limit_),
                                               &keys, &kvs, &next_key);
=======
  rocksdb::Status s = slot->db()->PKRScanRange(type_, key_start_, key_end_, pattern_, limit_, &keys, &kvs, &next_key);
>>>>>>> 8c79b5b6

  if (s.ok()) {
    res_.AppendArrayLen(2);
    res_.AppendStringLenUint64(next_key.size());
    res_.AppendContent(next_key);

    if (type_ == storage::kStrings) {
      res_.AppendArrayLenUint64(string_with_value ? 2 * kvs.size() : kvs.size());
      for (const auto& kv : kvs) {
        res_.AppendString(kv.key);
        if (string_with_value) {
          res_.AppendString(kv.value);
        }
      }
    } else {
      res_.AppendArrayLenUint64(keys.size());
      for (const auto& key : keys) {
        res_.AppendString(key);
      }
    }
  } else {
    res_.SetRes(CmdRes::kErrOther, s.ToString());
  }
}<|MERGE_RESOLUTION|>--- conflicted
+++ resolved
@@ -1413,13 +1413,8 @@
   std::string next_key;
   std::vector<std::string> keys;
   std::vector<storage::KeyValue> kvs;
-<<<<<<< HEAD
   rocksdb::Status s = slot->db()->PKRScanRange(type_, key_start_, key_end_, pattern_, static_cast<int32_t>(limit_),
                                                &keys, &kvs, &next_key);
-=======
-  rocksdb::Status s = slot->db()->PKRScanRange(type_, key_start_, key_end_, pattern_, limit_, &keys, &kvs, &next_key);
->>>>>>> 8c79b5b6
-
   if (s.ok()) {
     res_.AppendArrayLen(2);
     res_.AppendStringLenUint64(next_key.size());
