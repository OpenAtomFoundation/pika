// Copyright (c) 2015-present, Qihoo, Inc.  All rights reserved.
// This source code is licensed under the BSD-style license found in the
// LICENSE file in the root directory of this source tree. An additional grant
// of patent rights can be found in the PATENTS file in the same directory.

#include "include/pika_kv.h"

#include "pstd/include/pstd_string.h"

#include "include/pika_binlog_transverter.h"
#include "include/pika_conf.h"
#include "include/pika_slot_command.h"

extern std::unique_ptr<PikaConf> g_pika_conf;

/* SET key value [NX] [XX] [EX <seconds>] [PX <milliseconds>] */
void SetCmd::DoInitial() {
  if (!CheckArg(argv_.size())) {
    res_.SetRes(CmdRes::kWrongNum, kCmdNameSet);
    return;
  }
  key_ = argv_[1];
  value_ = argv_[2];
  condition_ = SetCmd::kNONE;
  sec_ = 0;
  size_t index = 3;
  while (index != argv_.size()) {
    std::string opt = argv_[index];
    if (strcasecmp(opt.data(), "xx") == 0) {
      condition_ = SetCmd::kXX;
    } else if (strcasecmp(opt.data(), "nx") == 0) {
      condition_ = SetCmd::kNX;
    } else if (strcasecmp(opt.data(), "vx") == 0) {
      condition_ = SetCmd::kVX;
      index++;
      if (index == argv_.size()) {
        res_.SetRes(CmdRes::kSyntaxErr);
        return;
      } else {
        target_ = argv_[index];
      }
    } else if ((strcasecmp(opt.data(), "ex") == 0) || (strcasecmp(opt.data(), "px") == 0)) {
      condition_ = (condition_ == SetCmd::kNONE) ? SetCmd::kEXORPX : condition_;
      index++;
      if (index == argv_.size()) {
        res_.SetRes(CmdRes::kSyntaxErr);
        return;
      }
      if (pstd::string2int(argv_[index].data(), argv_[index].size(), &sec_) == 0) {
        res_.SetRes(CmdRes::kInvalidInt);
        return;
      }

      if (strcasecmp(opt.data(), "px") == 0) {
        sec_ /= 1000;
      }
    } else {
      res_.SetRes(CmdRes::kSyntaxErr);
      return;
    }
    index++;
  }
}

void SetCmd::Do(std::shared_ptr<Slot> slot) {
  rocksdb::Status s;
  int32_t res = 1;
  switch (condition_) {
    case SetCmd::kXX:
      s = slot->db()->Setxx(key_, value_, &res, sec_);
      break;
    case SetCmd::kNX:
      s = slot->db()->Setnx(key_, value_, &res, sec_);
      break;
    case SetCmd::kVX:
      s = slot->db()->Setvx(key_, target_, value_, &success_, sec_);
      break;
    case SetCmd::kEXORPX:
      s = slot->db()->Setex(key_, value_, sec_);
      break;
    default:
      s = slot->db()->Set(key_, value_);
      break;
  }

  if (s.ok() || s.IsNotFound()) {
    if (condition_ == SetCmd::kVX) {
      res_.AppendInteger(success_);
    } else {
      if (res == 1) {
        res_.SetRes(CmdRes::kOk);
        AddSlotKey("k", key_, slot);
      } else {
        res_.AppendStringLen(-1);
      }
    }
  } else {
    res_.SetRes(CmdRes::kErrOther, s.ToString());
  }
}

std::string SetCmd::ToBinlog(uint32_t exec_time, uint32_t term_id, uint64_t logic_id, uint32_t filenum,
                             uint64_t offset) {
  if (condition_ == SetCmd::kEXORPX) {
    std::string content;
    content.reserve(RAW_ARGS_LEN);
    RedisAppendLen(content, 4, "*");

    // to pksetexat cmd
    std::string pksetexat_cmd("pksetexat");
    RedisAppendLen(content, pksetexat_cmd.size(), "$");
    RedisAppendContent(content, pksetexat_cmd);
    // key
    RedisAppendLen(content, key_.size(), "$");
    RedisAppendContent(content, key_);
    // time_stamp
    char buf[100];
    int32_t time_stamp = time(nullptr) + sec_;
    pstd::ll2string(buf, 100, time_stamp);
    std::string at(buf);
    RedisAppendLen(content, at.size(), "$");
    RedisAppendContent(content, at);
    // value
    RedisAppendLen(content, value_.size(), "$");
    RedisAppendContent(content, value_);
    return PikaBinlogTransverter::BinlogEncode(BinlogType::TypeFirst, exec_time, term_id, logic_id, filenum, offset,
                                               content, {});
  } else {
    return Cmd::ToBinlog(exec_time, term_id, logic_id, filenum, offset);
  }
}

void GetCmd::DoInitial() {
  if (!CheckArg(argv_.size())) {
    res_.SetRes(CmdRes::kWrongNum, kCmdNameGet);
    return;
  }
  key_ = argv_[1];
}

void GetCmd::Do(std::shared_ptr<Slot> slot) {
  std::string value;
  rocksdb::Status s = slot->db()->Get(key_, &value);
  if (s.ok()) {
    res_.AppendStringLen(value.size());
    res_.AppendContent(value);
  } else if (s.IsNotFound()) {
    res_.AppendStringLen(-1);
  } else {
    res_.SetRes(CmdRes::kErrOther, s.ToString());
  }
}

void DelCmd::DoInitial() {
  if (!CheckArg(argv_.size())) {
    res_.SetRes(CmdRes::kWrongNum, name());
    return;
  }
  auto iter = argv_.begin();
  keys_.assign(++iter, argv_.end());
}

void DelCmd::Do(std::shared_ptr<Slot> slot) {
  std::map<storage::DataType, storage::Status> type_status;
  int64_t count = slot->db()->Del(keys_, &type_status);
  if (count >= 0) {
    res_.AppendInteger(count);
    std::vector<std::string>::const_iterator it;
    for (it = keys_.begin(); it != keys_.end(); it++) {
      RemSlotKey(*it, slot);
    }
  } else {
    res_.SetRes(CmdRes::kErrOther, "delete error");
  }
}

void DelCmd::Split(std::shared_ptr<Slot> slot, const HintKeys& hint_keys) {
  std::map<storage::DataType, storage::Status> type_status;
  int64_t count = slot->db()->Del(hint_keys.keys, &type_status);
  if (count >= 0) {
    split_res_ += count;
  } else {
    res_.SetRes(CmdRes::kErrOther, "delete error");
  }
}

<<<<<<< HEAD
void DelCmd::Merge() {
  res_.AppendInteger(split_res_);
}
void DelCmd::DoBinlog(const std::shared_ptr<SyncMasterSlot>& slot) {
  std::string opt = argv_.at(0);
  for(auto& key: keys_) {
    argv_.clear();
    argv_.emplace_back(opt);
    argv_.emplace_back(key);
    Cmd::DoBinlog(slot);
  }
}
=======
void DelCmd::Merge() { res_.AppendInteger(split_res_); }
>>>>>>> 41965db2

void IncrCmd::DoInitial() {
  if (!CheckArg(argv_.size())) {
    res_.SetRes(CmdRes::kWrongNum, kCmdNameIncr);
    return;
  }
  key_ = argv_[1];
}

void IncrCmd::Do(std::shared_ptr<Slot> slot) {
  rocksdb::Status s = slot->db()->Incrby(key_, 1, &new_value_);
  if (s.ok()) {
    res_.AppendContent(":" + std::to_string(new_value_));
    AddSlotKey("k", key_, slot);
  } else if (s.IsCorruption() && s.ToString() == "Corruption: Value is not a integer") {
    res_.SetRes(CmdRes::kInvalidInt);
  } else if (s.IsInvalidArgument()) {
    res_.SetRes(CmdRes::kOverFlow);
  } else {
    res_.SetRes(CmdRes::kErrOther, s.ToString());
  }
}

void IncrbyCmd::DoInitial() {
  if (!CheckArg(argv_.size())) {
    res_.SetRes(CmdRes::kWrongNum, kCmdNameIncrby);
    return;
  }
  key_ = argv_[1];
  if (pstd::string2int(argv_[2].data(), argv_[2].size(), &by_) == 0) {
    res_.SetRes(CmdRes::kInvalidInt, kCmdNameIncrby);
    return;
  }
}

void IncrbyCmd::Do(std::shared_ptr<Slot> slot) {
  rocksdb::Status s = slot->db()->Incrby(key_, by_, &new_value_);
  if (s.ok()) {
    res_.AppendContent(":" + std::to_string(new_value_));
    AddSlotKey("k", key_, slot);
  } else if (s.IsCorruption() && s.ToString() == "Corruption: Value is not a integer") {
    res_.SetRes(CmdRes::kInvalidInt);
  } else if (s.IsInvalidArgument()) {
    res_.SetRes(CmdRes::kOverFlow);
  } else {
    res_.SetRes(CmdRes::kErrOther, s.ToString());
  }
}

void IncrbyfloatCmd::DoInitial() {
  if (!CheckArg(argv_.size())) {
    res_.SetRes(CmdRes::kWrongNum, kCmdNameIncrbyfloat);
    return;
  }
  key_ = argv_[1];
  value_ = argv_[2];
  if (pstd::string2d(argv_[2].data(), argv_[2].size(), &by_) == 0) {
    res_.SetRes(CmdRes::kInvalidFloat);
    return;
  }
}

void IncrbyfloatCmd::Do(std::shared_ptr<Slot> slot) {
  rocksdb::Status s = slot->db()->Incrbyfloat(key_, value_, &new_value_);
  if (s.ok()) {
    res_.AppendStringLen(new_value_.size());
    res_.AppendContent(new_value_);
    AddSlotKey("k", key_, slot);
  } else if (s.IsCorruption() && s.ToString() == "Corruption: Value is not a vaild float") {
    res_.SetRes(CmdRes::kInvalidFloat);
  } else if (s.IsInvalidArgument()) {
    res_.SetRes(CmdRes::KIncrByOverFlow);
  } else {
    res_.SetRes(CmdRes::kErrOther, s.ToString());
  }
}

void DecrCmd::DoInitial() {
  if (!CheckArg(argv_.size())) {
    res_.SetRes(CmdRes::kWrongNum, kCmdNameDecr);
    return;
  }
  key_ = argv_[1];
}

void DecrCmd::Do(std::shared_ptr<Slot> slot) {
  rocksdb::Status s = slot->db()->Decrby(key_, 1, &new_value_);
  if (s.ok()) {
    res_.AppendContent(":" + std::to_string(new_value_));
  } else if (s.IsCorruption() && s.ToString() == "Corruption: Value is not a integer") {
    res_.SetRes(CmdRes::kInvalidInt);
  } else if (s.IsInvalidArgument()) {
    res_.SetRes(CmdRes::kOverFlow);
  } else {
    res_.SetRes(CmdRes::kErrOther, s.ToString());
  }
}

void DecrbyCmd::DoInitial() {
  if (!CheckArg(argv_.size())) {
    res_.SetRes(CmdRes::kWrongNum, kCmdNameDecrby);
    return;
  }
  key_ = argv_[1];
  if (pstd::string2int(argv_[2].data(), argv_[2].size(), &by_) == 0) {
    res_.SetRes(CmdRes::kInvalidInt);
    return;
  }
}

void DecrbyCmd::Do(std::shared_ptr<Slot> slot) {
  rocksdb::Status s = slot->db()->Decrby(key_, by_, &new_value_);
  if (s.ok()) {
    res_.AppendContent(":" + std::to_string(new_value_));
  } else if (s.IsCorruption() && s.ToString() == "Corruption: Value is not a integer") {
    res_.SetRes(CmdRes::kInvalidInt);
  } else if (s.IsInvalidArgument()) {
    res_.SetRes(CmdRes::kOverFlow);
  } else {
    res_.SetRes(CmdRes::kErrOther, s.ToString());
  }
}

void GetsetCmd::DoInitial() {
  if (!CheckArg(argv_.size())) {
    res_.SetRes(CmdRes::kWrongNum, kCmdNameGetset);
    return;
  }
  key_ = argv_[1];
  new_value_ = argv_[2];
}

void GetsetCmd::Do(std::shared_ptr<Slot> slot) {
  std::string old_value;
  rocksdb::Status s = slot->db()->GetSet(key_, new_value_, &old_value);
  if (s.ok()) {
    if (old_value.empty()) {
      res_.AppendContent("$-1");
    } else {
      res_.AppendStringLen(old_value.size());
      res_.AppendContent(old_value);
    }
    AddSlotKey("k", key_, slot);
  } else {
    res_.SetRes(CmdRes::kErrOther, s.ToString());
  }
}

void AppendCmd::DoInitial() {
  if (!CheckArg(argv_.size())) {
    res_.SetRes(CmdRes::kWrongNum, kCmdNameAppend);
    return;
  }
  key_ = argv_[1];
  value_ = argv_[2];
}

void AppendCmd::Do(std::shared_ptr<Slot> slot) {
  int32_t new_len = 0;
  rocksdb::Status s = slot->db()->Append(key_, value_, &new_len);
  if (s.ok() || s.IsNotFound()) {
    res_.AppendInteger(new_len);
    AddSlotKey("k", key_, slot);
  } else {
    res_.SetRes(CmdRes::kErrOther, s.ToString());
  }
}

void MgetCmd::DoInitial() {
  if (!CheckArg(argv_.size())) {
    res_.SetRes(CmdRes::kWrongNum, kCmdNameMget);
    return;
  }
  keys_ = argv_;
  keys_.erase(keys_.begin());
  split_res_.resize(keys_.size());
}

void MgetCmd::Do(std::shared_ptr<Slot> slot) {
  std::vector<storage::ValueStatus> vss;
  rocksdb::Status s = slot->db()->MGet(keys_, &vss);
  if (s.ok()) {
    res_.AppendArrayLen(vss.size());
    for (const auto& vs : vss) {
      if (vs.status.ok()) {
        res_.AppendStringLen(vs.value.size());
        res_.AppendContent(vs.value);
      } else {
        res_.AppendContent("$-1");
      }
    }
  } else {
    res_.SetRes(CmdRes::kErrOther, s.ToString());
  }
}

void MgetCmd::Split(std::shared_ptr<Slot> slot, const HintKeys& hint_keys) {
  std::vector<storage::ValueStatus> vss;
  const std::vector<std::string>& keys = hint_keys.keys;
  rocksdb::Status s = slot->db()->MGet(keys, &vss);
  if (s.ok()) {
    if (hint_keys.hints.size() != vss.size()) {
      res_.SetRes(CmdRes::kErrOther, "internal Mget return size invalid");
    }
    const std::vector<int>& hints = hint_keys.hints;
    for (size_t i = 0; i < vss.size(); ++i) {
      split_res_[hints[i]] = vss[i];
    }
  } else {
    res_.SetRes(CmdRes::kErrOther, s.ToString());
  }
}

void MgetCmd::Merge() {
  res_.AppendArrayLen(split_res_.size());
  for (const auto& vs : split_res_) {
    if (vs.status.ok()) {
      res_.AppendStringLen(vs.value.size());
      res_.AppendContent(vs.value);
    } else {
      res_.AppendContent("$-1");
    }
  }
}

void KeysCmd::DoInitial() {
  if (!CheckArg(argv_.size())) {
    res_.SetRes(CmdRes::kWrongNum, kCmdNameKeys);
    return;
  }
  pattern_ = argv_[1];
  if (argv_.size() == 3) {
    std::string opt = argv_[2];
    if (strcasecmp(opt.data(), "string") == 0) {
      type_ = storage::DataType::kStrings;
    } else if (strcasecmp(opt.data(), "zset") == 0) {
      type_ = storage::DataType::kZSets;
    } else if (strcasecmp(opt.data(), "set") == 0) {
      type_ = storage::DataType::kSets;
    } else if (strcasecmp(opt.data(), "list") == 0) {
      type_ = storage::DataType::kLists;
    } else if (strcasecmp(opt.data(), "hash") == 0) {
      type_ = storage::DataType::kHashes;
    } else {
      res_.SetRes(CmdRes::kSyntaxErr);
    }
  } else if (argv_.size() > 3) {
    res_.SetRes(CmdRes::kSyntaxErr);
  }
}

void KeysCmd::Do(std::shared_ptr<Slot> slot) {
  int64_t total_key = 0;
  int64_t cursor = 0;
  size_t raw_limit = g_pika_conf->max_client_response_size();
  std::string raw;
  std::vector<std::string> keys;
  do {
    keys.clear();
    cursor = slot->db()->Scan(type_, cursor, pattern_, PIKA_SCAN_STEP_LENGTH, &keys);
    for (const auto& key : keys) {
      RedisAppendLen(raw, key.size(), "$");
      RedisAppendContent(raw, key);
    }
    if (raw.size() >= raw_limit) {
      res_.SetRes(CmdRes::kErrOther, "Response exceeds the max-client-response-size limit");
      return;
    }
    total_key += keys.size();
  } while (cursor != 0);

  res_.AppendArrayLen(total_key);
  res_.AppendStringRaw(raw);
}

void SetnxCmd::DoInitial() {
  if (!CheckArg(argv_.size())) {
    res_.SetRes(CmdRes::kWrongNum, kCmdNameSetnx);
    return;
  }
  key_ = argv_[1];
  value_ = argv_[2];
}

void SetnxCmd::Do(std::shared_ptr<Slot> slot) {
  success_ = 0;
  rocksdb::Status s = slot->db()->Setnx(key_, value_, &success_);
  if (s.ok()) {
    res_.AppendInteger(success_);
    AddSlotKey("k", key_, slot);
  } else {
    res_.SetRes(CmdRes::kErrOther, s.ToString());
  }
}

std::string SetnxCmd::ToBinlog(uint32_t exec_time, uint32_t term_id, uint64_t logic_id, uint32_t filenum,
                               uint64_t offset) {
  std::string content;
  content.reserve(RAW_ARGS_LEN);
  RedisAppendLen(content, 3, "*");

  // don't check variable 'success_', because if 'success_' was false, an empty binlog will be saved into file.
  // to setnx cmd
  std::string set_cmd("setnx");
  RedisAppendLen(content, set_cmd.size(), "$");
  RedisAppendContent(content, set_cmd);
  // key
  RedisAppendLen(content, key_.size(), "$");
  RedisAppendContent(content, key_);
  // value
  RedisAppendLen(content, value_.size(), "$");
  RedisAppendContent(content, value_);

  return PikaBinlogTransverter::BinlogEncode(BinlogType::TypeFirst, exec_time, term_id, logic_id, filenum, offset,
                                             content, {});
}

void SetexCmd::DoInitial() {
  if (!CheckArg(argv_.size())) {
    res_.SetRes(CmdRes::kWrongNum, kCmdNameSetex);
    return;
  }
  key_ = argv_[1];
  if (pstd::string2int(argv_[2].data(), argv_[2].size(), &sec_) == 0) {
    res_.SetRes(CmdRes::kInvalidInt);
    return;
  }
  value_ = argv_[3];
}

void SetexCmd::Do(std::shared_ptr<Slot> slot) {
  rocksdb::Status s = slot->db()->Setex(key_, value_, sec_);
  if (s.ok()) {
    res_.SetRes(CmdRes::kOk);
    AddSlotKey("k", key_, slot);
  } else {
    res_.SetRes(CmdRes::kErrOther, s.ToString());
  }
}

std::string SetexCmd::ToBinlog(uint32_t exec_time, uint32_t term_id, uint64_t logic_id, uint32_t filenum,
                               uint64_t offset) {
  std::string content;
  content.reserve(RAW_ARGS_LEN);
  RedisAppendLen(content, 4, "*");

  // to pksetexat cmd
  std::string pksetexat_cmd("pksetexat");
  RedisAppendLen(content, pksetexat_cmd.size(), "$");
  RedisAppendContent(content, pksetexat_cmd);
  // key
  RedisAppendLen(content, key_.size(), "$");
  RedisAppendContent(content, key_);
  // time_stamp
  char buf[100];
  int32_t time_stamp = time(nullptr) + sec_;
  pstd::ll2string(buf, 100, time_stamp);
  std::string at(buf);
  RedisAppendLen(content, at.size(), "$");
  RedisAppendContent(content, at);
  // value
  RedisAppendLen(content, value_.size(), "$");
  RedisAppendContent(content, value_);
  return PikaBinlogTransverter::BinlogEncode(BinlogType::TypeFirst, exec_time, term_id, logic_id, filenum, offset,
                                             content, {});
}

void PsetexCmd::DoInitial() {
  if (!CheckArg(argv_.size())) {
    res_.SetRes(CmdRes::kWrongNum, kCmdNamePsetex);
    return;
  }
  key_ = argv_[1];
  if (pstd::string2int(argv_[2].data(), argv_[2].size(), &usec_) == 0) {
    res_.SetRes(CmdRes::kInvalidInt);
    return;
  }
  value_ = argv_[3];
}

void PsetexCmd::Do(std::shared_ptr<Slot> slot) {
  rocksdb::Status s = slot->db()->Setex(key_, value_, usec_ / 1000);
  if (s.ok()) {
    res_.SetRes(CmdRes::kOk);
  } else {
    res_.SetRes(CmdRes::kErrOther, s.ToString());
  }
}

std::string PsetexCmd::ToBinlog(uint32_t exec_time, uint32_t term_id, uint64_t logic_id, uint32_t filenum,
                                uint64_t offset) {
  std::string content;
  content.reserve(RAW_ARGS_LEN);
  RedisAppendLen(content, 4, "*");

  // to pksetexat cmd
  std::string pksetexat_cmd("pksetexat");
  RedisAppendLen(content, pksetexat_cmd.size(), "$");
  RedisAppendContent(content, pksetexat_cmd);
  // key
  RedisAppendLen(content, key_.size(), "$");
  RedisAppendContent(content, key_);
  // time_stamp
  char buf[100];
  int32_t time_stamp = time(nullptr) + usec_ / 1000;
  pstd::ll2string(buf, 100, time_stamp);
  std::string at(buf);
  RedisAppendLen(content, at.size(), "$");
  RedisAppendContent(content, at);
  // value
  RedisAppendLen(content, value_.size(), "$");
  RedisAppendContent(content, value_);
  return PikaBinlogTransverter::BinlogEncode(BinlogType::TypeFirst, exec_time, term_id, logic_id, filenum, offset,
                                             content, {});
}

void DelvxCmd::DoInitial() {
  if (!CheckArg(argv_.size())) {
    res_.SetRes(CmdRes::kWrongNum, kCmdNameDelvx);
    return;
  }
  key_ = argv_[1];
  value_ = argv_[2];
}

void DelvxCmd::Do(std::shared_ptr<Slot> slot) {
  rocksdb::Status s = slot->db()->Delvx(key_, value_, &success_);
  if (s.ok() || s.IsNotFound()) {
    res_.AppendInteger(success_);
  } else {
    res_.SetRes(CmdRes::kErrOther, s.ToString());
  }
}

void MsetCmd::DoInitial() {
  if (!CheckArg(argv_.size())) {
    res_.SetRes(CmdRes::kWrongNum, kCmdNameMset);
    return;
  }
  size_t argc = argv_.size();
  if (argc % 2 == 0) {
    res_.SetRes(CmdRes::kWrongNum, kCmdNameMset);
    return;
  }
  kvs_.clear();
  for (size_t index = 1; index != argc; index += 2) {
    kvs_.push_back({argv_[index], argv_[index + 1]});
  }
}

void MsetCmd::Do(std::shared_ptr<Slot> slot) {
  storage::Status s = slot->db()->MSet(kvs_);
  if (s.ok()) {
    res_.SetRes(CmdRes::kOk);
    std::vector<storage::KeyValue>::const_iterator it;
    for (it = kvs_.begin(); it != kvs_.end(); it++) {
      AddSlotKey("k", it->key, slot);
    }
  } else {
    res_.SetRes(CmdRes::kErrOther, s.ToString());
  }
}

void MsetCmd::Split(std::shared_ptr<Slot> slot, const HintKeys& hint_keys) {
  std::vector<storage::KeyValue> kvs;
  const std::vector<std::string>& keys = hint_keys.keys;
  const std::vector<int>& hints = hint_keys.hints;
  if (keys.size() != hints.size()) {
    res_.SetRes(CmdRes::kErrOther, "SplitError hint_keys size not match");
  }
  for (size_t i = 0; i < keys.size(); i++) {
    if (kvs_[hints[i]].key == keys[i]) {
      kvs.push_back(kvs_[hints[i]]);
    } else {
      res_.SetRes(CmdRes::kErrOther, "SplitError hint key: " + keys[i]);
      return;
    }
  }
  storage::Status s = slot->db()->MSet(kvs);
  if (s.ok()) {
    res_.SetRes(CmdRes::kOk);
  } else {
    res_.SetRes(CmdRes::kErrOther, s.ToString());
    return;
  }
}

void MsetCmd::Merge() {}
void MsetCmd::DoBinlog(const std::shared_ptr<SyncMasterSlot>& slot) {
  PikaCmdArgsType set_argv;
  set_argv.resize(3);
  //used "set" instead of "SET" to distinguish the binlog of Set
  set_argv[0] = "set";
  set_cmd_->SetConn(GetConn());
  set_cmd_->SetResp(resp_.lock());
  for(auto& kv: kvs_){
    set_argv[1] = kv.key;
    set_argv[2] = kv.value;
    set_cmd_->Initial(set_argv, db_name_);
    set_cmd_->DoBinlog(slot);
  }
}

void MsetnxCmd::DoInitial() {
  if (!CheckArg(argv_.size())) {
    res_.SetRes(CmdRes::kWrongNum, kCmdNameMsetnx);
    return;
  }
  size_t argc = argv_.size();
  if (argc % 2 == 0) {
    res_.SetRes(CmdRes::kWrongNum, kCmdNameMsetnx);
    return;
  }
  kvs_.clear();
  for (size_t index = 1; index != argc; index += 2) {
    kvs_.push_back({argv_[index], argv_[index + 1]});
  }
}

void MsetnxCmd::Do(std::shared_ptr<Slot> slot) {
  success_ = 0;
  rocksdb::Status s = slot->db()->MSetnx(kvs_, &success_);
  if (s.ok()) {
    res_.AppendInteger(success_);
    std::vector<storage::KeyValue>::const_iterator it;
    for (it = kvs_.begin(); it != kvs_.end(); it++) {
      AddSlotKey("k", it->key, slot);
    }
  } else {
    res_.SetRes(CmdRes::kErrOther, s.ToString());
  }
}
void MsetnxCmd::DoBinlog(const std::shared_ptr<SyncMasterSlot>& slot) {
  if(!success_){
    //some keys already exist, set operations aborted, no need of binlog
    return;
  }
  PikaCmdArgsType set_argv;
  set_argv.resize(3);
  //used "set" instead of "SET" to distinguish the binlog of SetCmd
  set_argv[0] = "set";
  set_cmd_->SetConn(GetConn());
  set_cmd_->SetResp(resp_.lock());
  for(auto& kv: kvs_){
    set_argv[1] = kv.key;
    set_argv[2] = kv.value;
    set_cmd_->Initial(set_argv, db_name_);
    set_cmd_->DoBinlog(slot);
  }
}

void GetrangeCmd::DoInitial() {
  if (!CheckArg(argv_.size())) {
    res_.SetRes(CmdRes::kWrongNum, kCmdNameGetrange);
    return;
  }
  key_ = argv_[1];
  if (pstd::string2int(argv_[2].data(), argv_[2].size(), &start_) == 0) {
    res_.SetRes(CmdRes::kInvalidInt);
    return;
  }
  if (pstd::string2int(argv_[3].data(), argv_[3].size(), &end_) == 0) {
    res_.SetRes(CmdRes::kInvalidInt);
    return;
  }
}

void GetrangeCmd::Do(std::shared_ptr<Slot> slot) {
  std::string substr;
  rocksdb::Status s = slot->db()->Getrange(key_, start_, end_, &substr);
  if (s.ok() || s.IsNotFound()) {
    res_.AppendStringLen(substr.size());
    res_.AppendContent(substr);
  } else {
    res_.SetRes(CmdRes::kErrOther, s.ToString());
  }
}

void SetrangeCmd::DoInitial() {
  if (!CheckArg(argv_.size())) {
    res_.SetRes(CmdRes::kWrongNum, kCmdNameSetrange);
    return;
  }
  key_ = argv_[1];
  if (pstd::string2int(argv_[2].data(), argv_[2].size(), &offset_) == 0) {
    res_.SetRes(CmdRes::kInvalidInt);
    return;
  }
  value_ = argv_[3];
}

void SetrangeCmd::Do(std::shared_ptr<Slot> slot) {
  int32_t new_len;
  rocksdb::Status s = slot->db()->Setrange(key_, offset_, value_, &new_len);
  if (s.ok()) {
    res_.AppendInteger(new_len);
    AddSlotKey("k", key_, slot);
  } else {
    res_.SetRes(CmdRes::kErrOther, s.ToString());
  }
}

void StrlenCmd::DoInitial() {
  if (!CheckArg(argv_.size())) {
    res_.SetRes(CmdRes::kWrongNum, kCmdNameStrlen);
    return;
  }
  key_ = argv_[1];
}

void StrlenCmd::Do(std::shared_ptr<Slot> slot) {
  int32_t len = 0;
  rocksdb::Status s = slot->db()->Strlen(key_, &len);
  if (s.ok() || s.IsNotFound()) {
    res_.AppendInteger(len);
  } else {
    res_.SetRes(CmdRes::kErrOther, s.ToString());
  }
}

void ExistsCmd::DoInitial() {
  if (!CheckArg(argv_.size())) {
    res_.SetRes(CmdRes::kWrongNum, kCmdNameExists);
    return;
  }
  keys_ = argv_;
  keys_.erase(keys_.begin());
}

void ExistsCmd::Do(std::shared_ptr<Slot> slot) {
  std::map<storage::DataType, rocksdb::Status> type_status;
  int64_t res = slot->db()->Exists(keys_, &type_status);
  if (res != -1) {
    res_.AppendInteger(res);
  } else {
    res_.SetRes(CmdRes::kErrOther, "exists internal error");
  }
}

void ExistsCmd::Split(std::shared_ptr<Slot> slot, const HintKeys& hint_keys) {
  std::map<storage::DataType, rocksdb::Status> type_status;
  int64_t res = slot->db()->Exists(hint_keys.keys, &type_status);
  if (res != -1) {
    split_res_ += res;
  } else {
    res_.SetRes(CmdRes::kErrOther, "exists internal error");
  }
}

void ExistsCmd::Merge() { res_.AppendInteger(split_res_); }

void ExpireCmd::DoInitial() {
  if (!CheckArg(argv_.size())) {
    res_.SetRes(CmdRes::kWrongNum, kCmdNameExpire);
    return;
  }
  key_ = argv_[1];
  if (pstd::string2int(argv_[2].data(), argv_[2].size(), &sec_) == 0) {
    res_.SetRes(CmdRes::kInvalidInt);
    return;
  }
}

void ExpireCmd::Do(std::shared_ptr<Slot> slot) {
  std::map<storage::DataType, rocksdb::Status> type_status;
  int64_t res = slot->db()->Expire(key_, sec_, &type_status);
  if (res != -1) {
    res_.AppendInteger(res);
  } else {
    res_.SetRes(CmdRes::kErrOther, "expire internal error");
  }
}

std::string ExpireCmd::ToBinlog(uint32_t exec_time, uint32_t term_id, uint64_t logic_id, uint32_t filenum,
                                uint64_t offset) {
  std::string content;
  content.reserve(RAW_ARGS_LEN);
  RedisAppendLen(content, 3, "*");

  // to expireat cmd
  std::string expireat_cmd("expireat");
  RedisAppendLen(content, expireat_cmd.size(), "$");
  RedisAppendContent(content, expireat_cmd);
  // key
  RedisAppendLen(content, key_.size(), "$");
  RedisAppendContent(content, key_);
  // sec
  char buf[100];
  int64_t expireat = time(nullptr) + sec_;
  pstd::ll2string(buf, 100, expireat);
  std::string at(buf);
  RedisAppendLen(content, at.size(), "$");
  RedisAppendContent(content, at);

  return PikaBinlogTransverter::BinlogEncode(BinlogType::TypeFirst, exec_time, term_id, logic_id, filenum, offset,
                                             content, {});
}

void PexpireCmd::DoInitial() {
  if (!CheckArg(argv_.size())) {
    res_.SetRes(CmdRes::kWrongNum, kCmdNamePexpire);
    return;
  }
  key_ = argv_[1];
  if (pstd::string2int(argv_[2].data(), argv_[2].size(), &msec_) == 0) {
    res_.SetRes(CmdRes::kInvalidInt);
    return;
  }
}

void PexpireCmd::Do(std::shared_ptr<Slot> slot) {
  std::map<storage::DataType, rocksdb::Status> type_status;
  int64_t res = slot->db()->Expire(key_, msec_ / 1000, &type_status);
  if (res != -1) {
    res_.AppendInteger(res);
  } else {
    res_.SetRes(CmdRes::kErrOther, "expire internal error");
  }
}

std::string PexpireCmd::ToBinlog(uint32_t exec_time, uint32_t term_id, uint64_t logic_id, uint32_t filenum,
                                 uint64_t offset) {
  std::string content;
  content.reserve(RAW_ARGS_LEN);
  RedisAppendLen(content, argv_.size(), "*");

  // to expireat cmd
  std::string expireat_cmd("expireat");
  RedisAppendLen(content, expireat_cmd.size(), "$");
  RedisAppendContent(content, expireat_cmd);
  // key
  RedisAppendLen(content, key_.size(), "$");
  RedisAppendContent(content, key_);
  // sec
  char buf[100];
  int64_t expireat = time(nullptr) + msec_ / 1000;
  pstd::ll2string(buf, 100, expireat);
  std::string at(buf);
  RedisAppendLen(content, at.size(), "$");
  RedisAppendContent(content, at);

  return PikaBinlogTransverter::BinlogEncode(BinlogType::TypeFirst, exec_time, term_id, logic_id, filenum, offset,
                                             content, {});
}

void ExpireatCmd::DoInitial() {
  if (!CheckArg(argv_.size())) {
    res_.SetRes(CmdRes::kWrongNum, kCmdNameExpireat);
    return;
  }
  key_ = argv_[1];
  if (pstd::string2int(argv_[2].data(), argv_[2].size(), &time_stamp_) == 0) {
    res_.SetRes(CmdRes::kInvalidInt);
    return;
  }
}

void ExpireatCmd::Do(std::shared_ptr<Slot> slot) {
  std::map<storage::DataType, rocksdb::Status> type_status;
  int32_t res = slot->db()->Expireat(key_, time_stamp_, &type_status);
  if (res != -1) {
    res_.AppendInteger(res);
  } else {
    res_.SetRes(CmdRes::kErrOther, "expireat internal error");
  }
}

void PexpireatCmd::DoInitial() {
  if (!CheckArg(argv_.size())) {
    res_.SetRes(CmdRes::kWrongNum, kCmdNamePexpireat);
    return;
  }
  key_ = argv_[1];
  if (pstd::string2int(argv_[2].data(), argv_[2].size(), &time_stamp_ms_) == 0) {
    res_.SetRes(CmdRes::kInvalidInt);
    return;
  }
}

std::string PexpireatCmd::ToBinlog(uint32_t exec_time, uint32_t term_id, uint64_t logic_id, uint32_t filenum,
                                   uint64_t offset) {
  std::string content;
  content.reserve(RAW_ARGS_LEN);
  RedisAppendLen(content, argv_.size(), "*");

  // to expireat cmd
  std::string expireat_cmd("expireat");
  RedisAppendLen(content, expireat_cmd.size(), "$");
  RedisAppendContent(content, expireat_cmd);
  // key
  RedisAppendLen(content, key_.size(), "$");
  RedisAppendContent(content, key_);
  // sec
  char buf[100];
  int64_t expireat = time_stamp_ms_ / 1000;
  pstd::ll2string(buf, 100, expireat);
  std::string at(buf);
  RedisAppendLen(content, at.size(), "$");
  RedisAppendContent(content, at);

  return PikaBinlogTransverter::BinlogEncode(BinlogType::TypeFirst, exec_time, term_id, logic_id, filenum, offset,
                                             content, {});
}

void PexpireatCmd::Do(std::shared_ptr<Slot> slot) {
  std::map<storage::DataType, rocksdb::Status> type_status;
  int32_t res = slot->db()->Expireat(key_, time_stamp_ms_ / 1000, &type_status);
  if (res != -1) {
    res_.AppendInteger(res);
  } else {
    res_.SetRes(CmdRes::kErrOther, "pexpireat internal error");
  }
}

void TtlCmd::DoInitial() {
  if (!CheckArg(argv_.size())) {
    res_.SetRes(CmdRes::kWrongNum, kCmdNameTtl);
    return;
  }
  key_ = argv_[1];
}

void TtlCmd::Do(std::shared_ptr<Slot> slot) {
  std::map<storage::DataType, int64_t> type_timestamp;
  std::map<storage::DataType, rocksdb::Status> type_status;
  type_timestamp = slot->db()->TTL(key_, &type_status);
  for (const auto& item : type_timestamp) {
    // mean operation exception errors happen in database
    if (item.second == -3) {
      res_.SetRes(CmdRes::kErrOther, "ttl internal error");
      return;
    }
  }
  if (type_timestamp[storage::kStrings] != -2) {
    res_.AppendInteger(type_timestamp[storage::kStrings]);
  } else if (type_timestamp[storage::kHashes] != -2) {
    res_.AppendInteger(type_timestamp[storage::kHashes]);
  } else if (type_timestamp[storage::kLists] != -2) {
    res_.AppendInteger(type_timestamp[storage::kLists]);
  } else if (type_timestamp[storage::kZSets] != -2) {
    res_.AppendInteger(type_timestamp[storage::kZSets]);
  } else if (type_timestamp[storage::kSets] != -2) {
    res_.AppendInteger(type_timestamp[storage::kSets]);
  } else {
    // mean this key not exist
    res_.AppendInteger(-2);
  }
}

void PttlCmd::DoInitial() {
  if (!CheckArg(argv_.size())) {
    res_.SetRes(CmdRes::kWrongNum, kCmdNamePttl);
    return;
  }
  key_ = argv_[1];
}

void PttlCmd::Do(std::shared_ptr<Slot> slot) {
  std::map<storage::DataType, int64_t> type_timestamp;
  std::map<storage::DataType, rocksdb::Status> type_status;
  type_timestamp = slot->db()->TTL(key_, &type_status);
  for (const auto& item : type_timestamp) {
    // mean operation exception errors happen in database
    if (item.second == -3) {
      res_.SetRes(CmdRes::kErrOther, "ttl internal error");
      return;
    }
  }
  if (type_timestamp[storage::kStrings] != -2) {
    if (type_timestamp[storage::kStrings] == -1) {
      res_.AppendInteger(-1);
    } else {
      res_.AppendInteger(type_timestamp[storage::kStrings] * 1000);
    }
  } else if (type_timestamp[storage::kHashes] != -2) {
    if (type_timestamp[storage::kHashes] == -1) {
      res_.AppendInteger(-1);
    } else {
      res_.AppendInteger(type_timestamp[storage::kHashes] * 1000);
    }
  } else if (type_timestamp[storage::kLists] != -2) {
    if (type_timestamp[storage::kLists] == -1) {
      res_.AppendInteger(-1);
    } else {
      res_.AppendInteger(type_timestamp[storage::kLists] * 1000);
    }
  } else if (type_timestamp[storage::kSets] != -2) {
    if (type_timestamp[storage::kSets] == -1) {
      res_.AppendInteger(-1);
    } else {
      res_.AppendInteger(type_timestamp[storage::kSets] * 1000);
    }
  } else if (type_timestamp[storage::kZSets] != -2) {
    if (type_timestamp[storage::kZSets] == -1) {
      res_.AppendInteger(-1);
    } else {
      res_.AppendInteger(type_timestamp[storage::kZSets] * 1000);
    }
  } else {
    // mean this key not exist
    res_.AppendInteger(-2);
  }
}

void PersistCmd::DoInitial() {
  if (!CheckArg(argv_.size())) {
    res_.SetRes(CmdRes::kWrongNum, kCmdNamePersist);
    return;
  }
  key_ = argv_[1];
}

void PersistCmd::Do(std::shared_ptr<Slot> slot) {
  std::map<storage::DataType, rocksdb::Status> type_status;
  int32_t res = slot->db()->Persist(key_, &type_status);
  if (res != -1) {
    res_.AppendInteger(res);
  } else {
    res_.SetRes(CmdRes::kErrOther, "persist internal error");
  }
}

void TypeCmd::DoInitial() {
  if (!CheckArg(argv_.size())) {
    res_.SetRes(CmdRes::kWrongNum, kCmdNameType);
    return;
  }
  key_ = argv_[1];
}

void TypeCmd::Do(std::shared_ptr<Slot> slot) {
  std::vector<std::string> types(1);
  rocksdb::Status s = slot->db()->GetType(key_, true, types);
  if (s.ok()) {
    res_.AppendContent("+" + types[0]);
  } else {
    res_.SetRes(CmdRes::kErrOther, s.ToString());
  }
}

void PTypeCmd::DoInitial() {
  if (!CheckArg(argv_.size())) {
    res_.SetRes(CmdRes::kWrongNum, kCmdNameType);
    return;
  }
  key_ = argv_[1];
}

void PTypeCmd::Do(std::shared_ptr<Slot> slot) {
  std::vector<std::string> types(5);
  rocksdb::Status s = slot->db()->GetType(key_, false, types);

  if (s.ok()) {
    res_.AppendArrayLen(types.size());
    for (const auto& vs : types) {
      res_.AppendStringLen(vs.size());
      res_.AppendContent(vs);
    }
  } else {
    res_.SetRes(CmdRes::kErrOther, s.ToString());
  }
}

void ScanCmd::DoInitial() {
  if (!CheckArg(argv_.size())) {
    res_.SetRes(CmdRes::kWrongNum, kCmdNameScan);
    return;
  }
  if (pstd::string2int(argv_[1].data(), argv_[1].size(), &cursor_) == 0) {
    res_.SetRes(CmdRes::kInvalidInt);
    return;
  }
  size_t index = 2;
  size_t argc = argv_.size();

  while (index < argc) {
    std::string opt = argv_[index];
    if ((strcasecmp(opt.data(), "match") == 0) || (strcasecmp(opt.data(), "count") == 0) ||
        (strcasecmp(opt.data(), "type") == 0)) {
      index++;
      if (index >= argc) {
        res_.SetRes(CmdRes::kSyntaxErr);
        return;
      }
      if (strcasecmp(opt.data(), "match") == 0) {
        pattern_ = argv_[index];
      } else if (strcasecmp(opt.data(), "type") == 0) {
        std::string str_type = argv_[index];
        if (strcasecmp(str_type.data(), "string") == 0) {
          type_ = storage::DataType::kStrings;
        } else if (strcasecmp(str_type.data(), "zset") == 0) {
          type_ = storage::DataType::kZSets;
        } else if (strcasecmp(str_type.data(), "set") == 0) {
          type_ = storage::DataType::kSets;
        } else if (strcasecmp(str_type.data(), "list") == 0) {
          type_ = storage::DataType::kLists;
        } else if (strcasecmp(str_type.data(), "hash") == 0) {
          type_ = storage::DataType::kHashes;
        } else {
          res_.SetRes(CmdRes::kSyntaxErr);
        }
      } else if ((pstd::string2int(argv_[index].data(), argv_[index].size(), &count_) == 0) || count_ <= 0) {
        res_.SetRes(CmdRes::kInvalidInt);
        return;
      }
    } else {
      res_.SetRes(CmdRes::kSyntaxErr);
      return;
    }
    index++;
  }
}

void ScanCmd::Do(std::shared_ptr<Slot> slot) {
  int64_t total_key = 0;
  int64_t batch_count = 0;
  int64_t left = count_;
  int64_t cursor_ret = cursor_;
  size_t raw_limit = g_pika_conf->max_client_response_size();
  std::string raw;
  std::vector<std::string> keys;
  // To avoid memory overflow, we call the Scan method in batches
  do {
    keys.clear();
    batch_count = left < PIKA_SCAN_STEP_LENGTH ? left : PIKA_SCAN_STEP_LENGTH;
    left = left > PIKA_SCAN_STEP_LENGTH ? left - PIKA_SCAN_STEP_LENGTH : 0;
    cursor_ret = slot->db()->Scan(type_, cursor_ret, pattern_, batch_count, &keys);
    for (const auto& key : keys) {
      RedisAppendLen(raw, key.size(), "$");
      RedisAppendContent(raw, key);
    }
    if (raw.size() >= raw_limit) {
      res_.SetRes(CmdRes::kErrOther, "Response exceeds the max-client-response-size limit");
      return;
    }
    total_key += keys.size();
  } while (cursor_ret != 0 && (left != 0));

  res_.AppendArrayLen(2);

  char buf[32];
  int len = pstd::ll2string(buf, sizeof(buf), cursor_ret);
  res_.AppendStringLen(len);
  res_.AppendContent(buf);

  res_.AppendArrayLen(total_key);
  res_.AppendStringRaw(raw);
}

void ScanxCmd::DoInitial() {
  if (!CheckArg(argv_.size())) {
    res_.SetRes(CmdRes::kWrongNum, kCmdNameScanx);
    return;
  }
  if (strcasecmp(argv_[1].data(), "string") == 0) {
    type_ = storage::kStrings;
  } else if (strcasecmp(argv_[1].data(), "hash") == 0) {
    type_ = storage::kHashes;
  } else if (strcasecmp(argv_[1].data(), "set") == 0) {
    type_ = storage::kSets;
  } else if (strcasecmp(argv_[1].data(), "zset") == 0) {
    type_ = storage::kZSets;
  } else if (strcasecmp(argv_[1].data(), "list") == 0) {
    type_ = storage::kLists;
  } else {
    res_.SetRes(CmdRes::kInvalidDbType);
    return;
  }

  start_key_ = argv_[2];
  size_t index = 3;
  size_t argc = argv_.size();
  while (index < argc) {
    std::string opt = argv_[index];
    if ((strcasecmp(opt.data(), "match") == 0) || (strcasecmp(opt.data(), "count") == 0)) {
      index++;
      if (index >= argc) {
        res_.SetRes(CmdRes::kSyntaxErr);
        return;
      }
      if (strcasecmp(opt.data(), "match") == 0) {
        pattern_ = argv_[index];
      } else if ((pstd::string2int(argv_[index].data(), argv_[index].size(), &count_) == 0) || count_ <= 0) {
        res_.SetRes(CmdRes::kInvalidInt);
        return;
      }
    } else {
      res_.SetRes(CmdRes::kSyntaxErr);
      return;
    }
    index++;
  }
}

void ScanxCmd::Do(std::shared_ptr<Slot> slot) {
  std::string next_key;
  std::vector<std::string> keys;
  rocksdb::Status s = slot->db()->Scanx(type_, start_key_, pattern_, count_, &keys, &next_key);

  if (s.ok()) {
    res_.AppendArrayLen(2);
    res_.AppendStringLen(next_key.size());
    res_.AppendContent(next_key);

    res_.AppendArrayLen(keys.size());
    std::vector<std::string>::iterator iter;
    for (const auto& key : keys) {
      res_.AppendString(key);
    }
  } else {
    res_.SetRes(CmdRes::kErrOther, s.ToString());
  }
}

void PKSetexAtCmd::DoInitial() {
  if (!CheckArg(argv_.size())) {
    res_.SetRes(CmdRes::kWrongNum, kCmdNamePKSetexAt);
    return;
  }
  key_ = argv_[1];
  value_ = argv_[3];
  if ((pstd::string2int(argv_[2].data(), argv_[2].size(), &time_stamp_) == 0) || time_stamp_ >= INT32_MAX) {
    res_.SetRes(CmdRes::kInvalidInt);
    return;
  }
}

void PKSetexAtCmd::Do(std::shared_ptr<Slot> slot) {
  rocksdb::Status s = slot->db()->PKSetexAt(key_, value_, time_stamp_);
  if (s.ok()) {
    res_.SetRes(CmdRes::kOk);
  } else {
    res_.SetRes(CmdRes::kErrOther, s.ToString());
  }
}

void PKScanRangeCmd::DoInitial() {
  if (!CheckArg(argv_.size())) {
    res_.SetRes(CmdRes::kWrongNum, kCmdNamePKScanRange);
    return;
  }
  if (strcasecmp(argv_[1].data(), "string_with_value") == 0) {
    type_ = storage::kStrings;
    string_with_value = true;
  } else if (strcasecmp(argv_[1].data(), "string") == 0) {
    type_ = storage::kStrings;
  } else if (strcasecmp(argv_[1].data(), "hash") == 0) {
    type_ = storage::kHashes;
  } else if (strcasecmp(argv_[1].data(), "set") == 0) {
    type_ = storage::kSets;
  } else if (strcasecmp(argv_[1].data(), "zset") == 0) {
    type_ = storage::kZSets;
  } else if (strcasecmp(argv_[1].data(), "list") == 0) {
    type_ = storage::kLists;
  } else {
    res_.SetRes(CmdRes::kInvalidDbType);
    return;
  }

  key_start_ = argv_[2];
  key_end_ = argv_[3];
  // start key and end key hash tag have to be same in non classic mode
  if (!HashtagIsConsistent(key_start_, key_start_)) {
    res_.SetRes(CmdRes::kInconsistentHashTag);
    return;
  }
  size_t index = 4;
  size_t argc = argv_.size();
  while (index < argc) {
    std::string opt = argv_[index];
    if ((strcasecmp(opt.data(), "match") == 0) || (strcasecmp(opt.data(), "limit") == 0)) {
      index++;
      if (index >= argc) {
        res_.SetRes(CmdRes::kSyntaxErr);
        return;
      }
      if (strcasecmp(opt.data(), "match") == 0) {
        pattern_ = argv_[index];
      } else if ((pstd::string2int(argv_[index].data(), argv_[index].size(), &limit_) == 0) || limit_ <= 0) {
        res_.SetRes(CmdRes::kInvalidInt);
        return;
      }
    } else {
      res_.SetRes(CmdRes::kSyntaxErr);
      return;
    }
    index++;
  }
}

void PKScanRangeCmd::Do(std::shared_ptr<Slot> slot) {
  std::string next_key;
  std::vector<std::string> keys;
  std::vector<storage::KeyValue> kvs;
  rocksdb::Status s = slot->db()->PKScanRange(type_, key_start_, key_end_, pattern_, limit_, &keys, &kvs, &next_key);

  if (s.ok()) {
    res_.AppendArrayLen(2);
    res_.AppendStringLen(next_key.size());
    res_.AppendContent(next_key);

    if (type_ == storage::kStrings) {
      res_.AppendArrayLen(string_with_value ? 2 * kvs.size() : kvs.size());
      for (const auto& kv : kvs) {
        res_.AppendString(kv.key);
        if (string_with_value) {
          res_.AppendString(kv.value);
        }
      }
    } else {
      res_.AppendArrayLen(keys.size());
      for (const auto& key : keys) {
        res_.AppendString(key);
      }
    }
  } else {
    res_.SetRes(CmdRes::kErrOther, s.ToString());
  }
}

void PKRScanRangeCmd::DoInitial() {
  if (!CheckArg(argv_.size())) {
    res_.SetRes(CmdRes::kWrongNum, kCmdNamePKRScanRange);
    return;
  }
  if (strcasecmp(argv_[1].data(), "string_with_value") == 0) {
    type_ = storage::kStrings;
    string_with_value = true;
  } else if (strcasecmp(argv_[1].data(), "string") == 0) {
    type_ = storage::kStrings;
  } else if (strcasecmp(argv_[1].data(), "hash") == 0) {
    type_ = storage::kHashes;
  } else if (strcasecmp(argv_[1].data(), "set") == 0) {
    type_ = storage::kSets;
  } else if (strcasecmp(argv_[1].data(), "zset") == 0) {
    type_ = storage::kZSets;
  } else if (strcasecmp(argv_[1].data(), "list") == 0) {
    type_ = storage::kLists;
  } else {
    res_.SetRes(CmdRes::kInvalidDbType);
    return;
  }

  key_start_ = argv_[2];
  key_end_ = argv_[3];
  // start key and end key hash tag have to be same in non classic mode
  if (!HashtagIsConsistent(key_start_, key_start_)) {
    res_.SetRes(CmdRes::kInconsistentHashTag);
    return;
  }
  size_t index = 4;
  size_t argc = argv_.size();
  while (index < argc) {
    std::string opt = argv_[index];
    if ((strcasecmp(opt.data(), "match") == 0) || (strcasecmp(opt.data(), "limit") == 0)) {
      index++;
      if (index >= argc) {
        res_.SetRes(CmdRes::kSyntaxErr);
        return;
      }
      if (strcasecmp(opt.data(), "match") == 0) {
        pattern_ = argv_[index];
      } else if ((pstd::string2int(argv_[index].data(), argv_[index].size(), &limit_) == 0) || limit_ <= 0) {
        res_.SetRes(CmdRes::kInvalidInt);
        return;
      }
    } else {
      res_.SetRes(CmdRes::kSyntaxErr);
      return;
    }
    index++;
  }
}

void PKRScanRangeCmd::Do(std::shared_ptr<Slot> slot) {
  std::string next_key;
  std::vector<std::string> keys;
  std::vector<storage::KeyValue> kvs;
  rocksdb::Status s = slot->db()->PKRScanRange(type_, key_start_, key_end_, pattern_, limit_, &keys, &kvs, &next_key);

  if (s.ok()) {
    res_.AppendArrayLen(2);
    res_.AppendStringLen(next_key.size());
    res_.AppendContent(next_key);

    if (type_ == storage::kStrings) {
      res_.AppendArrayLen(string_with_value ? 2 * kvs.size() : kvs.size());
      for (const auto& kv : kvs) {
        res_.AppendString(kv.key);
        if (string_with_value) {
          res_.AppendString(kv.value);
        }
      }
    } else {
      res_.AppendArrayLen(keys.size());
      for (const auto& key : keys) {
        res_.AppendString(key);
      }
    }
  } else {
    res_.SetRes(CmdRes::kErrOther, s.ToString());
  }
}<|MERGE_RESOLUTION|>--- conflicted
+++ resolved
@@ -184,10 +184,8 @@
   }
 }
 
-<<<<<<< HEAD
-void DelCmd::Merge() {
-  res_.AppendInteger(split_res_);
-}
+void DelCmd::Merge() { res_.AppendInteger(split_res_); }
+
 void DelCmd::DoBinlog(const std::shared_ptr<SyncMasterSlot>& slot) {
   std::string opt = argv_.at(0);
   for(auto& key: keys_) {
@@ -197,9 +195,6 @@
     Cmd::DoBinlog(slot);
   }
 }
-=======
-void DelCmd::Merge() { res_.AppendInteger(split_res_); }
->>>>>>> 41965db2
 
 void IncrCmd::DoInitial() {
   if (!CheckArg(argv_.size())) {
