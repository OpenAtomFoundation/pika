--- conflicted
+++ resolved
@@ -135,8 +135,6 @@
   }
 }
 
-<<<<<<< HEAD
-=======
 void LLenCmd::DoThroughDB(std::shared_ptr<Slot> slot) {
   res_.clear();
   Do(slot);
@@ -148,7 +146,6 @@
   }
 }
 
->>>>>>> 3ad5f2f9
 void BlockingBaseCmd::TryToServeBLrPopWithThisKey(const std::string& key, std::shared_ptr<Slot> slot) {
   std::shared_ptr<net::RedisConn> curr_conn = std::dynamic_pointer_cast<net::RedisConn>(GetConn());
   if (!curr_conn) {
