--- conflicted
+++ resolved
@@ -122,15 +122,11 @@
   std::vector<std::string> elements;
   rocksdb::Status s = slot->db()->LPop(key_, count_, &elements);
   if (s.ok()) {
-<<<<<<< HEAD
     res_.AppendArrayLen(elements.size());
     for (const auto& element : elements) {
       res_.AppendString(element);
     }
     RemKeyNotExists("l", key_, slot);
-=======
-    res_.AppendString(value);
->>>>>>> b45ab891
   } else if (s.IsNotFound()) {
     res_.AppendStringLen(-1);
   } else {
@@ -209,6 +205,7 @@
   rocksdb::Status s = slot->db()->LRem(key_, count_, value_, &res);
   if (s.ok() || s.IsNotFound()) {
     res_.AppendInteger(res);
+    RemKeyNotExists("l", key_, slot);
   } else {
     res_.SetRes(CmdRes::kErrOther, s.ToString());
   }
@@ -289,15 +286,11 @@
   std::vector<std::string> elements;
   rocksdb::Status s = slot->db()->RPop(key_, count_, &elements);
   if (s.ok()) {
-<<<<<<< HEAD
     res_.AppendArrayLen(elements.size());
     for (const auto& element : elements) {
       res_.AppendString(element);
     }
     RemKeyNotExists("l", key_, slot);
-=======
-    res_.AppendString(value);
->>>>>>> b45ab891
   } else if (s.IsNotFound()) {
     res_.AppendStringLen(-1);
   } else {
