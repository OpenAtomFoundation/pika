--- conflicted
+++ resolved
@@ -122,15 +122,11 @@
   std::vector<std::string> elements;
   rocksdb::Status s = slot->db()->LPop(key_, count_, &elements);
   if (s.ok()) {
-<<<<<<< HEAD
     res_.AppendArrayLen(elements.size());
     for (const auto& element : elements) {
       res_.AppendString(element);
     }
-=======
-    res_.AppendString(value);
-    AddSlotKey("l", key_, slot);
->>>>>>> 8c79b5b6
+    RemKeyNotExists("l", key_, slot);
   } else if (s.IsNotFound()) {
     res_.AppendStringLen(-1);
   } else {
@@ -291,15 +287,11 @@
   std::vector<std::string> elements;
   rocksdb::Status s = slot->db()->RPop(key_, count_, &elements);
   if (s.ok()) {
-<<<<<<< HEAD
     res_.AppendArrayLen(elements.size());
     for (const auto& element : elements) {
       res_.AppendString(element);
     }
-=======
-    res_.AppendString(value);
-    RemKeyNotExists("l", key_, slot);
->>>>>>> 8c79b5b6
+    RemKeyNotExists("l", key_, slot);
   } else if (s.IsNotFound()) {
     res_.AppendStringLen(-1);
   } else {
