// Copyright (c) 2015-present, Qihoo, Inc.  All rights reserved.
// This source code is licensed under the BSD-style license found in the
// LICENSE file in the root directory of this source tree. An additional grant
// of patent rights can be found in the PATENTS file in the same directory.

#include "include/pika_list.h"
<<<<<<< HEAD
#include <utility>
=======
>>>>>>> dcddb0cc
#include "include/pika_data_distribution.h"
#include "include/pika_rm.h"
#include "include/pika_server.h"
#include "pstd/include/pstd_string.h"

extern PikaServer* g_pika_server;
extern std::unique_ptr<PikaReplicaManager> g_pika_rm;
void LIndexCmd::DoInitial() {
  if (!CheckArg(argv_.size())) {
    res_.SetRes(CmdRes::kWrongNum, kCmdNameLIndex);
    return;
  }
  key_ = argv_[1];
  std::string index = argv_[2];
  if (pstd::string2int(index.data(), index.size(), &index_) == 0) {
    res_.SetRes(CmdRes::kInvalidInt);
  }
}
void LIndexCmd::Do(std::shared_ptr<Slot> slot) {
  std::string value;
  rocksdb::Status s = slot->db()->LIndex(key_, index_, &value);
  if (s.ok()) {
    res_.AppendString(value);
  } else if (s.IsNotFound()) {
    res_.AppendStringLen(-1);
  } else {
    res_.SetRes(CmdRes::kErrOther, s.ToString());
  }
}

void LInsertCmd::DoInitial() {
  if (!CheckArg(argv_.size())) {
    res_.SetRes(CmdRes::kWrongNum, kCmdNameLInsert);
    return;
  }
  key_ = argv_[1];
  std::string dir = argv_[2];
  if (strcasecmp(dir.data(), "before") == 0) {
    dir_ = storage::Before;
  } else if (strcasecmp(dir.data(), "after") == 0) {
    dir_ = storage::After;
  } else {
    res_.SetRes(CmdRes::kSyntaxErr);
    return;
  }
  pivot_ = argv_[3];
  value_ = argv_[4];
}
void LInsertCmd::Do(std::shared_ptr<Slot> slot) {
  int64_t llen = 0;
  rocksdb::Status s = slot->db()->LInsert(key_, dir_, pivot_, value_, &llen);
  if (s.ok() || s.IsNotFound()) {
    res_.AppendInteger(llen);
  } else {
    res_.SetRes(CmdRes::kErrOther, s.ToString());
  }
}

void LLenCmd::DoInitial() {
  if (!CheckArg(argv_.size())) {
    res_.SetRes(CmdRes::kWrongNum, kCmdNameLLen);
    return;
  }
  key_ = argv_[1];
}
void LLenCmd::Do(std::shared_ptr<Slot> slot) {
  uint64_t llen = 0;
  rocksdb::Status s = slot->db()->LLen(key_, &llen);
  if (s.ok() || s.IsNotFound()) {
    res_.AppendInteger(llen);
  } else {
    res_.SetRes(CmdRes::kErrOther, s.ToString());
  }
}


void BlockingBaseCmd::TryToServeBLrPopWithThisKey(const std::string& key, std::shared_ptr<Slot> slot) {
  std::shared_ptr<net::RedisConn> curr_conn = std::dynamic_pointer_cast<net::RedisConn>(GetConn());
  if (!curr_conn) {
    // current node is a slave and is applying a binlog of lpush/rpush/rpoplpush, just return
    return;
  }
  auto dispatchThread = dynamic_cast<net::DispatchThread*>(curr_conn->thread());

  {
    std::shared_lock read_latch(dispatchThread->GetBlockMtx());
    auto& key_to_conns = dispatchThread->GetMapFromKeyToConns();
    net::BlockKey blrPop_key{curr_conn->GetCurrentTable(), key};

    if (auto it = key_to_conns.find(blrPop_key); it == key_to_conns.end()) {
      // no client is waitting for this key
      return;
    }
  }

  auto* args = new UnblockTaskArgs(key, std::move(slot), dispatchThread);
  g_pika_server->ScheduleClientPool(&ServeAndUnblockConns, args);
}
void BlockingBaseCmd::ServeAndUnblockConns(void* args) {
  auto bg_args = std::unique_ptr<UnblockTaskArgs>(static_cast<UnblockTaskArgs*>(args));
  net::DispatchThread* dispatchThread = bg_args->dispatchThread;
  std::shared_ptr<Slot> slot = bg_args->slot;
  std::string key = std::move(bg_args->key);
  auto& key_to_conns_ = dispatchThread->GetMapFromKeyToConns();
  net::BlockKey blrPop_key{slot->GetDBName(), key};

  pstd::lock::ScopeRecordLock record_lock(slot->LockMgr(), key);//It's a RAII Lock
  std::unique_lock map_lock(dispatchThread->GetBlockMtx());// do not change the sequence of these two lock, or deadlock will happen
  auto it = key_to_conns_.find(blrPop_key);
  if (it == key_to_conns_.end()) {
    return;
  }
  CmdRes res;
  std::vector<WriteBinlogOfPopArgs> pop_binlog_args;
  auto& waitting_list = it->second;
  std::string value;
  rocksdb::Status s;
  // traverse this list from head to tail(in the order of adding sequence) ,means "first blocked, first get served“
  for (auto conn_blocked = waitting_list->begin(); conn_blocked != waitting_list->end();) {
    if (conn_blocked->GetBlockType() == BlockKeyType::Blpop) {
      s = slot->db()->LPop(key, &value);
    } else {  // BlockKeyType is Brpop
      s = slot->db()->RPop(key, &value);
    }
    if (s.ok()) {
      res.AppendArrayLen(2);
      res.AppendString(key);
      res.AppendString(value);
    } else if (s.IsNotFound()) {
      // this key has no more elements to serve more blocked conn.
      break;
    } else {
      res.SetRes(CmdRes::kErrOther, s.ToString());
    }
    auto conn_ptr = conn_blocked->GetConnBlocked();
    // send response to this client
    conn_ptr->WriteResp(res.message());
    res.clear();
    conn_ptr->NotifyEpoll(true);
    pop_binlog_args.emplace_back(conn_blocked->GetBlockType(), key, slot, conn_ptr);
    conn_blocked = waitting_list->erase(conn_blocked);  // remove this conn from current waiting list
    // erase all waiting info of this conn
    dispatchThread->CleanWaitNodeOfUnBlockedBlrConn(conn_ptr);
  }
  dispatchThread->CleanKeysAfterWaitNodeCleaned();
  map_lock.unlock();
  WriteBinlogOfPop(pop_binlog_args);
}
void BlockingBaseCmd::WriteBinlogOfPop(std::vector<WriteBinlogOfPopArgs>& pop_args) {
  // write binlog of l/rpop
  for (auto& pop_arg : pop_args) {
    std::shared_ptr<Cmd> pop_cmd;
    std::string pop_type;
    if (pop_arg.block_type == BlockKeyType::Blpop) {
      pop_type = kCmdNameLPop;
      pop_cmd = std::make_shared<LPopCmd>(kCmdNameLPop, 2, kCmdFlagsWrite | kCmdFlagsSingleSlot | kCmdFlagsList);
    } else if (pop_arg.block_type == BlockKeyType::Brpop) {
      pop_type = kCmdNameRPop;
      pop_cmd = std::make_shared<RPopCmd>(kCmdNameRPop, 2, kCmdFlagsWrite | kCmdFlagsSingleSlot | kCmdFlagsList);
    }

    PikaCmdArgsType args;
    args.push_back(std::move(pop_type));
    args.push_back(pop_arg.key);
    pop_cmd->Initial(args, pop_arg.slot->GetDBName());
    std::shared_ptr<SyncMasterSlot> sync_slot =
        g_pika_rm->GetSyncMasterSlotByName(SlotInfo(pop_arg.slot->GetDBName(), pop_arg.slot->GetSlotId()));
    if (!sync_slot) {
      LOG(WARNING) << "Writing binlog of blpop/brpop failed: SyncMasterSlot not found";
    } else {
      pop_cmd->SetConn(pop_arg.conn);
      auto resp_ptr = std::make_shared<std::string>("this resp won't be used for current code(consensus-level always be 0)");
      pop_cmd->SetResp(resp_ptr);
      pop_cmd->DoBinlog(sync_slot);
    }
  }
}

void LPushCmd::DoInitial() {
  if (!CheckArg(argv_.size())) {
    res_.SetRes(CmdRes::kWrongNum, kCmdNameLPush);
    return;
  }
  key_ = argv_[1];
  size_t pos = 2;
  while (pos < argv_.size()) {
    values_.push_back(argv_[pos++]);
  }
}
void LPushCmd::Do(std::shared_ptr<Slot> slot) {
  uint64_t llen = 0;
  rocksdb::Status s = slot->db()->LPush(key_, values_, &llen);
  if (s.ok()) {
    res_.AppendInteger(llen);
  } else {
    res_.SetRes(CmdRes::kErrOther, s.ToString());
  }
  TryToServeBLrPopWithThisKey(key_, slot);
}

void BlockingBaseCmd::BlockThisClientToWaitLRPush(BlockKeyType block_pop_type, std::vector<std::string>& keys,
                                                  int64_t expire_time) {
  std::shared_ptr<net::RedisConn> conn_to_block = std::dynamic_pointer_cast<net::RedisConn>(GetConn());

  auto dispatchThread = dynamic_cast<net::DispatchThread*>(conn_to_block->thread());
  std::lock_guard latch(dispatchThread->GetBlockMtx());
  auto& key_to_conns = dispatchThread->GetMapFromKeyToConns();
  auto& conn_to_keys_ = dispatchThread->GetMapFromConnToKeys();

  std::vector<net::BlockKey> blrpop_keys;
  for (auto& key : keys) {
    net::BlockKey blrpop_key{conn_to_block->GetCurrentTable(), key};
    blrpop_keys.push_back(blrpop_key);
    auto it = key_to_conns.find(blrpop_key);
    if (it == key_to_conns.end()) {
      // no waiting info found, means no other clients are waiting for the list related with this key right now
      key_to_conns.emplace(blrpop_key, std::make_unique<std::list<net::BlockedConnNode>>());
      it = key_to_conns.find(blrpop_key);
    }
    auto& wait_list_of_this_key = it->second;
    // add current client-connection to the tail of waiting list of this key
    wait_list_of_this_key->emplace_back(expire_time, conn_to_block, block_pop_type);
  }

  // construct a list of keys and insert into this map as value(while key of the map is conn_fd)
  conn_to_keys_.emplace(conn_to_block->fd(),
                        std::make_unique<std::list<net::BlockKey>>(blrpop_keys.begin(), blrpop_keys.end()));
}
void BlockingBaseCmd::removeDuplicates(std::vector<std::string>& keys_) {
  std::unordered_set<std::string> seen;
  auto it = std::remove_if(keys_.begin(), keys_.end(), [&seen](const auto& key) { return !seen.insert(key).second; });
  keys_.erase(it, keys_.end());
}

void BLPopCmd::DoInitial() {
  if (!CheckArg(argv_.size())) {
    res_.SetRes(CmdRes::kWrongNum, kCmdNameBLPop);
    return;
  }

  // fetching all keys(*argv_.begin is the command itself and *argv_.end() is the timeout value)
  keys_.assign(++argv_.begin(), --argv_.end());
  removeDuplicates(keys_);
  int64_t timeout;
  if (!pstd::string2int(argv_.back().data(), argv_.back().size(), &timeout)) {
    res_.SetRes(CmdRes::kInvalidInt);
    return;
  }
  constexpr int64_t seconds_of_ten_years = 10 * 365 * 24 * 3600;
  if (timeout < 0 || timeout > seconds_of_ten_years) {
    res_.SetRes(CmdRes::kErrOther,
                "timeout can't be a negative value and can't exceed the number of seconds in 10 years");
    return;
  }

  if (timeout > 0) {
    auto now = std::chrono::system_clock::now();
    expire_time_ =
        std::chrono::time_point_cast<std::chrono::milliseconds>(now).time_since_epoch().count() + timeout * 1000;
  }  // else(timeout is 0): expire_time_ default value is 0, means never expire;
}

void BLPopCmd::Do(std::shared_ptr<Slot> slot) {
  for (auto& this_key : keys_) {
    std::string value;
    rocksdb::Status s = slot->db()->LPop(this_key, &value);
    if (s.ok()) {
      res_.AppendArrayLen(2);
      res_.AppendString(this_key);
      res_.AppendString(value);
      // write an binlog of lpop
      binlog_args_.block_type = BlockKeyType::Blpop;
      binlog_args_.key = this_key;
      binlog_args_.slot = slot;
      binlog_args_.conn = GetConn();
      is_binlog_deferred_ = false;
      return;
    } else if (s.IsNotFound()) {
      continue;
    } else {
      res_.SetRes(CmdRes::kErrOther, s.ToString());
      return;
    }
  }
  /*
   * To Do: If blpop is exec within a transaction and no elements can pop from keys_,
   * jsut return nil(-1), do not block the conn, maybe need to add a if here
   */
  is_binlog_deferred_ = true;
  BlockThisClientToWaitLRPush(BlockKeyType::Blpop, keys_, expire_time_);
}

void BLPopCmd::DoBinlog(const std::shared_ptr<SyncMasterSlot>& slot) {
  if(is_binlog_deferred_){
    return;
  }
  std::vector<WriteBinlogOfPopArgs> args;
  args.push_back(std::move(binlog_args_));
  WriteBinlogOfPop(args);
}

void LPopCmd::DoInitial() {
  if (!CheckArg(argv_.size())) {
    res_.SetRes(CmdRes::kWrongNum, kCmdNameLPop);
    return;
  }
  key_ = argv_[1];
}
void LPopCmd::Do(std::shared_ptr<Slot> slot) {
  std::string value;
  rocksdb::Status s = slot->db()->LPop(key_, &value);
  if (s.ok()) {
    res_.AppendString(value);
  } else if (s.IsNotFound()) {
    res_.AppendStringLen(-1);
  } else {
    res_.SetRes(CmdRes::kErrOther, s.ToString());
  }
}

void LPushxCmd::DoInitial() {
  if (!CheckArg(argv_.size())) {
    res_.SetRes(CmdRes::kWrongNum, kCmdNameLPushx);
    return;
  }
  key_ = argv_[1];
  value_ = argv_[2];
}
void LPushxCmd::Do(std::shared_ptr<Slot> slot) {
  uint64_t llen = 0;
  rocksdb::Status s = slot->db()->LPushx(key_, value_, &llen);
  if (s.ok() || s.IsNotFound()) {
    res_.AppendInteger(llen);
  } else {
    res_.SetRes(CmdRes::kErrOther, s.ToString());
  }
}

void LRangeCmd::DoInitial() {
  if (!CheckArg(argv_.size())) {
    res_.SetRes(CmdRes::kWrongNum, kCmdNameLRange);
    return;
  }
  key_ = argv_[1];
  std::string left = argv_[2];
  if (pstd::string2int(left.data(), left.size(), &left_) == 0) {
    res_.SetRes(CmdRes::kInvalidInt);
    return;
  }
  std::string right = argv_[3];
  if (pstd::string2int(right.data(), right.size(), &right_) == 0) {
    res_.SetRes(CmdRes::kInvalidInt);
  }
}
void LRangeCmd::Do(std::shared_ptr<Slot> slot) {
  std::vector<std::string> values;
  rocksdb::Status s = slot->db()->LRange(key_, left_, right_, &values);
  if (s.ok()) {
    res_.AppendArrayLen(values.size());
    for (const auto& value : values) {
      res_.AppendString(value);
    }
  } else if (s.IsNotFound()) {
    res_.AppendArrayLen(0);
  } else {
    res_.SetRes(CmdRes::kErrOther, s.ToString());
  }
}

void LRemCmd::DoInitial() {
  if (!CheckArg(argv_.size())) {
    res_.SetRes(CmdRes::kWrongNum, kCmdNameLRem);
    return;
  }
  key_ = argv_[1];
  std::string count = argv_[2];
  if (pstd::string2int(count.data(), count.size(), &count_) == 0) {
    res_.SetRes(CmdRes::kInvalidInt);
    return;
  }
  value_ = argv_[3];
}
void LRemCmd::Do(std::shared_ptr<Slot> slot) {
  uint64_t res = 0;
  rocksdb::Status s = slot->db()->LRem(key_, count_, value_, &res);
  if (s.ok() || s.IsNotFound()) {
    res_.AppendInteger(res);
  } else {
    res_.SetRes(CmdRes::kErrOther, s.ToString());
  }
}

void LSetCmd::DoInitial() {
  if (!CheckArg(argv_.size())) {
    res_.SetRes(CmdRes::kWrongNum, kCmdNameLSet);
    return;
  }
  key_ = argv_[1];
  std::string index = argv_[2];
  if (pstd::string2int(index.data(), index.size(), &index_) == 0) {
    res_.SetRes(CmdRes::kInvalidInt);
    return;
  }
  value_ = argv_[3];
}
void LSetCmd::Do(std::shared_ptr<Slot> slot) {
  rocksdb::Status s = slot->db()->LSet(key_, index_, value_);
  if (s.ok()) {
    res_.SetRes(CmdRes::kOk);
  } else if (s.IsNotFound()) {
    res_.SetRes(CmdRes::kNotFound);
  } else if (s.IsCorruption() && s.ToString() == "Corruption: index out of range") {
    // TODO(): refine return value
    res_.SetRes(CmdRes::kOutOfRange);
  } else {
    res_.SetRes(CmdRes::kErrOther, s.ToString());
  }
}

void LTrimCmd::DoInitial() {
  if (!CheckArg(argv_.size())) {
    res_.SetRes(CmdRes::kWrongNum, kCmdNameLSet);
    return;
  }
  key_ = argv_[1];
  std::string start = argv_[2];
  if (pstd::string2int(start.data(), start.size(), &start_) == 0) {
    res_.SetRes(CmdRes::kInvalidInt);
    return;
  }
  std::string stop = argv_[3];
  if (pstd::string2int(stop.data(), stop.size(), &stop_) == 0) {
    res_.SetRes(CmdRes::kInvalidInt);
  }
}
void LTrimCmd::Do(std::shared_ptr<Slot> slot) {
  rocksdb::Status s = slot->db()->LTrim(key_, start_, stop_);
  if (s.ok() || s.IsNotFound()) {
    res_.SetRes(CmdRes::kOk);
  } else {
    res_.SetRes(CmdRes::kErrOther, s.ToString());
  }
}

void BRPopCmd::Do(std::shared_ptr<Slot> slot) {
  for (auto& this_key : keys_) {
    std::string value;
    rocksdb::Status s = slot->db()->RPop(this_key, &value);
    if (s.ok()) {
      res_.AppendArrayLen(2);
      res_.AppendString(this_key);
      res_.AppendString(value);
      // write an binlog of rpop
      binlog_args_.block_type = BlockKeyType::Brpop;
      binlog_args_.key = this_key;
      binlog_args_.slot = slot;
      binlog_args_.conn = GetConn();
      is_binlog_deferred_ = false;
      return;
    } else if (s.IsNotFound()) {
      continue;
    } else {
      res_.SetRes(CmdRes::kErrOther, s.ToString());
      return;
    }
  }
  /*
   * nedd To Do: If blpop is exec within a transaction and no elements can pop from keys_,
   * jsut return nil(-1), do not block the conn, maybe need to add a if here
   */
  is_binlog_deferred_ = true;
  BlockThisClientToWaitLRPush(BlockKeyType::Brpop, keys_, expire_time_);
}

void BRPopCmd::DoInitial() {
  if (!CheckArg(argv_.size())) {
    res_.SetRes(CmdRes::kWrongNum, kCmdNameBLPop);
    return;
  }

  // fetching all keys(*argv_.begin is the command itself and *argv_.end() is the timeout value)
  keys_.assign(++argv_.begin(), --argv_.end());
  removeDuplicates(keys_);
  int64_t timeout;
  if (!pstd::string2int(argv_.back().data(), argv_.back().size(), &timeout)) {
    res_.SetRes(CmdRes::kInvalidInt);
    return;
  }
  constexpr int64_t seconds_of_ten_years = 10 * 365 * 24 * 3600;
  if (timeout < 0 || timeout > seconds_of_ten_years) {
    res_.SetRes(CmdRes::kErrOther,
                "timeout can't be a negative value and can't exceed the number of seconds in 10 years");
    return;
  }

  if (timeout > 0) {
    auto now = std::chrono::system_clock::now();
    expire_time_ =
        std::chrono::time_point_cast<std::chrono::milliseconds>(now).time_since_epoch().count() + timeout * 1000;
  }  // else(timeout is 0): expire_time_ default value is 0, means never expire;
}
void BRPopCmd::DoBinlog(const std::shared_ptr<SyncMasterSlot>& slot) {
  if(is_binlog_deferred_){
    return;
  }
  std::vector<WriteBinlogOfPopArgs> args;
  args.push_back(std::move(binlog_args_));
  WriteBinlogOfPop(args);
}

void RPopCmd::DoInitial() {
  if (!CheckArg(argv_.size())) {
    res_.SetRes(CmdRes::kWrongNum, kCmdNameRPop);
    return;
  }
  key_ = argv_[1];
}
void RPopCmd::Do(std::shared_ptr<Slot> slot) {
  std::string value;
  rocksdb::Status s = slot->db()->RPop(key_, &value);
  if (s.ok()) {
    res_.AppendString(value);
  } else if (s.IsNotFound()) {
    res_.AppendStringLen(-1);
  } else {
    res_.SetRes(CmdRes::kErrOther, s.ToString());
  }
}

void RPopLPushCmd::DoInitial() {
  if (!CheckArg(argv_.size())) {
    res_.SetRes(CmdRes::kWrongNum, kCmdNameRPopLPush);
    return;
  }
  source_ = argv_[1];
  receiver_ = argv_[2];
  if (!HashtagIsConsistent(source_, receiver_)) {
    res_.SetRes(CmdRes::kInconsistentHashTag);
  }
}
void RPopLPushCmd::Do(std::shared_ptr<Slot> slot) {
  std::string value;
  rocksdb::Status s = slot->db()->RPoplpush(source_, receiver_, &value);
  if (s.ok()) {
    res_.AppendString(value);
    value_poped_from_source_ = value;
    is_write_binlog_ = true;
  } else if (s.IsNotFound()) {
    // no actual write operation happened, will not write binlog
    res_.AppendStringLen(-1);
<<<<<<< HEAD
    return;
=======
    is_write_binlog_ = false;
>>>>>>> dcddb0cc
  } else {
    res_.SetRes(CmdRes::kErrOther, s.ToString());
    return;
  }
  TryToServeBLrPopWithThisKey(receiver_, slot);
}

void RPopLPushCmd::DoBinlog(const std::shared_ptr<SyncMasterSlot>& slot) {
  if(!is_write_binlog_){
    return;
  }
  PikaCmdArgsType rpop_args;
  rpop_args.push_back("RPOP");
  rpop_args.push_back(source_);
  rpop_cmd_->Initial(std::move(rpop_args), db_name_);

  PikaCmdArgsType lpush_args;
  lpush_args.push_back("LPUSH");
  lpush_args.push_back(receiver_);
  lpush_args.push_back(value_poped_from_source_);
  lpush_cmd_->Initial(std::move(lpush_args), db_name_);

  rpop_cmd_->SetConn(GetConn());
  rpop_cmd_->SetResp(resp_.lock());
  lpush_cmd_->SetConn(GetConn());
  lpush_cmd_->SetResp(resp_.lock());

  rpop_cmd_->DoBinlog(slot);
  lpush_cmd_->DoBinlog(slot);
}

void RPushCmd::DoInitial() {
  if (!CheckArg(argv_.size())) {
    res_.SetRes(CmdRes::kWrongNum, kCmdNameRPush);
    return;
  }
  key_ = argv_[1];
  size_t pos = 2;
  while (pos < argv_.size()) {
    values_.push_back(argv_[pos++]);
  }
}
void RPushCmd::Do(std::shared_ptr<Slot> slot) {
  uint64_t llen = 0;
  rocksdb::Status s = slot->db()->RPush(key_, values_, &llen);
  if (s.ok()) {
    res_.AppendInteger(llen);
  } else {
    res_.SetRes(CmdRes::kErrOther, s.ToString());
  }
  TryToServeBLrPopWithThisKey(key_, slot);
}

void RPushxCmd::DoInitial() {
  if (!CheckArg(argv_.size())) {
    res_.SetRes(CmdRes::kWrongNum, kCmdNameRPushx);
    return;
  }
  key_ = argv_[1];
  value_ = argv_[2];
}
void RPushxCmd::Do(std::shared_ptr<Slot> slot) {
  uint64_t llen = 0;
  rocksdb::Status s = slot->db()->RPushx(key_, value_, &llen);
  if (s.ok() || s.IsNotFound()) {
    res_.AppendInteger(llen);
  } else {
    res_.SetRes(CmdRes::kErrOther, s.ToString());
  }
}<|MERGE_RESOLUTION|>--- conflicted
+++ resolved
@@ -4,10 +4,7 @@
 // of patent rights can be found in the PATENTS file in the same directory.
 
 #include "include/pika_list.h"
-<<<<<<< HEAD
 #include <utility>
-=======
->>>>>>> dcddb0cc
 #include "include/pika_data_distribution.h"
 #include "include/pika_rm.h"
 #include "include/pika_server.h"
@@ -558,11 +555,8 @@
   } else if (s.IsNotFound()) {
     // no actual write operation happened, will not write binlog
     res_.AppendStringLen(-1);
-<<<<<<< HEAD
-    return;
-=======
     is_write_binlog_ = false;
->>>>>>> dcddb0cc
+    return;
   } else {
     res_.SetRes(CmdRes::kErrOther, s.ToString());
     return;
