// Copyright (c) 2015-present, Qihoo, Inc.  All rights reserved.
// This source code is licensed under the BSD-style license found in the
// LICENSE file in the root directory of this source tree. An additional grant
// of patent rights can be found in the PATENTS file in the same directory.

#include "include/pika_list.h"
#include <utility>
#include "include/pika_cache.h"
#include "include/pika_data_distribution.h"
#include "include/pika_rm.h"
#include "include/pika_server.h"
#include "include/pika_slot_command.h"
#include "pstd/include/pstd_string.h"
#include "scope_record_lock.h"

extern PikaServer* g_pika_server;
extern std::unique_ptr<PikaReplicaManager> g_pika_rm;

void LIndexCmd::DoInitial() {
  if (!CheckArg(argv_.size())) {
    res_.SetRes(CmdRes::kWrongNum, kCmdNameLIndex);
    return;
  }
  key_ = argv_[1];
  std::string index = argv_[2];
  if (pstd::string2int(index.data(), index.size(), &index_) == 0) {
    res_.SetRes(CmdRes::kInvalidInt);
  }
}

void LIndexCmd::Do() {
  std::string value;
  s_ = db_->storage()->LIndex(key_, index_, &value);
  if (s_.ok()) {
    res_.AppendString(value);
  } else if (s_.IsNotFound()) {
    res_.AppendStringLen(-1);
  } else {
    res_.SetRes(CmdRes::kErrOther, s_.ToString());
  }
}

void LIndexCmd::ReadCache() {
  std::string CachePrefixKeyL = PCacheKeyPrefixL + key_;
  std::string value;
  auto s = db_->cache()->LIndex(CachePrefixKeyL, index_, &value);
  if (s.ok()) {
    res_.AppendString(value);
  } else if (s.IsNotFound()) {
    res_.SetRes(CmdRes::kCacheMiss);
  } else {
    res_.SetRes(CmdRes::kErrOther, s.ToString());
  }
}

void LIndexCmd::DoThroughDB() {
  res_.clear();
  Do();
}

void LIndexCmd::DoUpdateCache() {
  if (s_.ok()) {
    db_->cache()->PushKeyToAsyncLoadQueue(PIKA_KEY_TYPE_LIST, key_, db_);
  }
}

void LInsertCmd::DoInitial() {
  if (!CheckArg(argv_.size())) {
    res_.SetRes(CmdRes::kWrongNum, kCmdNameLInsert);
    return;
  }
  key_ = argv_[1];
  std::string dir = argv_[2];
  if (strcasecmp(dir.data(), "before") == 0) {
    dir_ = storage::Before;
  } else if (strcasecmp(dir.data(), "after") == 0) {
    dir_ = storage::After;
  } else {
    res_.SetRes(CmdRes::kSyntaxErr);
    return;
  }
  pivot_ = argv_[3];
  value_ = argv_[4];
}

void LInsertCmd::Do() {
  int64_t llen = 0;
  s_ = db_->storage()->LInsert(key_, dir_, pivot_, value_, &llen);
  if (s_.ok() || s_.IsNotFound()) {
    res_.AppendInteger(llen);
    AddSlotKey("l", key_, db_);
  } else {
    res_.SetRes(CmdRes::kErrOther, s_.ToString());
  }
}

void LInsertCmd::DoThroughDB() {
  Do();
}

void LInsertCmd::DoUpdateCache() {
  if (s_.ok()) {
    std::string CachePrefixKeyL = PCacheKeyPrefixL + key_;
    db_->cache()->LInsert(CachePrefixKeyL, dir_, pivot_, value_);
  }
}

void LLenCmd::DoInitial() {
  if (!CheckArg(argv_.size())) {
    res_.SetRes(CmdRes::kWrongNum, kCmdNameLLen);
    return;
  }
  key_ = argv_[1];
}

void LLenCmd::Do() {
  uint64_t llen = 0;
  s_ = db_->storage()->LLen(key_, &llen);
  if (s_.ok() || s_.IsNotFound()) {
    res_.AppendInteger(static_cast<int64_t>(llen));
  } else {
    res_.SetRes(CmdRes::kErrOther, s_.ToString());
  }
}

void LLenCmd::ReadCache() {
  std::string CachePrefixKeyL = PCacheKeyPrefixL + key_;
  uint64_t llen = 0;
  auto s = db_->cache()->LLen(CachePrefixKeyL, &llen);
  if (s.ok()){
    res_.AppendInteger(llen);
  } else if (s.IsNotFound()) {
    res_.SetRes(CmdRes::kCacheMiss);
  } else {
    res_.SetRes(CmdRes::kErrOther, s.ToString());
  }
}

void LLenCmd::DoThroughDB() {
  res_.clear();
  Do();
}

void LLenCmd::DoUpdateCache() {
  if (s_.ok()) {
    db_->cache()->PushKeyToAsyncLoadQueue(PIKA_KEY_TYPE_LIST, key_, db_);
  }
}

void BlockingBaseCmd::TryToServeBLrPopWithThisKey(const std::string& key, std::shared_ptr<DB> db) {
  std::shared_ptr<net::RedisConn> curr_conn = std::dynamic_pointer_cast<net::RedisConn>(GetConn());
  if (!curr_conn) {
    // current node is a slave and is applying a binlog of lpush/rpush/rpoplpush, just return
    return;
  }
  auto dispatchThread = dynamic_cast<net::DispatchThread*>(curr_conn->thread());

  {
    std::shared_lock read_latch(dispatchThread->GetBlockMtx());
    auto& key_to_conns = dispatchThread->GetMapFromKeyToConns();
    net::BlockKey blrPop_key{curr_conn->GetCurrentTable(), key};

    if (auto it = key_to_conns.find(blrPop_key); it == key_to_conns.end()) {
      // no client is waitting for this key
      return;
    }
  }

<<<<<<< HEAD
  auto* args = new UnblockTaskArgs(key, std::move(db), dispatchThread);
  g_pika_server->ScheduleClientPool(&ServeAndUnblockConns, args);
=======
  auto* args = new UnblockTaskArgs(key, std::move(slot), dispatchThread);
  bool is_slow_cmd = g_pika_conf->is_slow_cmd("LPOP") || g_pika_conf->is_slow_cmd("RPOP");
  g_pika_server->ScheduleClientPool(&ServeAndUnblockConns, args, is_slow_cmd);
>>>>>>> c1917c78
}

void BlockingBaseCmd::ServeAndUnblockConns(void* args) {
  auto bg_args = std::unique_ptr<UnblockTaskArgs>(static_cast<UnblockTaskArgs*>(args));
  net::DispatchThread* dispatchThread = bg_args->dispatchThread;
  std::shared_ptr<DB> db = bg_args->db;
  std::string key = std::move(bg_args->key);
  auto& key_to_conns_ = dispatchThread->GetMapFromKeyToConns();
  net::BlockKey blrPop_key{db->GetDBName(), key};

  pstd::lock::ScopeRecordLock record_lock(db->LockMgr(), key);//It's a RAII Lock
  std::unique_lock map_lock(dispatchThread->GetBlockMtx());// do not change the sequence of these two lock, or deadlock will happen
  auto it = key_to_conns_.find(blrPop_key);
  if (it == key_to_conns_.end()) {
    return;
  }
  CmdRes res;
  std::vector<WriteBinlogOfPopArgs> pop_binlog_args;
  auto& waitting_list = it->second;
  std::vector<std::string> values;
  rocksdb::Status s;
  // traverse this list from head to tail(in the order of adding sequence) ,means "first blocked, first get served“
  for (auto conn_blocked = waitting_list->begin(); conn_blocked != waitting_list->end();) {
    if (conn_blocked->GetBlockType() == BlockKeyType::Blpop) {
      s = db->storage()->LPop(key, 1, &values);
    } else {  // BlockKeyType is Brpop
      s = db->storage()->RPop(key, 1, &values);
    }
    if (s.ok()) {
      res.AppendArrayLen(2);
      res.AppendString(key);
      res.AppendString(values[0]);
    } else if (s.IsNotFound()) {
      // this key has no more elements to serve more blocked conn.
      break;
    } else {
      res.SetRes(CmdRes::kErrOther, s.ToString());
    }
    auto conn_ptr = conn_blocked->GetConnBlocked();
    // send response to this client
    conn_ptr->WriteResp(res.message());
    res.clear();
    conn_ptr->NotifyEpoll(true);
    pop_binlog_args.emplace_back(conn_blocked->GetBlockType(), key, db, conn_ptr);
    conn_blocked = waitting_list->erase(conn_blocked);  // remove this conn from current waiting list
    // erase all waiting info of this conn
    dispatchThread->CleanWaitNodeOfUnBlockedBlrConn(conn_ptr);
  }
  dispatchThread->CleanKeysAfterWaitNodeCleaned();
  map_lock.unlock();
  WriteBinlogOfPop(pop_binlog_args);
}

void BlockingBaseCmd::WriteBinlogOfPop(std::vector<WriteBinlogOfPopArgs>& pop_args) {
  // write binlog of l/rpop
  for (auto& pop_arg : pop_args) {
    std::shared_ptr<Cmd> pop_cmd;
    std::string pop_type;
    if (pop_arg.block_type == BlockKeyType::Blpop) {
      pop_type = kCmdNameLPop;
      pop_cmd = std::make_shared<LPopCmd>(kCmdNameLPop, 2, kCmdFlagsWrite |  kCmdFlagsList);
    } else if (pop_arg.block_type == BlockKeyType::Brpop) {
      pop_type = kCmdNameRPop;
      pop_cmd = std::make_shared<RPopCmd>(kCmdNameRPop, 2, kCmdFlagsWrite |  kCmdFlagsList);
    }

    PikaCmdArgsType args;
    args.push_back(std::move(pop_type));
    args.push_back(pop_arg.key);
    pop_cmd->Initial(args, pop_arg.db->GetDBName());
    pop_cmd->SetConn(pop_arg.conn);
    auto resp_ptr = std::make_shared<std::string>("this resp won't be used for current code(consensus-level always be 0)");
    pop_cmd->SetResp(resp_ptr);
    pop_cmd->DoBinlog();
  }
}

void LPushCmd::DoInitial() {
  if (!CheckArg(argv_.size())) {
    res_.SetRes(CmdRes::kWrongNum, kCmdNameLPush);
    return;
  }
  key_ = argv_[1];
  size_t pos = 2;
  while (pos < argv_.size()) {
    values_.push_back(argv_[pos++]);
  }
}

void LPushCmd::Do() {
  uint64_t llen = 0;
  s_ = db_->storage()->LPush(key_, values_, &llen);
  if (s_.ok()) {
    res_.AppendInteger(static_cast<int64_t>(llen));
    AddSlotKey("l", key_, db_);
  } else {
    res_.SetRes(CmdRes::kErrOther, s_.ToString());
  }
  if (auto client_conn = std::dynamic_pointer_cast<PikaClientConn>(GetConn()); client_conn != nullptr) {
    if (client_conn->IsInTxn()) {
      return;
    }
  }
  TryToServeBLrPopWithThisKey(key_, db_);
}

void LPushCmd::DoThroughDB() {
  Do();
}

void LPushCmd::DoUpdateCache() {
  if (s_.ok()) {
    std::string CachePrefixKeyL = PCacheKeyPrefixL + key_;
    db_->cache()->LPushx(CachePrefixKeyL, values_);
  }
}

void BlockingBaseCmd::BlockThisClientToWaitLRPush(BlockKeyType block_pop_type, std::vector<std::string>& keys,
                                                  int64_t expire_time) {
  std::shared_ptr<net::RedisConn> conn_to_block = std::dynamic_pointer_cast<net::RedisConn>(GetConn());

  auto dispatchThread = dynamic_cast<net::DispatchThread*>(conn_to_block->thread());
  std::lock_guard latch(dispatchThread->GetBlockMtx());
  auto& key_to_conns = dispatchThread->GetMapFromKeyToConns();
  auto& conn_to_keys_ = dispatchThread->GetMapFromConnToKeys();

  std::vector<net::BlockKey> blrpop_keys;
  for (auto& key : keys) {
    net::BlockKey blrpop_key{conn_to_block->GetCurrentTable(), key};
    blrpop_keys.push_back(blrpop_key);
    auto it = key_to_conns.find(blrpop_key);
    if (it == key_to_conns.end()) {
      // no waiting info found, means no other clients are waiting for the list related with this key right now
      key_to_conns.emplace(blrpop_key, std::make_unique<std::list<net::BlockedConnNode>>());
      it = key_to_conns.find(blrpop_key);
    }
    auto& wait_list_of_this_key = it->second;
    // add current client-connection to the tail of waiting list of this key
    wait_list_of_this_key->emplace_back(expire_time, conn_to_block, block_pop_type);
  }

  // construct a list of keys and insert into this map as value(while key of the map is conn_fd)
  conn_to_keys_.emplace(conn_to_block->fd(),
                        std::make_unique<std::list<net::BlockKey>>(blrpop_keys.begin(), blrpop_keys.end()));
}

void BlockingBaseCmd::removeDuplicates(std::vector<std::string>& keys_) {
  std::unordered_set<std::string> seen;
  auto it = std::remove_if(keys_.begin(), keys_.end(), [&seen](const auto& key) { return !seen.insert(key).second; });
  keys_.erase(it, keys_.end());
}

void BLPopCmd::DoInitial() {
  if (!CheckArg(argv_.size())) {
    res_.SetRes(CmdRes::kWrongNum, kCmdNameBLPop);
    return;
  }

  // fetching all keys(*argv_.begin is the command itself and *argv_.end() is the timeout value)
  keys_.assign(++argv_.begin(), --argv_.end());
  removeDuplicates(keys_);
  int64_t timeout = 0;
  if (!pstd::string2int(argv_.back().data(), argv_.back().size(), &timeout)) {
    res_.SetRes(CmdRes::kInvalidInt);
    return;
  }
  constexpr int64_t seconds_of_ten_years = 10 * 365 * 24 * 3600;
  if (timeout < 0 || timeout > seconds_of_ten_years) {
    res_.SetRes(CmdRes::kErrOther,
                "timeout can't be a negative value and can't exceed the number of seconds in 10 years");
    return;
  }

  if (timeout > 0) {
    auto now = std::chrono::system_clock::now();
    expire_time_ =
        std::chrono::time_point_cast<std::chrono::milliseconds>(now).time_since_epoch().count() + timeout * 1000;
  }  // else(timeout is 0): expire_time_ default value is 0, means never expire;
}

void BLPopCmd::Do() {
  for (auto& this_key : keys_) {
    std::vector<std::string> values;
    rocksdb::Status s  = db_->storage()->LPop(this_key, 1, &values);
    if (s.ok()) {
      res_.AppendArrayLen(2);
      res_.AppendString(this_key);
      res_.AppendString(values[0]);
      // write a binlog of lpop
      binlog_args_.block_type = BlockKeyType::Blpop;
      binlog_args_.key = this_key;
      binlog_args_.db = db_;
      binlog_args_.conn = GetConn();
      is_binlog_deferred_ = false;
      return;
    } else if (s.IsNotFound()) {
      continue;
    } else {
      res_.SetRes(CmdRes::kErrOther, s.ToString());
      return;
    }
  }
  is_binlog_deferred_ = true;
  if (auto client_conn = std::dynamic_pointer_cast<PikaClientConn>(GetConn()); client_conn != nullptr) {
    if (client_conn->IsInTxn()) {
      res_.AppendArrayLen(-1);
      return ;
    }
  }
  BlockThisClientToWaitLRPush(BlockKeyType::Blpop, keys_, expire_time_);
}

void BLPopCmd::DoBinlog() {
  if (is_binlog_deferred_) {
    return;
  }
  std::vector<WriteBinlogOfPopArgs> args;
  args.push_back(std::move(binlog_args_));
  WriteBinlogOfPop(args);
}

void LPopCmd::DoInitial() {
  if (!CheckArg(argv_.size())) {
    res_.SetRes(CmdRes::kWrongNum, kCmdNameLPop);
    return;
  }
  key_ = argv_[1];
  size_t argc = argv_.size();
  if (argc > 3) {
    res_.SetRes(CmdRes::kWrongNum, kCmdNameLPop);
  } else if (argc == 3) {
    if (pstd::string2int(argv_[2].data(), argv_[2].size(), &count_) == 0) {
      res_.SetRes(CmdRes::kErrOther, kCmdNameLPop);
      return;
    }
    if (count_ < 0) {
      res_.SetRes(CmdRes::kSyntaxErr);
      return;
    }
  }
}

void LPopCmd::Do() {
  std::vector<std::string> elements;
  s_ = db_->storage()->LPop(key_, count_, &elements);

  if (s_.ok()) {
    if (elements.size() > 1) {
      res_.AppendArrayLenUint64(elements.size());
    }
    for (const auto& element : elements) {
      res_.AppendString(element);
    }
  } else if (s_.IsNotFound()) {
    res_.AppendStringLen(-1);
  } else {
    res_.SetRes(CmdRes::kErrOther, s_.ToString());
  }
}

void LPopCmd::DoThroughDB() {
  Do();
}

void LPopCmd::DoUpdateCache() {
  if (s_.ok()) {
    std::string CachePrefixKeyL = PCacheKeyPrefixL + key_;
    std::string value;
    db_->cache()->LPop(CachePrefixKeyL, &value);
  }
}

void LPushxCmd::DoInitial() {
  if (!CheckArg(argv_.size())) {
    res_.SetRes(CmdRes::kWrongNum, kCmdNameLPushx);
    return;
  }
  key_ = argv_[1];
  size_t pos = 2;
  while (pos < argv_.size()) {
    values_.push_back(argv_[pos++]);
  }
}

void LPushxCmd::Do() {
  uint64_t llen = 0;
  s_ = db_->storage()->LPushx(key_, values_, &llen);
  if (s_.ok() || s_.IsNotFound()) {
    res_.AppendInteger(static_cast<int64_t>(llen));
    AddSlotKey("l", key_, db_);
  } else {
    res_.SetRes(CmdRes::kErrOther, s_.ToString());
  }
}

void LPushxCmd::DoThroughDB() {
  Do();
}

void LPushxCmd::DoUpdateCache() {
  if (s_.ok()) {
    std::string CachePrefixKeyL = PCacheKeyPrefixL + key_;
    std::vector<std::string> values;
    values.push_back(value_);
    db_->cache()->LPushx(CachePrefixKeyL, values);
  }
}

void LRangeCmd::DoInitial() {
  if (!CheckArg(argv_.size())) {
    res_.SetRes(CmdRes::kWrongNum, kCmdNameLRange);
    return;
  }
  key_ = argv_[1];
  std::string left = argv_[2];
  if (pstd::string2int(left.data(), left.size(), &left_) == 0) {
    res_.SetRes(CmdRes::kInvalidInt);
    return;
  }
  std::string right = argv_[3];
  if (pstd::string2int(right.data(), right.size(), &right_) == 0) {
    res_.SetRes(CmdRes::kInvalidInt);
  }
}

void LRangeCmd::Do() {
  std::vector<std::string> values;
  s_ = db_->storage()->LRange(key_, left_, right_, &values);
  if (s_.ok()) {
    res_.AppendArrayLenUint64(values.size());
    for (const auto& value : values) {
      res_.AppendString(value);
    }
  } else if (s_.IsNotFound()) {
    res_.AppendArrayLen(0);
  } else {
    res_.SetRes(CmdRes::kErrOther, s_.ToString());
  }
}

void LRangeCmd::ReadCache() {
  std::vector<std::string> values;
  std::string CachePrefixKeyL = PCacheKeyPrefixL + key_;
  auto s = db_->cache()->LRange(CachePrefixKeyL, left_, right_, &values);
  if (s.ok()) {
    res_.AppendArrayLen(values.size());
    for (const auto& value : values) {
      res_.AppendString(value);
    }
  } else if (s.IsNotFound()) {
    res_.SetRes(CmdRes::kCacheMiss);
  } else {
    res_.SetRes(CmdRes::kErrOther, s.ToString());
  }
}

void LRangeCmd::DoThroughDB() {
  res_.clear();
  Do();
}

void LRangeCmd::DoUpdateCache() {
  if (s_.ok()) {
    db_->cache()->PushKeyToAsyncLoadQueue(PIKA_KEY_TYPE_LIST, key_, db_);
  }
}

void LRemCmd::DoInitial() {
  if (!CheckArg(argv_.size())) {
    res_.SetRes(CmdRes::kWrongNum, kCmdNameLRem);
    return;
  }
  key_ = argv_[1];
  std::string count = argv_[2];
  if (pstd::string2int(count.data(), count.size(), &count_) == 0) {
    res_.SetRes(CmdRes::kInvalidInt);
    return;
  }
  value_ = argv_[3];
}

void LRemCmd::Do() {
  uint64_t res = 0;
  s_ = db_->storage()->LRem(key_, count_, value_, &res);
  if (s_.ok() || s_.IsNotFound()) {
    res_.AppendInteger(static_cast<int64_t>(res));
  } else {
    res_.SetRes(CmdRes::kErrOther, s_.ToString());
  }
}

void LRemCmd::DoThroughDB() {
  Do();
}

void LRemCmd::DoUpdateCache() {
  if (s_.ok()) {
    std::string CachePrefixKeyL = PCacheKeyPrefixL + key_;
    db_->cache()->LRem(CachePrefixKeyL, count_, value_);
  }
}

void LSetCmd::DoInitial() {
  if (!CheckArg(argv_.size())) {
    res_.SetRes(CmdRes::kWrongNum, kCmdNameLSet);
    return;
  }
  key_ = argv_[1];
  std::string index = argv_[2];
  if (pstd::string2int(index.data(), index.size(), &index_) == 0) {
    res_.SetRes(CmdRes::kInvalidInt);
    return;
  }
  value_ = argv_[3];
}

void LSetCmd::Do() {
  s_ = db_->storage()->LSet(key_, index_, value_);
  if (s_.ok()) {
    res_.SetRes(CmdRes::kOk);
    AddSlotKey("l", key_, db_);
  } else if (s_.IsNotFound()) {
    res_.SetRes(CmdRes::kNotFound);
  } else if (s_.IsCorruption() && s_.ToString() == "Corruption: index out of range") {
    // TODO(): refine return value
    res_.SetRes(CmdRes::kOutOfRange);
  } else {
    res_.SetRes(CmdRes::kErrOther, s_.ToString());
  }
}

void LSetCmd::DoThroughDB() {
  Do();
}

void LSetCmd::DoUpdateCache() {
  if (s_.ok()) {
    std::string CachePrefixKeyL = PCacheKeyPrefixL + key_;
    db_->cache()->LSet(CachePrefixKeyL, index_, value_);
  }
}

void LTrimCmd::DoInitial() {
  if (!CheckArg(argv_.size())) {
    res_.SetRes(CmdRes::kWrongNum, kCmdNameLSet);
    return;
  }
  key_ = argv_[1];
  std::string start = argv_[2];
  if (pstd::string2int(start.data(), start.size(), &start_) == 0) {
    res_.SetRes(CmdRes::kInvalidInt);
    return;
  }
  std::string stop = argv_[3];
  if (pstd::string2int(stop.data(), stop.size(), &stop_) == 0) {
    res_.SetRes(CmdRes::kInvalidInt);
  }
}

void LTrimCmd::Do() {
  s_ = db_->storage()->LTrim(key_, start_, stop_);
  if (s_.ok() || s_.IsNotFound()) {
    res_.SetRes(CmdRes::kOk);
  } else {
    res_.SetRes(CmdRes::kErrOther, s_.ToString());
  }
}

void LTrimCmd::DoThroughDB() {
  Do();
}

void LTrimCmd::DoUpdateCache() {
  if (s_.ok()) {
    std::string CachePrefixKeyL = PCacheKeyPrefixL + key_;
    db_->cache()->LTrim(CachePrefixKeyL, start_, stop_);
  }
}

void BRPopCmd::Do() {
  for (auto& this_key : keys_) {
    std::vector<std::string> values;
    s_ = db_->storage()->RPop(this_key, 1, &values);
    if (s_.ok()) {
      res_.AppendArrayLen(2);
      res_.AppendString(this_key);
      res_.AppendString(values[0]);
      // write an binlog of rpop
      binlog_args_.block_type = BlockKeyType::Brpop;
      binlog_args_.key = this_key;
      binlog_args_.db = db_;
      binlog_args_.conn = GetConn();
      is_binlog_deferred_ = false;
      return;
    } else if (s_.IsNotFound()) {
      continue;
    } else {
      res_.SetRes(CmdRes::kErrOther, s_.ToString());
      return;
    }
  }
  is_binlog_deferred_ = true;
  if (auto client_conn = std::dynamic_pointer_cast<PikaClientConn>(GetConn()); client_conn != nullptr) {
    if (client_conn->IsInTxn()) {
      res_.AppendArrayLen(-1);
      return ;
    }
  }
  BlockThisClientToWaitLRPush(BlockKeyType::Brpop, keys_, expire_time_);
}

void BRPopCmd::DoInitial() {
  if (!CheckArg(argv_.size())) {
    res_.SetRes(CmdRes::kWrongNum, kCmdNameBLPop);
    return;
  }

  // fetching all keys(*argv_.begin is the command itself and *argv_.end() is the timeout value)
  keys_.assign(++argv_.begin(), --argv_.end());
  removeDuplicates(keys_);
  int64_t timeout = 0;
  if (!pstd::string2int(argv_.back().data(), argv_.back().size(), &timeout)) {
    res_.SetRes(CmdRes::kInvalidInt);
    return;
  }
  constexpr int64_t seconds_of_ten_years = 10 * 365 * 24 * 3600;
  if (timeout < 0 || timeout > seconds_of_ten_years) {
    res_.SetRes(CmdRes::kErrOther,
                "timeout can't be a negative value and can't exceed the number of seconds in 10 years");
    return;
  }

  if (timeout > 0) {
    auto now = std::chrono::system_clock::now();
    expire_time_ =
        std::chrono::time_point_cast<std::chrono::milliseconds>(now).time_since_epoch().count() + timeout * 1000;
  }  // else(timeout is 0): expire_time_ default value is 0, means never expire;
}

void BRPopCmd::DoBinlog() {
  if (is_binlog_deferred_) {
    return;
  }
  std::vector<WriteBinlogOfPopArgs> args;
  args.push_back(std::move(binlog_args_));
  WriteBinlogOfPop(args);
}



void RPopCmd::DoInitial() {
  if (!CheckArg(argv_.size())) {
    res_.SetRes(CmdRes::kWrongNum, kCmdNameRPop);
    return;
  }
  key_ = argv_[1];
  if (argv_.size() > 3) {
    res_.SetRes(CmdRes::kWrongNum, kCmdNameRPop);
  } else if (argv_.size() == 3) {
    if (pstd::string2int(argv_[2].data(), argv_[2].size(), &count_) == 0) {
      res_.SetRes(CmdRes::kErrOther, kCmdNameRPop);
      return;
    }
    if (count_ < 0) {
      res_.SetRes(CmdRes::kSyntaxErr);
      return;
    }
  }
}

void RPopCmd::Do() {
  std::vector <std::string> elements;
  s_ = db_->storage()->RPop(key_, count_, &elements);
  if (s_.ok()) {
    if (elements.size() > 1) {
      res_.AppendArrayLenUint64(elements.size());
    }
    for (const auto &element: elements) {
      res_.AppendString(element);
    }
  } else if (s_.IsNotFound()) {
    res_.AppendStringLen(-1);
  } else {
    res_.SetRes(CmdRes::kErrOther, s_.ToString());
  }
}

void RPopCmd::DoThroughDB() {
  Do();
}

void RPopCmd::DoUpdateCache() {
  if (s_.ok()) {
    std::string CachePrefixKeyL = PCacheKeyPrefixL + key_;
    std::string value;
    db_->cache()->RPop(CachePrefixKeyL, &value);
  }
}

void RPopLPushCmd::DoInitial() {
  if (!CheckArg(argv_.size())) {
    res_.SetRes(CmdRes::kWrongNum, kCmdNameRPopLPush);
    return;
  }
  source_ = argv_[1];
  receiver_ = argv_[2];
  if (!HashtagIsConsistent(source_, receiver_)) {
    res_.SetRes(CmdRes::kInconsistentHashTag);
  }
}

void RPopLPushCmd::Do() {
  std::string value;
  s_ = db_->storage()->RPoplpush(source_, receiver_, &value);
  if (s_.ok()) {
    AddSlotKey("k", receiver_, db_);
    res_.AppendString(value);
    value_poped_from_source_ = value;
    is_write_binlog_ = true;
  } else if (s_.IsNotFound()) {
    // no actual write operation happened, will not write binlog
    res_.AppendStringLen(-1);
    is_write_binlog_ = false;
    return;
  } else {
    res_.SetRes(CmdRes::kErrOther, s_.ToString());
    return;
  }
  TryToServeBLrPopWithThisKey(receiver_, db_);
}

void RPopLPushCmd::ReadCache() {
  res_.SetRes(CmdRes::kErrOther, "the command is not support in cache mode");
}

void RPopLPushCmd::DoBinlog() {
  if (!is_write_binlog_) {
    return;
  }
  PikaCmdArgsType rpop_args;
  rpop_args.push_back("RPOP");
  rpop_args.push_back(source_);
  rpop_cmd_->Initial(rpop_args, db_name_);

  PikaCmdArgsType lpush_args;
  lpush_args.push_back("LPUSH");
  lpush_args.push_back(receiver_);
  lpush_args.push_back(value_poped_from_source_);
  lpush_cmd_->Initial(lpush_args, db_name_);

  rpop_cmd_->SetConn(GetConn());
  rpop_cmd_->SetResp(resp_.lock());
  lpush_cmd_->SetConn(GetConn());
  lpush_cmd_->SetResp(resp_.lock());

  rpop_cmd_->DoBinlog();
  lpush_cmd_->DoBinlog();
}

void RPushCmd::DoInitial() {
  if (!CheckArg(argv_.size())) {
    res_.SetRes(CmdRes::kWrongNum, kCmdNameRPush);
    return;
  }
  key_ = argv_[1];
  size_t pos = 2;
  while (pos < argv_.size()) {
    values_.push_back(argv_[pos++]);
  }
}

void RPushCmd::Do() {
  uint64_t llen = 0;
  s_ = db_->storage()->RPush(key_, values_, &llen);
  if (s_.ok()) {
    res_.AppendInteger(static_cast<int64_t>(llen));
    AddSlotKey("l", key_, db_);
  } else {
    res_.SetRes(CmdRes::kErrOther, s_.ToString());
  }
  if (auto client_conn = std::dynamic_pointer_cast<PikaClientConn>(GetConn()); client_conn != nullptr) {
    if (client_conn->IsInTxn()) {
      return;
    }
  }
  TryToServeBLrPopWithThisKey(key_, db_);
}

void RPushCmd::DoThroughDB() {
  Do();
}

void RPushCmd::DoUpdateCache() {
  if (s_.ok()) {
    std::string CachePrefixKeyL = PCacheKeyPrefixL + key_;
    db_->cache()->RPushx(CachePrefixKeyL, values_);
  }
}

void RPushxCmd::DoInitial() {
  if (!CheckArg(argv_.size())) {
    res_.SetRes(CmdRes::kWrongNum, kCmdNameRPushx);
    return;
  }
  key_ = argv_[1];
  size_t pos = 2;
  while (pos < argv_.size()) {
    values_.push_back(argv_[pos++]);
  }
}

void RPushxCmd::Do() {
  uint64_t llen = 0;
  s_ = db_->storage()->RPushx(key_, values_, &llen);
  if (s_.ok() || s_.IsNotFound()) {
    res_.AppendInteger(static_cast<int64_t>(llen));
    AddSlotKey("l", key_, db_);
  } else {
    res_.SetRes(CmdRes::kErrOther, s_.ToString());
  }
}

void RPushxCmd::DoThroughDB() {
  Do();
}

void RPushxCmd::DoUpdateCache() {
  if (s_.ok()) {
    std::string CachePrefixKeyL = PCacheKeyPrefixL + key_;
    std::vector<std::string> values;
    values.push_back(value_);
    db_->cache()->RPushx(CachePrefixKeyL, values);
  }
}<|MERGE_RESOLUTION|>--- conflicted
+++ resolved
@@ -166,14 +166,9 @@
     }
   }
 
-<<<<<<< HEAD
   auto* args = new UnblockTaskArgs(key, std::move(db), dispatchThread);
-  g_pika_server->ScheduleClientPool(&ServeAndUnblockConns, args);
-=======
-  auto* args = new UnblockTaskArgs(key, std::move(slot), dispatchThread);
   bool is_slow_cmd = g_pika_conf->is_slow_cmd("LPOP") || g_pika_conf->is_slow_cmd("RPOP");
   g_pika_server->ScheduleClientPool(&ServeAndUnblockConns, args, is_slow_cmd);
->>>>>>> c1917c78
 }
 
 void BlockingBaseCmd::ServeAndUnblockConns(void* args) {
