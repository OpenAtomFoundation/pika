--- conflicted
+++ resolved
@@ -24,13 +24,8 @@
 extern PikaServer* g_pika_server;
 extern std::unique_ptr<PikaReplicaManager> g_pika_rm;
 
-<<<<<<< HEAD
 PikaReplClient::PikaReplClient(int cron_interval, int keepalive_timeout)  {
-  client_thread_ = new PikaReplClientThread(cron_interval, keepalive_timeout);
-=======
-PikaReplClient::PikaReplClient(int cron_interval, int keepalive_timeout) : next_avail_(0) {
   client_thread_ = std::make_unique<PikaReplClientThread>(cron_interval, keepalive_timeout);
->>>>>>> 07b2c6dd
   client_thread_->set_thread_name("PikaReplClient");
   for (int i = 0; i < 2 * g_pika_conf->sync_thread_num(); ++i) {
     bg_workers_.push_back(std::make_unique<PikaReplBgWorker>(PIKA_SYNC_BUFFER_SIZE));
@@ -39,13 +34,6 @@
 
 PikaReplClient::~PikaReplClient() {
   client_thread_->StopThread();
-<<<<<<< HEAD
-  delete client_thread_;
-  for (auto & bg_worker : bg_workers_) {
-    delete bg_worker;
-  }
-=======
->>>>>>> 07b2c6dd
   LOG(INFO) << "PikaReplClient exit!!!";
 }
 
@@ -82,13 +70,7 @@
                                              const std::shared_ptr<InnerMessage::InnerResponse>& res,
                                              std::shared_ptr<net::PbConn> conn, void* res_private_data) {
   size_t index = GetHashIndex(table_partition, true);
-<<<<<<< HEAD
-  auto* task_arg =
-      new ReplClientWriteBinlogTaskArg(res, std::move(conn), res_private_data, bg_workers_[index]);
-=======
-  ReplClientWriteBinlogTaskArg* task_arg =
-      new ReplClientWriteBinlogTaskArg(res, conn, res_private_data, bg_workers_[index].get());
->>>>>>> 07b2c6dd
+  auto task_arg = new ReplClientWriteBinlogTaskArg(res, std::move(conn), res_private_data, bg_workers_[index].get());
   bg_workers_[index]->Schedule(&PikaReplBgWorker::HandleBGWorkerWriteBinlog, static_cast<void*>(task_arg));
 }
 
