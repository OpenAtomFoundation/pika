--- conflicted
+++ resolved
@@ -21,7 +21,6 @@
 
 void PikaCmdTableManager::InitCmdTable(void) {
   ::InitCmdTable(cmds_.get());
-  
   for (const auto& cmd : *cmds_) {
     if (cmd.second->flag() & kCmdFlagsWrite) {
       cmd.second->AddAclCategory(static_cast<uint32_t>(AclCategory::WRITE));
@@ -85,19 +84,6 @@
   thread_distribution_map_.emplace(tid, std::move(distribution));
 }
 
-<<<<<<< HEAD
-bool PikaCmdTableManager::CmdExist(const std::string& cmd) const { return cmds_->find(cmd) != cmds_->end(); }
-=======
-uint32_t PikaCmdTableManager::DistributeKey(const std::string& key, uint32_t slot_num) {
-  auto tid = std::this_thread::get_id();
-  if (!CheckCurrentThreadDistributionMapExist(tid)) {
-    InsertCurrentThreadDistributionMap();
-  }
-
-  std::shared_lock l(map_protector_);
-  return thread_distribution_map_[tid]->Distribute(key, slot_num);
-}
-
 bool PikaCmdTableManager::CmdExist(const std::string& cmd) const { return cmds_->find(cmd) != cmds_->end(); }
 
 std::vector<std::string> PikaCmdTableManager::GetAclCategoryCmdNames(uint32_t flag) {
@@ -108,5 +94,4 @@
     }
   }
   return result;
-}
->>>>>>> b7f6c58d
+}