--- conflicted
+++ resolved
@@ -17,12 +17,11 @@
 PikaCmdTableManager::PikaCmdTableManager() {
   cmds_ = std::make_unique<CmdTable>();
   cmds_->reserve(300);
-<<<<<<< HEAD
 }
 
 void PikaCmdTableManager::InitCmdTable(void) {
   ::InitCmdTable(cmds_.get());
-
+  
   for (const auto& cmd : *cmds_) {
     if (cmd.second->flag() & kCmdFlagsWrite) {
       cmd.second->AddAclCategory(static_cast<uint32_t>(AclCategory::WRITE));
@@ -45,8 +44,6 @@
       cmd.second->AddAclCategory(static_cast<uint32_t>(AclCategory::SLOW));
     }
   }
-=======
-  InitCmdTable(cmds_.get());
 
   CommandStatistics statistics;
   for (auto& iter : *cmds_) {
@@ -56,7 +53,6 @@
 
 std::unordered_map<std::string, CommandStatistics>* PikaCmdTableManager::GetCommandStatMap() {
   return &cmdstat_map_;
->>>>>>> e6a58526
 }
 
 std::shared_ptr<Cmd> PikaCmdTableManager::GetCmd(const std::string& opt) {
