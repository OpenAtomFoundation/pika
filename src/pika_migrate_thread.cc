#include <glog/logging.h>

#include <memory>

#include "include/pika_command.h"
#include "include/pika_conf.h"
#include "include/pika_define.h"
#include "include/pika_migrate_thread.h"
#include "include/pika_server.h"
#include "include/pika_slot_command.h"

#include "include/pika_admin.h"
#include "include/pika_cmd_table_manager.h"
#include "include/pika_rm.h"

#define min(a, b) (((a) > (b)) ? (b) : (a))

const int32_t MAX_MEMBERS_NUM = 512;
const std::string INVALID_STR = "NL";

extern std::unique_ptr<PikaServer> g_pika_server;
extern std::unique_ptr<PikaConf> g_pika_conf;
extern std::unique_ptr<PikaReplicaManager> g_pika_rm;
extern std::unique_ptr<PikaCmdTableManager> g_pika_cmd_table_manager;

// do migrate key to dest pika server
static int doMigrate(net::NetCli *cli, std::string send_str) {
  pstd::Status s;
  s = cli->Send(&send_str);
  if (!s.ok()) {
    LOG(WARNING) << "Slot Migrate Send error: " << s.ToString();
    return -1;
  }
  return 1;
}

// do migrate cli auth
static int doAuth(net::NetCli *cli) {
  net::RedisCmdArgsType argv;
  std::string wbuf_str;
  std::string requirepass = g_pika_conf->requirepass();
  if (requirepass != "") {
    argv.emplace_back("auth");
    argv.emplace_back(requirepass);
  } else {
    argv.emplace_back("ping");
  }
  net::SerializeRedisCommand(argv, &wbuf_str);

  pstd::Status s;
  s = cli->Send(&wbuf_str);
  if (!s.ok()) {
    LOG(WARNING) << "Slot Migrate auth Send error: " << s.ToString();
    return -1;
  }
  // Recv
  s = cli->Recv(&argv);
  if (!s.ok()) {
    LOG(WARNING) << "Slot Migrate auth Recv error: " << s.ToString();
    return -1;
  }
  pstd::StringToLower(argv[0]);
  if (argv[0] != "ok" && argv[0] != "pong" && argv[0].find("no password") == std::string::npos) {
    LOG(WARNING) << "Slot Migrate auth error: " << argv[0];
    return -1;
  }
  return 0;
}

static int migrateKeyTTl(net::NetCli *cli, const std::string& key, storage::DataType data_type,
                         const std::shared_ptr<Slot>& slot) {
  net::RedisCmdArgsType argv;
  std::string send_str;
  std::map<storage::DataType, int64_t> type_timestamp;
  std::map<storage::DataType, rocksdb::Status> type_status;
  type_timestamp = slot->db()->TTL(key, &type_status);
  if (PIKA_TTL_ZERO == type_timestamp[data_type] || PIKA_TTL_STALE == type_timestamp[data_type]) {
    argv.emplace_back("del");
    argv.emplace_back(key);
    net::SerializeRedisCommand(argv, &send_str);
  } else if (0 < type_timestamp[data_type]) {
    argv.emplace_back("expire");
    argv.emplace_back(key);
    argv.emplace_back(std::to_string(type_timestamp[data_type]));
    net::SerializeRedisCommand(argv, &send_str);
  } else {
    // no expire
    return 0;
  }

  if (doMigrate(cli, send_str) < 0) {
    return -1;
  }

  return 1;
}

<<<<<<< HEAD
static int MigrateKv(net::NetCli *cli, const std::string key, const std::shared_ptr<Slot>& slot) {
=======
// get set key all values
static int setGetall(const std::string& key, std::vector<std::string> *members, const std::shared_ptr<Slot>& slot) {
  rocksdb::Status s = slot->db()->SMembers(key, members);
  if (!s.ok()) {
    if (s.IsNotFound()) {
      LOG(WARNING) << "Set get key: " << key << " value not found ";
      return 0;
    } else {
      LOG(WARNING) << "Set get key: " << key << " value error: " << s.ToString();
      return -1;
    }
  }
  return 1;
}

static int MigrateKv(net::NetCli *cli, const std::string& key, const std::shared_ptr<Slot>& slot) {
>>>>>>> aac9e3b9
  std::string value;
  rocksdb::Status s = slot->db()->Get(key, &value);
  if (!s.ok()) {
    if (s.IsNotFound()) {
      LOG(WARNING) << "Get kv key: " << key << " not found ";
      return 0;
    } else {
      LOG(WARNING) << "Get kv key: " << key << " error: " << strerror(errno);
      return -1;
    }
  }

  net::RedisCmdArgsType argv;
  std::string send_str;
  argv.emplace_back("SET");
  argv.emplace_back(key);
  argv.emplace_back(value);
  net::SerializeRedisCommand(argv, &send_str);

  int send_num = 0;
  if (doMigrate(cli, send_str) < 0) {
    return -1;
  } else {
    ++send_num;
  }

  int r;
  if (0 > (r = migrateKeyTTl(cli, key, storage::kStrings, slot))) {
    return -1;
  } else {
    send_num += r;
  }

  return send_num;
}

static int MigrateHash(net::NetCli *cli, const std::string& key, const std::shared_ptr<Slot>& slot) {
  int send_num = 0;
  int64_t cursor = 0;
  std::vector<storage::FieldValue> field_values;
  rocksdb::Status s;

  do {
    s = slot->db()->HScan(key, cursor, "*", MAX_MEMBERS_NUM, &field_values, &cursor);
    if (s.ok() && field_values.size() > 0) {
      net::RedisCmdArgsType argv;
      std::string send_str;
      argv.emplace_back("HMSET");
      argv.emplace_back(key);
      for (const auto &field_value : field_values) {
        argv.emplace_back(field_value.field);
        argv.emplace_back(field_value.value);
      }
      net::SerializeRedisCommand(argv, &send_str);
      if (doMigrate(cli, send_str) < 0) {
        return -1;
      } else {
        ++send_num;
      }
    }
  } while (cursor != 0 && s.ok());

  if (send_num > 0) {
    int r;
    if ((r = migrateKeyTTl(cli, key, storage::kHashes, slot)) < 0) {
      return -1;
    } else {
      send_num += r;
    }
  }

  return send_num;
}

static int MigrateList(net::NetCli *cli, const std::string& key, const std::shared_ptr<Slot>& slot) {
  // del old key, before migrate list; prevent redo when failed
  int send_num = 0;
  net::RedisCmdArgsType argv;
  std::string send_str;
  argv.emplace_back("DEL");
  argv.emplace_back(key);
  net::SerializeRedisCommand(argv, &send_str);
  if (doMigrate(cli, send_str) < 0) {
    return -1;
  } else {
    ++send_num;
  }

  std::vector<std::string> values;
  rocksdb::Status s = slot->db()->LRange(key, 0, -1, &values);
  if (s.ok()) {
    auto iter = values.begin();
    while (iter != values.end()) {
      net::RedisCmdArgsType argv;
      std::string send_str;
      argv.emplace_back("RPUSH");
      argv.emplace_back(key);

      for (int i = 0; iter != values.end() && i < MAX_MEMBERS_NUM; ++iter, ++i) {
        argv.emplace_back(*iter);
      }

      net::SerializeRedisCommand(argv, &send_str);
      if (doMigrate(cli, send_str) < 0) {
        return -1;
      } else {
        ++send_num;
      }
    }
  }

  // has send del key command
  if (send_num > 1) {
    int r;
    if (0 > (r = migrateKeyTTl(cli, key, storage::kLists, slot))) {
      return -1;
    } else {
      send_num += r;
    }
  }

  return send_num;
}

static int MigrateSet(net::NetCli *cli, const std::string& key, const std::shared_ptr<Slot>& slot) {
  int send_num = 0;
  int64_t cursor = 0;
  std::vector<std::string> members;
  rocksdb::Status s;

  do {
    s = slot->db()->SScan(key, cursor, "*", MAX_MEMBERS_NUM, &members, &cursor);
    if (s.ok() && members.size() > 0) {
      net::RedisCmdArgsType argv;
      std::string send_str;
      argv.emplace_back("SADD");
      argv.emplace_back(key);

      for (const auto &member : members) {
        argv.emplace_back(member);
      }
      net::SerializeRedisCommand(argv, &send_str);
      if (doMigrate(cli, send_str) < 0) {
        return -1;
      } else {
        ++send_num;
      }
    }
  } while (cursor != 0 && s.ok());

  if (0 < send_num) {
    int r;
    if (0 > (r = migrateKeyTTl(cli, key, storage::kSets, slot))) {
      return -1;
    } else {
      send_num += r;
    }
  }

  return send_num;
}

static int MigrateZset(net::NetCli *cli, const std::string& key, const std::shared_ptr<Slot>& slot) {
  int send_num = 0;
  int64_t cursor = 0;
  std::vector<storage::ScoreMember> score_members;
  rocksdb::Status s;

  do {
    s = slot->db()->ZScan(key, cursor, "*", MAX_MEMBERS_NUM, &score_members, &cursor);
    if (s.ok() && score_members.size() > 0) {
      net::RedisCmdArgsType argv;
      std::string send_str;
      argv.emplace_back("ZADD");
      argv.emplace_back(key);

      for (const auto &score_member : score_members) {
        argv.emplace_back(std::to_string(score_member.score));
        argv.emplace_back(score_member.member);
      }
      net::SerializeRedisCommand(argv, &send_str);
      if (doMigrate(cli, send_str) < 0) {
        return -1;
      } else {
        ++send_num;
      }
    }
  } while (cursor != 0 && s.ok());

  if (send_num > 0) {
    int r;
    if ((r = migrateKeyTTl(cli, key, storage::kZSets, slot)) < 0) {
      return -1;
    } else {
      send_num += r;
    }
  }

  return send_num;
}

// get list key all values
static int listGetall(const std::string& key, std::vector<std::string> *values, const std::shared_ptr<Slot>& slot) {
  rocksdb::Status s = slot->db()->LRange(key, 0, -1, values);
  if (!s.ok()) {
    if (s.IsNotFound()) {
      LOG(WARNING) << "List get key: " << key << " value not found ";
      return 0;
    } else {
      LOG(WARNING) << "List get key: " << key << " value error: " << s.ToString();
      return -1;
    }
  }
  return 1;
}

<<<<<<< HEAD
=======
// migrate one list key
static int migrateList(net::NetCli *cli, const std::string& key, bool async, const std::shared_ptr<Slot>& slot) {
  int r, ret = 0;
  std::vector<std::string> values;
  if (listGetall(key, &values, slot) < 0) {
    return -1;
  }
  size_t keySize = values.size();
  if (keySize == 0) {
    return 0;
  }

  net::RedisCmdArgsType argv;
  std::string send_str;
  for (size_t i = 0; i <= keySize / MaxKeySendSize; ++i) {
    if (i > 0) {
      LOG(WARNING) << "Migrate big key: " << key << " size: " << keySize
                   << " migrated value: " << min((i + 1) * MaxKeySendSize, keySize);
    }
    argv.clear();
    send_str = "";
    argv.emplace_back("lpush");
    argv.emplace_back(key);
    for (size_t j = i * MaxKeySendSize; j < (i + 1) * MaxKeySendSize && j < keySize; ++j) {
      argv.emplace_back(values[j]);
    }
    net::SerializeRedisCommand(argv, &send_str);
    if (doMigrate(cli, send_str) < 0) {
      return -1;
    } else {
      ret++;
    }
  }

  if ((r = migrateKeyTTl(cli, key, storage::kLists, slot)) < 0) {
    return -1;
  } else {
    ret += r;
  }

  if (!async) {
    DeleteKey(key, 'l', slot);  // key already been migrated successfully, del error doesn't matter
  }
  return ret;
}

>>>>>>> aac9e3b9
PikaParseSendThread::PikaParseSendThread(PikaMigrateThread *migrate_thread, const std::shared_ptr<Slot>& slot)
    : dest_ip_("none"),
      dest_port_(-1),
      timeout_ms_(3000),
      mgrtkeys_num_(64),
      should_exit_(false),
      migrate_thread_(migrate_thread),
      slot_(slot) {}

PikaParseSendThread::~PikaParseSendThread() {
  if (is_running()) {
    should_exit_ = true;
    StopThread();
  }

  if (cli_) {
    delete cli_;
    cli_ = nullptr;
  }
}

bool PikaParseSendThread::Init(const std::string &ip, int64_t port, int64_t timeout_ms, int64_t mgrtkeys_num) {
  dest_ip_ = ip;
  dest_port_ = port;
  timeout_ms_ = timeout_ms;
  mgrtkeys_num_ = mgrtkeys_num;

  cli_ = net::NewRedisCli();
  cli_->set_connect_timeout(timeout_ms_);
  cli_->set_send_timeout(timeout_ms_);
  cli_->set_recv_timeout(timeout_ms_);
  LOG(INFO) << "PikaParseSendThread init cli_, dest_ip_: " << dest_ip_ << " ,dest_port_: " << dest_port_;
  pstd::Status result = cli_->Connect(dest_ip_, dest_port_, g_pika_server->host());
  if (!result.ok()) {
    LOG(ERROR) << "PikaParseSendThread::Init failed. Connect server(" << dest_ip_ << ":" << dest_port_ << ") "
              << result.ToString();
    return false;
  }

  // do auth
  if (doAuth(cli_) < 0) {
    LOG(WARNING) << "PikaParseSendThread::Init do auth failed !!";
    cli_->Close();
    return false;
  }

  return true;
}

void PikaParseSendThread::ExitThread(void) { should_exit_ = true; }

int PikaParseSendThread::MigrateOneKey(net::NetCli *cli, const std::string& key, const char key_type, bool async) {
  int send_num;
  switch (key_type) {
    case 'k':
      if (0 > (send_num = MigrateKv(cli_, key, slot_))) {
        return -1;
      }
      break;
    case 'h':
      if (0 > (send_num = MigrateHash(cli_, key, slot_))) {
        return -1;
      }
      break;
    case 'l':
      if (0 > (send_num = MigrateList(cli_, key, slot_))) {
        return -1;
      }
      break;
    case 's':
      if (0 > (send_num = MigrateSet(cli_, key, slot_))) {
        return -1;
      }
      break;
    case 'z':
      if (0 > (send_num = MigrateZset(cli_, key, slot_))) {
        return -1;
      }
      break;
    default:
      return -1;
      break;
  }
  return send_num;
}

void PikaParseSendThread::DelKeysAndWriteBinlog(std::deque<std::pair<const char, std::string>> &send_keys,
                                                const std::shared_ptr<Slot>& slot) {
  for (const auto& send_key : send_keys) {
    DeleteKey(send_key.second, send_key.first, slot);
    WriteDelKeyToBinlog(send_key.second, slot);
  }
}

// write del key to binlog for slave
void WriteDelKeyToBinlog(const std::string &key, const std::shared_ptr<Slot>& slot) {
  std::shared_ptr<Cmd> cmd_ptr = g_pika_cmd_table_manager->GetCmd("del");
  std::unique_ptr<PikaCmdArgsType> args = std::make_unique<PikaCmdArgsType>();
  args->emplace_back("DEL");
  args->emplace_back(key);
  cmd_ptr->Initial(*args, slot->GetDBName());

  std::shared_ptr<SyncMasterSlot> sync_slot =
      g_pika_rm->GetSyncMasterSlotByName(SlotInfo(slot->GetDBName(), slot->GetSlotID()));
  pstd::Status s = sync_slot->ConsensusProposeLog(cmd_ptr);
  if (!s.ok()) {
    LOG(ERROR) << "write delete key to binlog failed, key: " << key;
  }
}

bool PikaParseSendThread::CheckMigrateRecv(int64_t need_receive_num) {
  net::RedisCmdArgsType argv;
  for (int64_t i = 0; i < need_receive_num; ++i) {
    pstd::Status s;
    s = cli_->Recv(&argv);
    if (!s.ok()) {
      LOG(ERROR) << "PikaParseSendThread::CheckMigrateRecv Recv error: " << s.ToString();
      return false;
    }

    // set   return ok
    // zadd  return number
    // hset  return 0 or 1
    // hmset return ok
    // sadd  return number
    // rpush return length
    std::string reply = argv[0];
    int64_t ret;
    if (1 == argv.size() &&
        (kInnerReplOk == pstd::StringToLower(reply) || pstd::string2int(reply.data(), reply.size(), &ret))) {
      continue;
    } else {
      LOG(ERROR) << "PikaParseSendThread::CheckMigrateRecv reply error: " << reply;
      return false;
    }
  }
  return true;
}

void *PikaParseSendThread::ThreadMain() {
  while (!should_exit_) {
    std::deque<std::pair<const char, std::string>> send_keys;
    {
      std::unique_lock<std::mutex> lq(migrate_thread_->mgrtkeys_queue_mutex_);
      while (!should_exit_ && 0 >= migrate_thread_->mgrtkeys_queue_.size()) {
        migrate_thread_->mgrtkeys_cond_.wait(lq);
      }

      if (should_exit_) {
        LOG(INFO) << "PikaParseSendThread::ThreadMain :" << pthread_self() << " exit !!!";
        return nullptr;
      }

      migrate_thread_->IncWorkingThreadNum();
      for (int32_t i = 0; i < mgrtkeys_num_; ++i) {
        if (migrate_thread_->mgrtkeys_queue_.empty()) {
          break;
        }
        send_keys.emplace_back(migrate_thread_->mgrtkeys_queue_.front());
        migrate_thread_->mgrtkeys_queue_.pop_front();
      }
    }

    int64_t send_num = 0;
    int64_t need_receive_num = 0;
    int32_t migrate_keys_num = 0;
    for (const auto& send_key : send_keys) {
      if (0 > (send_num = MigrateOneKey(cli_, send_key.second, send_key.first, false))) {
        LOG(WARNING) << "PikaParseSendThread::ThreadMain MigrateOneKey: " << send_key.second << " failed !!!";
        migrate_thread_->OnTaskFailed();
        migrate_thread_->DecWorkingThreadNum();
        return nullptr;
      } else {
        need_receive_num += send_num;
        ++migrate_keys_num;
      }
    }

    // check response
    if (!CheckMigrateRecv(need_receive_num)) {
      LOG(INFO) << "PikaMigrateThread::ThreadMain CheckMigrateRecv failed !!!";
      migrate_thread_->OnTaskFailed();
      migrate_thread_->DecWorkingThreadNum();
      return nullptr;
    } else {
      DelKeysAndWriteBinlog(send_keys, slot_);
    }

    migrate_thread_->AddResponseNum(migrate_keys_num);
    migrate_thread_->DecWorkingThreadNum();
  }

  return nullptr;
}

PikaMigrateThread::PikaMigrateThread()
    : net::Thread(),
      dest_ip_("none"),
      dest_port_(-1),
      timeout_ms_(3000),
      slot_id_(-1),
      keys_num_(-1),
      is_migrating_(false),
      should_exit_(false),
      is_task_success_(true),
      send_num_(0),
      response_num_(0),
      moved_num_(0),
      
      workers_num_(8),
      working_thread_num_(0)
      {}

PikaMigrateThread::~PikaMigrateThread() {
  LOG(INFO) << "PikaMigrateThread::~PikaMigrateThread";

  if (is_running()) {
    should_exit_ = true;
    NotifyRequestMigrate();
    workers_cond_.notify_all();
    StopThread();
  }
}

bool PikaMigrateThread::ReqMigrateBatch(const std::string &ip, int64_t port, int64_t time_out, int64_t slot_id,
                                        int64_t keys_num, const std::shared_ptr<Slot>& slot) {
  if (migrator_mutex_.try_lock()) {
    if (is_migrating_) {
      if (dest_ip_ != ip || dest_port_ != port || slot_id_ != slot_id) {
        LOG(INFO) << "PikaMigrateThread::ReqMigrate current: " << dest_ip_ << ":" << dest_port_ << " slot[" << slot_id_
                  << "]"
                  << "request: " << ip << ":" << port << " slot[" << slot << "]";
        migrator_mutex_.unlock();
        return false;
      }
      slot_ = slot;
      timeout_ms_ = time_out;
      keys_num_ = keys_num;
      NotifyRequestMigrate();
      migrator_mutex_.unlock();
      return true;
    } else {
      dest_ip_ = ip;
      dest_port_ = port;
      timeout_ms_ = time_out;
      slot_id_ = slot_id;
      keys_num_ = keys_num;
      should_exit_ = false;
      slot_ = slot;

      ResetThread();
      int ret = StartThread();
      if (0 != ret) {
        LOG(ERROR) << "PikaMigrateThread::ReqMigrateBatch StartThread failed. "
                   << " ret=" << ret;
        is_migrating_ = false;
        StopThread();
      } else {
        LOG(INFO) << "PikaMigrateThread::ReqMigrateBatch slot: " << slot_id;
        is_migrating_ = true;
        NotifyRequestMigrate();
      }
      migrator_mutex_.unlock();
      return true;
    }
  }
  return false;
}

int PikaMigrateThread::ReqMigrateOne(const std::string &key, const std::shared_ptr<Slot>& slot) {
  std::unique_lock lm(migrator_mutex_);

  int slot_id = GetSlotID(key);
  std::vector<std::string> type_str(1);
  char key_type;
  rocksdb::Status s = slot->db()->GetType(key, true, type_str);
  if (!s.ok()) {
    if (s.IsNotFound()) {
      LOG(INFO) << "PikaMigrateThread::ReqMigrateOne key: " << key << " not found";
      return 0;
    } else {
      LOG(WARNING) << "PikaMigrateThread::ReqMigrateOne key: " << key << " error: " << strerror(errno);
      return -1;
    }
  }

  if (type_str[0] == "string") {
    key_type = 'k';
  } else if (type_str[0] == "hash") {
    key_type = 'h';
  } else if (type_str[0] == "list") {
    key_type = 'l';
  } else if (type_str[0] == "set") {
    key_type = 's';
  } else if (type_str[0] == "zset") {
    key_type = 'z';
  } else if (type_str[0] == "none") {
    return 0;
  } else {
    LOG(WARNING) << "PikaMigrateThread::ReqMigrateOne key: " << key << " type: " << type_str[0] << " is  illegal";
    return -1;
  }

  if (slot_id != slot_id_) {
    LOG(WARNING) << "PikaMigrateThread::ReqMigrateOne Slot : " << slot_id << " is not the migrating slot:" << slot_id_;
    return -2;
  }

  // if the migrate thread exit, start it
  if (!is_migrating_) {
    ResetThread();
    int ret = StartThread();
    if (0 != ret) {
      LOG(ERROR) << "PikaMigrateThread::ReqMigrateOne StartThread failed. "
                 << " ret=" << ret;
      is_migrating_ = false;
      StopThread();
    } else {
      LOG(INFO) << "PikaMigrateThread::ReqMigrateOne StartThread";
      is_migrating_ = true;
      usleep(100);
    }
  } else {
    // check the key is migrating
    std::pair<const char, std::string> kpair = std::make_pair(key_type, key);
    if (IsMigrating(kpair)) {
      LOG(INFO) << "PikaMigrateThread::ReqMigrateOne key: " << key << " is migrating ! ";
      return 1;
    } else {
      std::unique_lock lo(mgrtone_queue_mutex_);
      mgrtone_queue_.emplace_back(kpair);
      NotifyRequestMigrate();
    }
  }

  return 1;
}

void PikaMigrateThread::GetMigrateStatus(std::string *ip, int64_t *port, int64_t *slot, bool *migrating, int64_t *moved,
                                         int64_t *remained) {
  std::unique_lock lm(migrator_mutex_);
  // todo for sure
  if (!is_migrating_) {
    *remained = -1;
    return;
  }

  *ip = dest_ip_;
  *port = dest_port_;
  *slot = slot_id_;
  *migrating = is_migrating_;
  *moved = moved_num_;
  std::unique_lock lq(mgrtkeys_queue_mutex_);
  int64_t migrating_keys_num = mgrtkeys_queue_.size();
  std::string slotKey = GetSlotKey(slot_id_);
  int32_t slot_size = 0;
  rocksdb::Status s = slot_->db()->SCard(slotKey, &slot_size);
  if (s.ok()) {
    *remained = slot_size + migrating_keys_num;
  } else {
    *remained = migrating_keys_num;
  }
}

void PikaMigrateThread::CancelMigrate(void) {
  LOG(INFO) << "PikaMigrateThread::CancelMigrate";

  if (is_running()) {
    should_exit_ = true;
    NotifyRequestMigrate();
    workers_cond_.notify_one();
    StopThread();
  }
}

void PikaMigrateThread::IncWorkingThreadNum(void) { ++working_thread_num_; }

void PikaMigrateThread::DecWorkingThreadNum(void) {
  std::unique_lock lw(workers_mutex_);
  --working_thread_num_;
  workers_cond_.notify_one();
}

void PikaMigrateThread::OnTaskFailed() {
  LOG(ERROR) << "PikaMigrateThread::OnTaskFailed !!!";
  is_task_success_ = false;
}

void PikaMigrateThread::AddResponseNum(int32_t response_num) { response_num_ += response_num; }

void PikaMigrateThread::ResetThread(void) {
  if (0 != thread_id()) {
    JoinThread();
  }
}

void PikaMigrateThread::DestroyThread(bool is_self_exit) {
  std::unique_lock lm(migrator_mutex_);
  LOG(INFO) << "PikaMigrateThread::DestroyThread";

  // Destroy work threads
  DestroyParseSendThreads();

  if (is_self_exit) {
    set_is_running(false);
  }

  {
    std::unique_lock lq(mgrtkeys_queue_mutex_);
    std::unique_lock lm(mgrtkeys_map_mutex_);
    std::deque<std::pair<const char, std::string>>().swap(mgrtkeys_queue_);
    std::map<std::pair<const char, std::string>, std::string>().swap(mgrtkeys_map_);
  }

  cursor_ = 0;
  is_migrating_ = false;
  is_task_success_ = true;
  moved_num_ = 0;
}

void PikaMigrateThread::NotifyRequestMigrate(void) {
  std::unique_lock lr(request_migrate_mutex_);
  request_migrate_ = true;
  request_migrate_cond_.notify_one();
}

bool PikaMigrateThread::IsMigrating(std::pair<const char, std::string> &kpair) {
  std::unique_lock lo(mgrtone_queue_mutex_);
  std::unique_lock lm(mgrtkeys_map_mutex_);

  for (const auto& iter : mgrtone_queue_) {
    if (iter.first == kpair.first && iter.second == kpair.second) {
      return true;
    }
  }

  auto iter = mgrtkeys_map_.find(kpair);
  if (iter != mgrtkeys_map_.end()) {
    return true;
  }

  return false;
}

void PikaMigrateThread::ReadSlotKeys(const std::string &slotKey, int64_t need_read_num, int64_t &real_read_num,
                                     int32_t *finish) {
  real_read_num = 0;
  std::string key;
  char key_type;
  int32_t is_member = 0;
  std::vector<std::string> members;

  rocksdb::Status s = slot_->db()->SScan(slotKey, cursor_, "*", need_read_num, &members, &cursor_);
  if (s.ok() && 0 < members.size()) {
    for (const auto &member : members) {
      slot_->db()->SIsmember(slotKey, member, &is_member);
      if (is_member) {
        key = member;
        key_type = key.at(0);
        key.erase(key.begin());
        std::pair<const char, std::string> kpair = std::make_pair(key_type, key);
        if (mgrtkeys_map_.find(kpair) == mgrtkeys_map_.end()) {
          mgrtkeys_queue_.emplace_back(kpair);
          mgrtkeys_map_[kpair] = INVALID_STR;
          ++real_read_num;
        }
      } else {
        LOG(INFO) << "PikaMigrateThread::ReadSlotKeys key " << member << " not found in" << slotKey;
      }
    }
  }

  *finish = (0 == cursor_) ? 1 : 0;
}

bool PikaMigrateThread::CreateParseSendThreads(int32_t dispatch_num) {
  workers_num_ = g_pika_conf->slotmigrate_thread_num();
  for (int32_t i = 0; i < workers_num_; ++i) {
    auto worker = new PikaParseSendThread(this, slot_);
    if (!worker->Init(dest_ip_, dest_port_, timeout_ms_, dispatch_num)) {
      delete worker;
      DestroyParseSendThreads();
      return false;
    } else {
      int ret = worker->StartThread();
      if (0 != ret) {
        LOG(INFO) << "PikaMigrateThread::CreateParseSendThreads start work thread failed ret=" << ret;
        delete worker;
        DestroyParseSendThreads();
        return false;
      } else {
        workers_.emplace_back(worker);
      }
    }
  }
  return true;
}

void PikaMigrateThread::DestroyParseSendThreads(void) {
  if (!workers_.empty()) {
    for (auto worker : workers_) {
      worker->ExitThread();
    }

    {
      std::unique_lock lm(mgrtkeys_queue_mutex_);
      mgrtkeys_cond_.notify_all();
    }

    for (auto worker : workers_) {
      delete worker;
    }
    workers_.clear();
  }
}

void *PikaMigrateThread::ThreadMain() {
  LOG(INFO) << "PikaMigrateThread::ThreadMain Start";

  // Create parse_send_threads
  int32_t dispatch_num = g_pika_conf->thread_migrate_keys_num();
  if (!CreateParseSendThreads(dispatch_num)) {
    LOG(INFO) << "PikaMigrateThread::ThreadMain CreateParseSendThreads failed !!!";
    DestroyThread(true);
    return nullptr;
  }

  std::string slotKey = GetSlotKey(slot_id_);
  int32_t slot_size = 0;
  slot_->db()->SCard(slotKey, &slot_size);

  while (!should_exit_) {
    // Waiting migrate task
    {
      std::unique_lock<std::mutex> lm(request_migrate_mutex_);
      while (!request_migrate_) {
        request_migrate_cond_.wait(lm);
      }
      request_migrate_ = false;

      if (should_exit_) {
        LOG(INFO) << "PikaMigrateThread::ThreadMain :" << pthread_self() << " exit1 !!!";
        DestroyThread(false);
        return nullptr;
      }
    }

    // read keys form slot and push to mgrtkeys_queue_
    int64_t round_remained_keys = keys_num_;
    int64_t real_read_num = 0;
    int32_t is_finish = 0;
    send_num_ = 0;
    response_num_ = 0;
    do {
      std::unique_lock lq(mgrtkeys_queue_mutex_);
      std::unique_lock lo(mgrtone_queue_mutex_);
      std::unique_lock lm(mgrtkeys_map_mutex_);

      // first check whether need migrate one key
      if (!mgrtone_queue_.empty()) {
        while (!mgrtone_queue_.empty()) {
          mgrtkeys_queue_.push_front(mgrtone_queue_.front());
          mgrtkeys_map_[mgrtone_queue_.front()] = INVALID_STR;
          mgrtone_queue_.pop_front();
          ++send_num_;
        }
      } else {
        int64_t need_read_num = (0 < round_remained_keys - dispatch_num) ? dispatch_num : round_remained_keys;
        ReadSlotKeys(slotKey, need_read_num, real_read_num, &is_finish);
        round_remained_keys -= need_read_num;
        send_num_ += real_read_num;
      }
      mgrtkeys_cond_.notify_all();

    } while (0 < round_remained_keys && !is_finish);

    LOG(INFO) << "PikaMigrateThread:: wait ParseSenderThread finish";
    // wait all ParseSenderThread finish
    {
      std::unique_lock lw(workers_mutex_);
      while (!should_exit_ && is_task_success_ && send_num_ != response_num_) {
        workers_cond_.wait(lw);
      }
    }
    LOG(INFO) << "PikaMigrateThread::ThreadMain send_num:" << send_num_ << " response_num:" << response_num_;

    if (should_exit_) {
      LOG(INFO) << "PikaMigrateThread::ThreadMain :" << pthread_self() << " exit2 !!!";
      DestroyThread(false);
      return nullptr;
    }

    // check one round migrate task success
    if (!is_task_success_) {
      LOG(ERROR) << "PikaMigrateThread::ThreadMain one round migrate task failed !!!";
      DestroyThread(true);
      return nullptr;
    } else {
      moved_num_ += response_num_;

      std::unique_lock lm(mgrtkeys_map_mutex_);
      std::map<std::pair<const char, std::string>, std::string>().swap(mgrtkeys_map_);
    }

    // check slot migrate finish
    int32_t slot_remained_keys = 0;
    slot_->db()->SCard(slotKey, &slot_remained_keys);
    if (0 == slot_remained_keys) {
      LOG(INFO) << "PikaMigrateThread::ThreadMain slot_size:" << slot_size << " moved_num:" << moved_num_;
      if (slot_size != moved_num_) {
        LOG(ERROR) << "PikaMigrateThread::ThreadMain moved_num != slot_size !!!";
      }
      DestroyThread(true);
      return nullptr;
    }
  }

  return nullptr;
}

/* EOF */<|MERGE_RESOLUTION|>--- conflicted
+++ resolved
@@ -95,9 +95,6 @@
   return 1;
 }
 
-<<<<<<< HEAD
-static int MigrateKv(net::NetCli *cli, const std::string key, const std::shared_ptr<Slot>& slot) {
-=======
 // get set key all values
 static int setGetall(const std::string& key, std::vector<std::string> *members, const std::shared_ptr<Slot>& slot) {
   rocksdb::Status s = slot->db()->SMembers(key, members);
@@ -114,7 +111,6 @@
 }
 
 static int MigrateKv(net::NetCli *cli, const std::string& key, const std::shared_ptr<Slot>& slot) {
->>>>>>> aac9e3b9
   std::string value;
   rocksdb::Status s = slot->db()->Get(key, &value);
   if (!s.ok()) {
@@ -331,55 +327,6 @@
   return 1;
 }
 
-<<<<<<< HEAD
-=======
-// migrate one list key
-static int migrateList(net::NetCli *cli, const std::string& key, bool async, const std::shared_ptr<Slot>& slot) {
-  int r, ret = 0;
-  std::vector<std::string> values;
-  if (listGetall(key, &values, slot) < 0) {
-    return -1;
-  }
-  size_t keySize = values.size();
-  if (keySize == 0) {
-    return 0;
-  }
-
-  net::RedisCmdArgsType argv;
-  std::string send_str;
-  for (size_t i = 0; i <= keySize / MaxKeySendSize; ++i) {
-    if (i > 0) {
-      LOG(WARNING) << "Migrate big key: " << key << " size: " << keySize
-                   << " migrated value: " << min((i + 1) * MaxKeySendSize, keySize);
-    }
-    argv.clear();
-    send_str = "";
-    argv.emplace_back("lpush");
-    argv.emplace_back(key);
-    for (size_t j = i * MaxKeySendSize; j < (i + 1) * MaxKeySendSize && j < keySize; ++j) {
-      argv.emplace_back(values[j]);
-    }
-    net::SerializeRedisCommand(argv, &send_str);
-    if (doMigrate(cli, send_str) < 0) {
-      return -1;
-    } else {
-      ret++;
-    }
-  }
-
-  if ((r = migrateKeyTTl(cli, key, storage::kLists, slot)) < 0) {
-    return -1;
-  } else {
-    ret += r;
-  }
-
-  if (!async) {
-    DeleteKey(key, 'l', slot);  // key already been migrated successfully, del error doesn't matter
-  }
-  return ret;
-}
-
->>>>>>> aac9e3b9
 PikaParseSendThread::PikaParseSendThread(PikaMigrateThread *migrate_thread, const std::shared_ptr<Slot>& slot)
     : dest_ip_("none"),
       dest_port_(-1),
