--- conflicted
+++ resolved
@@ -316,38 +316,6 @@
   }
 }
 
-<<<<<<< HEAD
-=======
-Status PikaServer::AddDBStruct(const std::string& db_name, uint32_t num) {
-  std::shared_ptr<DB> db = g_pika_server->GetDB(db_name);
-  if (db) {
-    return Status::Corruption("db already exist");
-  }
-  std::string db_path = g_pika_conf->db_path();
-  std::string log_path = g_pika_conf->log_path();
-  std::shared_ptr<DB> db_ptr = std::make_shared<DB>(db_name, num, db_path, log_path);
-  std::lock_guard rwl(dbs_rw_);
-  dbs_.emplace(db_name, db_ptr);
-  return Status::OK();
-}
-
-Status PikaServer::DelDBStruct(const std::string& db_name) {
-  std::shared_ptr<DB> db = g_pika_server->GetDB(db_name);
-  if (!db) {
-    return Status::Corruption("db not found");
-  }
-  if (!db->DBIsEmpty()) {
-    return Status::Corruption("db have slots");
-  }
-  Status s = db->Leave();
-  if (!s.ok()) {
-    return s;
-  }
-  dbs_.erase(db_name);
-  return Status::OK();
-}
-
->>>>>>> b7f6c58d
 std::shared_ptr<DB> PikaServer::GetDB(const std::string& db_name) {
   std::shared_lock l(dbs_rw_);
   auto iter = dbs_.find(db_name);
@@ -463,20 +431,10 @@
   std::shared_lock rwl(dbs_rw_);
   ReplState state = force_full_sync_ ? ReplState::kTryDBSync : ReplState::kTryConnect;
   for (const auto& db_item : dbs_) {
-<<<<<<< HEAD
     Status s = g_pika_rm->ActivateSyncSlaveDB(
         RmNode(g_pika_server->master_ip(), g_pika_server->master_port(), db_item.second->GetDBName()), state);
     if (!s.ok()) {
       LOG(WARNING) << s.ToString();
-=======
-    for (const auto& slot_item : db_item.second->slots_) {
-      Status s = g_pika_rm->ActivateSyncSlaveSlot(RmNode(g_pika_server->master_ip(), g_pika_server->master_port(),
-                                                         db_item.second->GetDBName(), slot_item.second->GetSlotID()),
-                                                  state);
-      if (!s.ok()) {
-        LOG(WARNING) << s.ToString();
-      }
->>>>>>> b7f6c58d
     }
   }
   force_full_sync_ = false;
@@ -524,7 +482,6 @@
   std::shared_lock rwl(dbs_rw_);
   std::shared_ptr<SyncSlaveDB> slave_db = nullptr;
   for (const auto& db_item : dbs_) {
-<<<<<<< HEAD
     switch (type) {
       case TaskType::kResetReplState: {
         slave_db = g_pika_rm->GetSyncSlaveDBByName(DBInfo(db_item.second->GetDBName()));
@@ -541,29 +498,6 @@
         if (!db) {
           LOG(WARNING) << "DB: " << db_item.second->GetDBName() << ":"
                        << " Not Found.";
-=======
-    for (const auto& slot_item : db_item.second->slots_) {
-      switch (type) {
-        case TaskType::kResetReplState: {
-          slave_slot =
-              g_pika_rm->GetSyncSlaveSlotByName(SlotInfo(db_item.second->GetDBName(), slot_item.second->GetSlotID()));
-          if (!slave_slot) {
-            LOG(WARNING) << "Slave Slot: " << db_item.second->GetDBName() << ":" << slot_item.second->GetSlotID()
-                         << " Not Found";
-          }
-          slave_slot->SetReplState(ReplState::kNoConnect);
-          break;
-        }
-        case TaskType::kPurgeLog: {
-          std::shared_ptr<SyncMasterSlot> slot =
-              g_pika_rm->GetSyncMasterSlotByName(SlotInfo(db_item.second->GetDBName(), slot_item.second->GetSlotID()));
-          if (!slot) {
-            LOG(WARNING) << "Slot: " << db_item.second->GetDBName() << ":" << slot_item.second->GetSlotID()
-                         << " Not Found.";
-            break;
-          }
-          slot->StableLogger()->PurgeStableLogs();
->>>>>>> b7f6c58d
           break;
         }
         db->StableLogger()->PurgeStableLogs();
@@ -636,7 +570,6 @@
     tmp_stream << "slave" << index++ << ":ip=" << slave.ip << ",port=" << slave.port << ",conn_fd=" << slave.conn_fd
                << ",lag=";
     for (const auto& ts : slave.db_structs) {
-<<<<<<< HEAD
       std::shared_ptr<SyncMasterDB> db = g_pika_rm->GetSyncMasterDBByName(DBInfo(ts.db_name));
       if (!db) {
         LOG(WARNING) << "Sync Master DB: " << ts.db_name << ", NotFound";
@@ -648,26 +581,6 @@
         Status s = db->Logger()->GetProducerStatus(&(master_boffset.filenum), &(master_boffset.offset));
         if (!s.ok()) {
           continue;
-=======
-      for (size_t idx = 0; idx < ts.slot_num; ++idx) {
-        std::shared_ptr<SyncMasterSlot> slot = g_pika_rm->GetSyncMasterSlotByName(SlotInfo(ts.db_name, idx));
-        if (!slot) {
-          LOG(WARNING) << "Sync Master Slot: " << ts.db_name << ":" << idx << ", NotFound";
-          continue;
-        }
-        Status s = slot->GetSlaveState(slave.ip, slave.port, &slave_state);
-        if (s.ok() && slave_state == SlaveState::kSlaveBinlogSync &&
-            slot->GetSlaveSyncBinlogInfo(slave.ip, slave.port, &sent_slave_boffset, &acked_slave_boffset).ok()) {
-          Status s = slot->Logger()->GetProducerStatus(&(master_boffset.filenum), &(master_boffset.offset));
-          if (!s.ok()) {
-            continue;
-          } else {
-            uint64_t lag = static_cast<uint64_t>((master_boffset.filenum - sent_slave_boffset.filenum)) *
-                               g_pika_conf->binlog_file_size() +
-                           master_boffset.offset - sent_slave_boffset.offset;
-            tmp_stream << "(" << slot->SlotName() << ":" << lag << ")";
-          }
->>>>>>> b7f6c58d
         } else {
           uint64_t lag =
               static_cast<uint64_t>((master_boffset.filenum - sent_slave_boffset.filenum)) * g_pika_conf->binlog_file_size() +
@@ -735,12 +648,7 @@
 
     master_ip_ = "";
     master_port_ = -1;
-<<<<<<< HEAD
-    master_run_id_ = "";
     DoSameThingEveryDB(TaskType::kResetReplState);
-=======
-    DoSameThingEverySlot(TaskType::kResetReplState);
->>>>>>> b7f6c58d
   }
 }
 
@@ -786,40 +694,7 @@
   }
 }
 
-<<<<<<< HEAD
 void PikaServer::SetLoopDBStateMachine(bool need_loop) {
-=======
-bool PikaServer::AllSlotConnectSuccess() {
-  bool all_slot_connect_success = true;
-  std::shared_lock rwl(dbs_rw_);
-  std::shared_ptr<SyncSlaveSlot> slave_slot = nullptr;
-  for (const auto& db_item : dbs_) {
-    for (const auto& slot_item : db_item.second->slots_) {
-      slave_slot =
-          g_pika_rm->GetSyncSlaveSlotByName(SlotInfo(db_item.second->GetDBName(), slot_item.second->GetSlotID()));
-      if (!slave_slot) {
-        LOG(WARNING) << "Slave Slot: " << db_item.second->GetDBName() << ":" << slot_item.second->GetSlotID()
-                     << ", NotFound";
-        return false;
-      }
-
-      ReplState repl_state = slave_slot->State();
-      if (repl_state != ReplState::kConnected) {
-        all_slot_connect_success = false;
-        break;
-      }
-    }
-  }
-  return all_slot_connect_success;
-}
-
-bool PikaServer::LoopSlotStateMachine() {
-  std::shared_lock sp_l(state_protector_);
-  return loop_slot_state_machine_;
-}
-
-void PikaServer::SetLoopSlotStateMachine(bool need_loop) {
->>>>>>> b7f6c58d
   std::lock_guard sp_l(state_protector_);
   assert(repl_state_ == PIKA_REPL_META_SYNC_DONE);
   loop_db_state_machine_ = need_loop;
@@ -915,26 +790,16 @@
   return pstd::Status::OK();
 }
 
-<<<<<<< HEAD
 pstd::Status PikaServer::GetDumpMeta(const std::string& db_name, std::vector<std::string>* fileNames, std::string* snapshot_uuid) {
   std::shared_ptr<DB> db = GetDB(db_name);
   if (!db) {
     LOG(WARNING) << "cannot find db for db_name " << db_name;
     return pstd::Status::NotFound("db no found");
-=======
-pstd::Status PikaServer::GetDumpMeta(const std::string& db_name, const uint32_t slot_id,
-                                     std::vector<std::string>* fileNames, std::string* snapshot_uuid) {
-  std::shared_ptr<Slot> slot = GetDBSlotById(db_name, slot_id);
-  if (!slot) {
-    LOG(WARNING) << "cannot find slot for db_name " << db_name << " slot_id: " << slot_id;
-    return pstd::Status::NotFound("slot no found");
->>>>>>> b7f6c58d
   }
   db->GetBgSaveMetaData(fileNames, snapshot_uuid);
   return pstd::Status::OK();
 }
 
-<<<<<<< HEAD
 void PikaServer::TryDBSync(const std::string& ip, int port, const std::string& db_name,
                            int32_t top) {
   std::shared_ptr<DB> db = GetDB(db_name);
@@ -948,17 +813,6 @@
   if (!sync_db) {
     LOG(WARNING) << "can not find DB: " << db_name
                  << ", TryDBSync Failed";
-=======
-void PikaServer::TryDBSync(const std::string& ip, int port, const std::string& db_name, uint32_t slot_id, int32_t top) {
-  std::shared_ptr<Slot> slot = GetDBSlotById(db_name, slot_id);
-  if (!slot) {
-    LOG(WARNING) << "can not find Slot whose id is " << slot_id << " in db " << db_name << ", TryDBSync Failed";
-    return;
-  }
-  std::shared_ptr<SyncMasterSlot> sync_slot = g_pika_rm->GetSyncMasterSlotByName(SlotInfo(db_name, slot_id));
-  if (!sync_slot) {
-    LOG(WARNING) << "can not find Slot whose id is " << slot_id << " in db " << db_name << ", TryDBSync Failed";
->>>>>>> b7f6c58d
     return;
   }
   BgSaveInfo bgsave_info = db->bgsave_info();
@@ -969,7 +823,6 @@
     // Need Bgsave first
     db->BgSaveDB();
   }
-<<<<<<< HEAD
 }
 
 void PikaServer::DbSyncSendFile(const std::string& ip, int port, const std::string& db_name) {
@@ -977,16 +830,6 @@
   if (!db) {
     LOG(WARNING) << "can not find DB: " << db_name
                  << ", DbSync send file Failed";
-=======
-  // TODO: temporarily disable rsync server
-  // DBSync(ip, port, db_name, slot_id);
-}
-
-void PikaServer::DbSyncSendFile(const std::string& ip, int port, const std::string& db_name, uint32_t slot_id) {
-  std::shared_ptr<Slot> slot = GetDBSlotById(db_name, slot_id);
-  if (!slot) {
-    LOG(WARNING) << "can not find Slot whose id is " << slot_id << " in db " << db_name << ", DbSync send file Failed";
->>>>>>> b7f6c58d
     return;
   }
 
@@ -1096,11 +939,7 @@
   }
 }
 
-<<<<<<< HEAD
 std::string PikaServer::DbSyncTaskIndex(const std::string& ip, int port, const std::string& db_name) {
-=======
-std::string PikaServer::DbSyncTaskIndex(const std::string& ip, int port, const std::string& db_name, uint32_t slot_id) {
->>>>>>> b7f6c58d
   char buf[256];
   snprintf(buf, sizeof(buf), "%s:%d_%s:%d", ip.data(), port, db_name.data());
   return buf;
@@ -1675,7 +1514,6 @@
   info->append(tmp_stream.str());
 }
 
-<<<<<<< HEAD
 bool PikaServer::SlotsMigrateBatch(const std::string &ip, int64_t port, int64_t time_out, int64_t slot_num,int64_t keys_num, const std::shared_ptr<DB>& db) {
   return pika_migrate_thread_->ReqMigrateBatch(ip, port, time_out, slot_num, keys_num, db);
 }
@@ -1686,20 +1524,6 @@
 
 int PikaServer::SlotsMigrateOne(const std::string& key, const std::shared_ptr<DB>& db) {
   return pika_migrate_thread_->ReqMigrateOne(key, db);
-=======
-bool PikaServer::SlotsMigrateBatch(const std::string& ip, int64_t port, int64_t time_out, int64_t slot_num,
-                                   int64_t keys_num, const std::shared_ptr<Slot>& slot) {
-  return pika_migrate_thread_->ReqMigrateBatch(ip, port, time_out, slot_num, keys_num, slot);
-}
-
-void PikaServer::GetSlotsMgrtSenderStatus(std::string* ip, int64_t* port, int64_t* slot, bool* migrating,
-                                          int64_t* moved, int64_t* remained) {
-  return pika_migrate_thread_->GetMigrateStatus(ip, port, slot, migrating, moved, remained);
-}
-
-int PikaServer::SlotsMigrateOne(const std::string& key, const std::shared_ptr<Slot>& slot) {
-  return pika_migrate_thread_->ReqMigrateOne(key, slot);
->>>>>>> b7f6c58d
 }
 
 bool PikaServer::SlotsMigrateAsyncCancel() {
@@ -1733,8 +1557,6 @@
   bgsave_thread_.Schedule(&DoBgslotsreload, static_cast<void*>(this));
 }
 
-std::unordered_map<std::string, CommandStatistics>* PikaServer::GetCommandStatMap() { return &cmdstat_map_; }
-
 void DoBgslotsreload(void* arg) {
   auto p = static_cast<PikaServer*>(arg);
   PikaServer::BGSlotsReload reload = p->bgslots_reload();
@@ -1743,30 +1565,16 @@
   rocksdb::Status s;
   std::vector<std::string> keys;
   int64_t cursor_ret = -1;
-<<<<<<< HEAD
   while(cursor_ret != 0 && p->GetSlotsreloading()){
     cursor_ret = reload.db->storage()->Scan(storage::DataType::kAll, reload.cursor, reload.pattern, reload.count, &keys);
-=======
-  while (cursor_ret != 0 && p->GetSlotsreloading()) {
-    cursor_ret = reload.slot->db()->Scan(storage::DataType::kAll, reload.cursor, reload.pattern, reload.count, &keys);
->>>>>>> b7f6c58d
 
     std::vector<std::string>::const_iterator iter;
     for (iter = keys.begin(); iter != keys.end(); iter++) {
       std::string key_type;
-
-<<<<<<< HEAD
       int s = GetKeyType(*iter, key_type, reload.db);
       //if key is slotkey, can't add to SlotKey
       if (s > 0){
         if (key_type == "s" && ((*iter).find(SlotKeyPrefix) != std::string::npos || (*iter).find(SlotTagPrefix) != std::string::npos)){
-=======
-      int s = GetKeyType(*iter, key_type, reload.slot);
-      // if key is slotkey, can't add to SlotKey
-      if (s > 0) {
-        if (key_type == "s" &&
-            ((*iter).find(SlotKeyPrefix) != std::string::npos || (*iter).find(SlotTagPrefix) != std::string::npos)) {
->>>>>>> b7f6c58d
           continue;
         }
 
@@ -1855,14 +1663,8 @@
   std::vector<std::string> keys;
   int64_t cursor_ret = -1;
   std::vector<int> cleanupSlots(cleanup.cleanup_slots);
-<<<<<<< HEAD
   while (cursor_ret != 0 && p->GetSlotscleaningup()){
     cursor_ret = g_pika_server->bgslots_cleanup_.db->storage()->Scan(storage::DataType::kAll, cleanup.cursor, cleanup.pattern, cleanup.count, &keys);
-=======
-  while (cursor_ret != 0 && p->GetSlotscleaningup()) {
-    cursor_ret = g_pika_server->bgslots_cleanup_.slot->db()->Scan(storage::DataType::kAll, cleanup.cursor,
-                                                                  cleanup.pattern, cleanup.count, &keys);
->>>>>>> b7f6c58d
 
     std::string key_type;
     std::vector<std::string>::const_iterator iter;
@@ -1870,24 +1672,13 @@
       if ((*iter).find(SlotKeyPrefix) != std::string::npos || (*iter).find(SlotTagPrefix) != std::string::npos) {
         continue;
       }
-<<<<<<< HEAD
       if (std::find(cleanupSlots.begin(), cleanupSlots.end(), GetSlotID(*iter)) != cleanupSlots.end()){
         if (GetKeyType(*iter, key_type, g_pika_server->bgslots_cleanup_.db) <= 0) {
-=======
-      if (std::find(cleanupSlots.begin(), cleanupSlots.end(), GetSlotID(*iter)) != cleanupSlots.end()) {
-        if (GetKeyType(*iter, key_type, g_pika_server->bgslots_cleanup_.slot) <= 0) {
->>>>>>> b7f6c58d
           LOG(WARNING) << "slots clean get key type for slot " << GetSlotID(*iter) << " key " << *iter << " error";
           continue;
         }
-
-<<<<<<< HEAD
         if (DeleteKey(*iter, key_type[0], g_pika_server->bgslots_cleanup_.db) <= 0){
           LOG(WARNING) << "slots clean del for slot " << GetSlotID(*iter) << " key "<< *iter << " error";
-=======
-        if (DeleteKey(*iter, key_type[0], g_pika_server->bgslots_cleanup_.slot) <= 0) {
-          LOG(WARNING) << "slots clean del for slot " << GetSlotID(*iter) << " key " << *iter << " error";
->>>>>>> b7f6c58d
         }
       }
     }
@@ -1897,15 +1688,9 @@
     keys.clear();
   }
 
-<<<<<<< HEAD
   for (int cleanupSlot : cleanupSlots){
     WriteDelKeyToBinlog(GetSlotKey(cleanupSlot), g_pika_server->bgslots_cleanup_.db);
     WriteDelKeyToBinlog(GetSlotsTagKey(cleanupSlot), g_pika_server->bgslots_cleanup_.db);
-=======
-  for (int cleanupSlot : cleanupSlots) {
-    WriteDelKeyToBinlog(GetSlotKey(cleanupSlot), g_pika_server->bgslots_cleanup_.slot);
-    WriteDelKeyToBinlog(GetSlotsTagKey(cleanupSlot), g_pika_server->bgslots_cleanup_.slot);
->>>>>>> b7f6c58d
   }
 
   p->SetSlotscleaningup(false);
