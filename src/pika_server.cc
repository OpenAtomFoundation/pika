// Copyright (c) 2015-present, Qihoo, Inc.  All rights reserved.
// This source code is licensed under the BSD-style license found in the
// LICENSE file in the root directory of this source tree. An additional grant
// of patent rights can be found in the PATENTS file in the same directory.

#include <arpa/inet.h>
#include <ifaddrs.h>
#include <netinet/in.h>
#include <sys/resource.h>
#include <sys/statvfs.h>
#include <algorithm>
#include <ctime>
#include <fstream>
#include <memory>
#include <utility>
#include <mach/mach_time.h>
#include "net/include/bg_thread.h"
#include "net/include/net_cli.h"
#include "net/include/net_interfaces.h"
#include "net/include/redis_cli.h"
#include "net/include/net_stats.h"
#include "pstd/include/env.h"
#include "pstd/include/rsync.h"

#include "include/pika_cmd_table_manager.h"
#include "include/pika_dispatch_thread.h"
#include "include/pika_instant.h"
#include "include/pika_server.h"
#include "include/pika_rm.h"

using pstd::Status;
extern PikaServer* g_pika_server;
extern std::unique_ptr<PikaReplicaManager> g_pika_rm;
extern std::unique_ptr<PikaCmdTableManager> g_pika_cmd_table_manager;
extern std::unique_ptr<net::NetworkStatistic> g_network_statistic;
// QUEUE_SIZE_THRESHOLD_PERCENTAGE is used to represent a percentage value and should be within the range of 0 to 100.
const size_t QUEUE_SIZE_THRESHOLD_PERCENTAGE = 75;

void DoPurgeDir(void* arg) {
  std::unique_ptr<std::string> path(static_cast<std::string*>(arg));
  LOG(INFO) << "Delete dir: " << *path << " start";
  pstd::DeleteDir(*path);
  LOG(INFO) << "Delete dir: " << *path << " done";
}

void DoDBSync(void* arg) {
  std::unique_ptr<DBSyncArg> dbsa(static_cast<DBSyncArg*>(arg));
  PikaServer* const ps = dbsa->p;
  ps->DbSyncSendFile(dbsa->ip, dbsa->port, dbsa->db_name);
}

PikaServer::PikaServer()
    : exit_(false),
      db_state_(INFREE),
      last_check_compact_time_({0, 0}),
      last_check_resume_time_({0, 0}),
      repl_state_(PIKA_REPL_NO_CONNECT),
      role_(PIKA_ROLE_SINGLE) {
  // Init server ip host
  if (!ServerInit()) {
    LOG(FATAL) << "ServerInit iotcl error";
  }

  InitStorageOptions();

  // Create thread
  worker_num_ = std::min(g_pika_conf->thread_num(), PIKA_MAX_WORKER_THREAD_NUM);

  std::set<std::string> ips;
  if (g_pika_conf->network_interface().empty()) {
    ips.insert("0.0.0.0");
  } else {
    ips.insert("127.0.0.1");
    ips.insert(host_);
  }
  // We estimate the queue size
  int worker_queue_limit = g_pika_conf->maxclients() / worker_num_ + 100;
  LOG(INFO) << "Worker queue limit is " << worker_queue_limit;
  for_each(ips.begin(), ips.end(), [](auto& ip) {LOG(WARNING) << ip;});
  pika_dispatch_thread_ =
      std::make_unique<PikaDispatchThread>(ips, port_, worker_num_, 3000, worker_queue_limit, g_pika_conf->max_conn_rbuf_size());
  pika_rsync_service_ = std::make_unique<PikaRsyncService>(g_pika_conf->db_sync_path(), g_pika_conf->port() + kPortShiftRSync);
  //TODO: remove pika_rsync_service_，reuse pika_rsync_service_ port
  rsync_server_ = std::make_unique<rsync::RsyncServer>(ips, port_ + kPortShiftRsync2);
  pika_pubsub_thread_ = std::make_unique<net::PubSubThread>();
  pika_auxiliary_thread_ = std::make_unique<PikaAuxiliaryThread>();
  pika_migrate_ = std::make_unique<PikaMigrate>();
  pika_migrate_thread_ = std::make_unique<PikaMigrateThread>();

  pika_client_processor_ = std::make_unique<PikaClientProcessor>(g_pika_conf->thread_pool_size(), 100000);
  instant_ = std::make_unique<Instant>();
  exit_mutex_.lock();
}

PikaServer::~PikaServer() {
  rsync_server_->Stop();
  // DispatchThread will use queue of worker thread,
  // so we need to delete dispatch before worker.
  pika_client_processor_->Stop();

  {
    std::lock_guard l(slave_mutex_);
    auto iter = slaves_.begin();
    while (iter != slaves_.end()) {
      iter = slaves_.erase(iter);
      LOG(INFO) << "Delete slave success";
    }
  }
  bgsave_thread_.StopThread();
  key_scan_thread_.StopThread();
  pika_migrate_thread_->StopThread();

  dbs_.clear();

  LOG(INFO) << "PikaServer " << pthread_self() << " exit!!!";
}

bool PikaServer::ServerInit() {
  std::string network_interface = g_pika_conf->network_interface();
  if (network_interface.empty()) {
    network_interface = GetDefaultInterface();
  }

  if (network_interface.empty()) {
    LOG(FATAL) << "Can't get Networker Interface";
    return false;
  }

  host_ = GetIpByInterface(network_interface);
  if (host_.empty()) {
    LOG(FATAL) << "can't get host ip for " << network_interface;
    return false;
  }

  port_ = g_pika_conf->port();
  LOG(INFO) << "host: " << host_ << " port: " << port_;
  return true;
}

void PikaServer::Start() {
  int ret = 0;
  // start rsync first, rocksdb opened fd will not appear in this fork
  // TODO: temporarily disable rsync server
  /*
  ret = pika_rsync_service_->StartRsync();
  if (0 != ret) {
    dbs_.clear();
    LOG(FATAL) << "Start Rsync Error: bind port " + std::to_string(pika_rsync_service_->ListenPort()) + " failed"
               << ", Listen on this port to receive Master FullSync Data";
  }
  */

  ret = pika_client_processor_->Start();
  if (ret != net::kSuccess) {
    dbs_.clear();
    LOG(FATAL) << "Start PikaClientProcessor Error: " << ret
               << (ret == net::kCreateThreadError ? ": create thread error " : ": other error");
  }
  ret = pika_dispatch_thread_->StartThread();
  if (ret != net::kSuccess) {
    dbs_.clear();
    LOG(FATAL) << "Start Dispatch Error: " << ret
               << (ret == net::kBindError ? ": bind port " + std::to_string(port_) + " conflict" : ": other error")
               << ", Listen on this port to handle the connected redis client";
  }
  ret = pika_pubsub_thread_->StartThread();
  if (ret != net::kSuccess) {
    dbs_.clear();
    LOG(FATAL) << "Start Pubsub Error: " << ret << (ret == net::kBindError ? ": bind port conflict" : ": other error");
  }

  ret = pika_auxiliary_thread_->StartThread();
  if (ret != net::kSuccess) {
    dbs_.clear();
    LOG(FATAL) << "Start Auxiliary Thread Error: " << ret
               << (ret == net::kCreateThreadError ? ": create thread error " : ": other error");
  }

  time(&start_time_s_);

  std::string master_run_id = g_pika_conf->master_run_id();
  set_master_run_id(master_run_id);
  std::string slaveof = g_pika_conf->slaveof();
  if (!slaveof.empty()) {
    auto sep = static_cast<int32_t>(slaveof.find(':'));
    std::string master_ip = slaveof.substr(0, sep);
    int32_t master_port = std::stoi(slaveof.substr(sep + 1));
    if ((master_ip == "127.0.0.1" || master_ip == host_) && master_port == port_) {
      LOG(FATAL) << "you will slaveof yourself as the config file, please check";
    } else {
      g_pika_server->set_master_run_id(g_pika_conf->master_run_id());
      SetMaster(master_ip, master_port);
    }
  }
  CommandStatistics statistics;
  auto cmdstat_map = g_pika_server->GetCommandStatMap();
  for (auto& iter : *g_pika_cmd_table_manager->GetCmdTable()) {
    cmdstat_map->emplace(iter.first, statistics);
  }
  LOG(INFO) << "Pika Server going to start";
  rsync_server_->Start();
  while (!exit_) {
    DoTimingTask();
    // wake up every 5 seconds
    if (!exit_ && exit_mutex_.try_lock_for(std::chrono::seconds(5))) {
      exit_mutex_.unlock();
    }
  }
  LOG(INFO) << "Goodbye...";
}

void PikaServer::Exit() {
  exit_mutex_.unlock();
  exit_ = true;
}

std::string PikaServer::host() { return host_; }

int PikaServer::port() { return port_; }

time_t PikaServer::start_time_s() { return start_time_s_; }

std::string PikaServer::master_ip() {
  std::shared_lock l(state_protector_);
  return master_ip_;
}

int PikaServer::master_port() {
  std::shared_lock l(state_protector_);
  return master_port_;
}

std::string PikaServer::master_run_id() {
  std::shared_lock l(state_protector_);
  return master_run_id_;
}

void PikaServer::set_master_run_id(const std::string& master_run_id) {
  std::lock_guard l(state_protector_);
  master_run_id_ = master_run_id;
}

int PikaServer::role() {
  std::shared_lock l(state_protector_);
  return role_;
}

bool PikaServer::leader_protected_mode() {
  std::shared_lock l(state_protector_);
  return leader_protected_mode_;
}

void PikaServer::CheckLeaderProtectedMode() {
  if (!leader_protected_mode()) {
    return;
  }
  if (g_pika_rm->CheckMasterSyncFinished()) {
    LOG(INFO) << "Master finish sync and commit binlog";

    std::lock_guard l(state_protector_);
    leader_protected_mode_ = false;
  }
}

bool PikaServer::readonly(const std::string& db_name, const std::string& key) {
  std::shared_lock l(state_protector_);
  return ((role_ & PIKA_ROLE_SLAVE) != 0) && g_pika_conf->slave_read_only();
}

int PikaServer::repl_state() {
  std::shared_lock l(state_protector_);
  return repl_state_;
}

std::string PikaServer::repl_state_str() {
  std::shared_lock l(state_protector_);
  switch (repl_state_) {
    case PIKA_REPL_NO_CONNECT:
      return "no connect";
    case PIKA_REPL_SHOULD_META_SYNC:
      return "should meta sync";
    case PIKA_REPL_META_SYNC_DONE:
      return "meta sync done";
    case PIKA_REPL_ERROR:
      return "error";
    default:
      return "";
  }
}

bool PikaServer::force_full_sync() { return force_full_sync_; }

void PikaServer::SetForceFullSync(bool v) { force_full_sync_ = v; }

void PikaServer::SetDispatchQueueLimit(int queue_limit) {
  rlimit limit;
  rlim_t maxfiles = g_pika_conf->maxclients() + PIKA_MIN_RESERVED_FDS;
  if (getrlimit(RLIMIT_NOFILE, &limit) == -1) {
    LOG(WARNING) << "getrlimit error: " << strerror(errno);
  } else if (limit.rlim_cur < maxfiles) {
    rlim_t old_limit = limit.rlim_cur;
    limit.rlim_cur = maxfiles;
    limit.rlim_max = maxfiles;
    if (setrlimit(RLIMIT_NOFILE, &limit) != -1) {
      LOG(WARNING) << "your 'limit -n ' of " << old_limit
                   << " is not enough for Redis to start. pika have successfully reconfig it to " << limit.rlim_cur;
    } else {
      LOG(FATAL) << "your 'limit -n ' of " << old_limit
                 << " is not enough for Redis to start. pika can not reconfig it(" << strerror(errno)
                 << "), do it by yourself";
    }
  }
  pika_dispatch_thread_->SetQueueLimit(queue_limit);
}

storage::StorageOptions PikaServer::storage_options() {
  std::shared_lock rwl(storage_options_rw_);
  return storage_options_;
}

void PikaServer::InitDBStruct() {
  std::string db_path = g_pika_conf->db_path();
  std::string log_path = g_pika_conf->log_path();
  std::vector<DBStruct> db_structs = g_pika_conf->db_structs();
  std::lock_guard rwl(dbs_rw_);
  for (const auto& db : db_structs) {
    std::string name = db.db_name;
    std::shared_ptr<DB> db_ptr = std::make_shared<DB>(name, db_path, log_path);
    db_ptr->Init();
    dbs_.emplace(name, db_ptr);
  }
}

std::shared_ptr<DB> PikaServer::GetDB(const std::string& db_name) {
  std::shared_lock l(dbs_rw_);
  auto iter = dbs_.find(db_name);
  return (iter == dbs_.end()) ? nullptr : iter->second;
}

bool PikaServer::IsBgSaving() {
  std::shared_lock l(dbs_rw_);
  for (const auto& db_item : dbs_) {
    if (db_item.second->IsBgSaving()) {
      return true;
    }
  }
  return false;
}

bool PikaServer::IsKeyScaning() {
  std::shared_lock l(dbs_rw_);
  for (const auto& db_item : dbs_) {
    if (db_item.second->IsKeyScaning()) {
      return true;
    }
  }
  return false;
}

bool PikaServer::IsCompacting() {
  std::shared_lock db_rwl(dbs_rw_);
  for (const auto& db_item : dbs_) {
    db_item.second->DbRWLockReader();
    std::string task_type = db_item.second->storage()->GetCurrentTaskType();
    db_item.second->DbRWUnLock();
    if (strcasecmp(task_type.data(), "no") != 0) {
      return true;
    }
  }
  return false;
}

bool PikaServer::IsDBExist(const std::string& db_name) { return static_cast<bool>(GetDB(db_name)); }

bool PikaServer::IsDBBinlogIoError(const std::string& db_name) {
  std::shared_ptr<DB> db = GetDB(db_name);
  return db ? db->IsBinlogIoError() : true;
}

Status PikaServer::DoSameThingSpecificDB(const std::set<std::string>& dbs, const TaskArg& arg) {
  std::shared_lock rwl(dbs_rw_);
  for (const auto& db_item : dbs_) {
    if (dbs.find(db_item.first) == dbs.end()) {
      continue;
    }
    switch (arg.type) {
      case TaskType::kCompactAll:
        db_item.second->Compact(storage::DataType::kAll);
        break;
      case TaskType::kCompactStrings:
        db_item.second->Compact(storage::DataType::kStrings);
        break;
      case TaskType::kCompactHashes:
        db_item.second->Compact(storage::DataType::kHashes);
        break;
      case TaskType::kCompactSets:
        db_item.second->Compact(storage::DataType::kSets);
        break;
      case TaskType::kCompactZSets:
        db_item.second->Compact(storage::DataType::kZSets);
        break;
      case TaskType::kCompactList:
        db_item.second->Compact(storage::DataType::kLists);
        break;
      case TaskType::kStartKeyScan:
        db_item.second->KeyScan();
        break;
      case TaskType::kStopKeyScan:
        db_item.second->StopKeyScan();
        break;
      case TaskType::kBgSave:
        db_item.second->BgSaveDB();
        break;
      case TaskType::kCompactRangeStrings:
        db_item.second->CompactRange(storage::DataType::kStrings, arg.argv[0], arg.argv[1]);
        break;
      case TaskType::kCompactRangeHashes:
        db_item.second->CompactRange(storage::DataType::kHashes, arg.argv[0], arg.argv[1]);
        break;
      case TaskType::kCompactRangeSets:
        db_item.second->CompactRange(storage::DataType::kSets, arg.argv[0], arg.argv[1]);
        break;
      case TaskType::kCompactRangeZSets:
        db_item.second->CompactRange(storage::DataType::kZSets, arg.argv[0], arg.argv[1]);
        break;
      case TaskType::kCompactRangeList:
        db_item.second->CompactRange(storage::DataType::kLists, arg.argv[0], arg.argv[1]);
        break;
      default:
        break;
    }
  }
  return Status::OK();
}

void PikaServer::PrepareDBTrySync() {
  std::shared_lock rwl(dbs_rw_);
  ReplState state = force_full_sync_ ? ReplState::kTryDBSync : ReplState::kTryConnect;
  for (const auto& db_item : dbs_) {
    Status s = g_pika_rm->ActivateSyncSlaveDB(
        RmNode(g_pika_server->master_ip(), g_pika_server->master_port(), db_item.second->GetDBName()),
           state);
    if (!s.ok()) {
      LOG(WARNING) << s.ToString();
    }
  }
  force_full_sync_ = false;
  loop_db_state_machine_ = true;
  LOG(INFO) << "Mark try connect finish";
}

void PikaServer::DBSetMaxCacheStatisticKeys(uint32_t max_cache_statistic_keys) {
  std::shared_lock rwl(dbs_rw_);
  for (const auto& db_item : dbs_) {
    db_item.second->DbRWLockReader();
    db_item.second->storage()->SetMaxCacheStatisticKeys(max_cache_statistic_keys);
    db_item.second->DbRWUnLock();
  }
}

void PikaServer::DBSetSmallCompactionThreshold(uint32_t small_compaction_threshold) {
  std::shared_lock rwl(dbs_rw_);
  for (const auto& db_item : dbs_) {
    db_item.second->DbRWLockReader();
    db_item.second->storage()->SetSmallCompactionThreshold(small_compaction_threshold);
    db_item.second->DbRWUnLock();
  }
}

<<<<<<< HEAD
bool PikaServer::GetDBBinlogOffset(const std::string& db_name, BinlogOffset* const boffset) {
  std::shared_ptr<SyncMasterDB> db = g_pika_rm->GetSyncMasterDBByName(DBInfo(db_name));
  if (!db) {
=======
void PikaServer::SlotSetSmallCompactionDurationThreshold(uint32_t small_compaction_duration_threshold) {
  std::shared_lock rwl(dbs_rw_);
  for (const auto& db_item : dbs_) {
    for (const auto& slot_item : db_item.second->slots_) {
      slot_item.second->DbRWLockReader();
      slot_item.second->db()->SetSmallCompactionDurationThreshold(small_compaction_duration_threshold);
      slot_item.second->DbRWUnLock();
    }
  }
}

bool PikaServer::GetDBSlotBinlogOffset(const std::string& db_name, uint32_t slot_id,
                                               BinlogOffset* const boffset) {
  std::shared_ptr<SyncMasterSlot> slot =
      g_pika_rm->GetSyncMasterSlotByName(SlotInfo(db_name, slot_id));
  if (!slot) {
>>>>>>> e2c6f92a
    return false;
  }
  Status s = db->Logger()->GetProducerStatus(&(boffset->filenum), &(boffset->offset));
  return s.ok();
}

Status PikaServer::DoSameThingEveryDB(const TaskType& type) {
  std::shared_lock rwl(dbs_rw_);
  std::shared_ptr<SyncSlaveDB> slave_db = nullptr;
  for (const auto& db_item : dbs_) {
    switch (type) {
      case TaskType::kResetReplState: {
        slave_db = g_pika_rm->GetSyncSlaveDBByName(
            DBInfo(db_item.second->GetDBName()));
        if (!slave_db) {
          LOG(WARNING) << "Slave DB: " << db_item.second->GetDBName() << ":"
                       << " Not Found";
        }
        slave_db->SetReplState(ReplState::kNoConnect);
        break;
      }
      case TaskType::kPurgeLog: {
        std::shared_ptr<SyncMasterDB> db = g_pika_rm->GetSyncMasterDBByName(
            DBInfo(db_item.second->GetDBName()));
        if (!db) {
          LOG(WARNING) << "DB: " << db_item.second->GetDBName() << ":"
                       << " Not Found.";
          break;
        }
        db->StableLogger()->PurgeStableLogs();
        break;
      }
      case TaskType::kCompactAll:
        db_item.second->Compact(storage::kAll);
        break;
      default:
        break;
    }
  }
  return Status::OK();
}

void PikaServer::BecomeMaster() {
  std::lock_guard l(state_protector_);
  role_ |= PIKA_ROLE_MASTER;
}

void PikaServer::DeleteSlave(int fd) {
  std::string ip;
  int port = -1;
  bool is_find = false;
  int slave_num = -1;
  {
    std::lock_guard l(slave_mutex_);
    auto iter = slaves_.begin();
    while (iter != slaves_.end()) {
      if (iter->conn_fd == fd) {
        ip = iter->ip;
        port = iter->port;
        is_find = true;
        LOG(INFO) << "Delete Slave Success, ip_port: " << iter->ip << ":" << iter->port;
        slaves_.erase(iter);
        break;
      }
      iter++;
    }
    slave_num = static_cast<int32_t>(slaves_.size());
  }

  if (is_find) {
    g_pika_rm->LostConnection(ip, port);
    g_pika_rm->DropItemInWriteQueue(ip, port);
  }

  if (slave_num == 0) {
    std::lock_guard l(state_protector_);
    role_ &= ~PIKA_ROLE_MASTER;
    leader_protected_mode_ = false;  // explicitly cancel protected mode
  }
}

int32_t PikaServer::CountSyncSlaves() {
  std::lock_guard ldb(db_sync_protector_);
  return static_cast<int32_t>(db_sync_slaves_.size());
}

int32_t PikaServer::GetSlaveListString(std::string& slave_list_str) {
  size_t index = 0;
  SlaveState slave_state;
  BinlogOffset master_boffset;
  BinlogOffset sent_slave_boffset;
  BinlogOffset acked_slave_boffset;
  std::stringstream tmp_stream;
  std::lock_guard l(slave_mutex_);
  std::shared_ptr<SyncMasterDB> master_db = nullptr;
  for (const auto& slave : slaves_) {
    tmp_stream << "slave" << index++ << ":ip=" << slave.ip << ",port=" << slave.port << ",conn_fd=" << slave.conn_fd
               << ",lag=";
    for (const auto& ts : slave.db_structs) {
      std::shared_ptr<SyncMasterDB> db = g_pika_rm->GetSyncMasterDBByName(DBInfo(ts.db_name));
      if (!db) {
        LOG(WARNING) << "Sync Master DB: " << ts.db_name << ", NotFound";
        continue;
      }
      Status s = db->GetSlaveState(slave.ip, slave.port, &slave_state);
      if (s.ok() && slave_state == SlaveState::kSlaveBinlogSync &&
          db->GetSlaveSyncBinlogInfo(slave.ip, slave.port, &sent_slave_boffset, &acked_slave_boffset).ok()) {
        Status s = db->Logger()->GetProducerStatus(&(master_boffset.filenum), &(master_boffset.offset));
        if (!s.ok()) {
          continue;
        } else {
          uint64_t lag =
              static_cast<uint64_t>((master_boffset.filenum - sent_slave_boffset.filenum)) * g_pika_conf->binlog_file_size() +
              master_boffset.offset - sent_slave_boffset.offset;
          tmp_stream << "(" << ts.db_name << ":" << lag << ")";
        }
      } else {
        tmp_stream << "(" << ts.db_name << ":not syncing)";
      }
    }
    tmp_stream << "\r\n";
  }
  slave_list_str.assign(tmp_stream.str());
  return static_cast<int32_t>(index);
}

// Try add Slave, return true if success,
// return false when slave already exist
bool PikaServer::TryAddSlave(const std::string& ip, int64_t port, int fd,
                             const std::vector<DBStruct>& db_structs) {
  std::string ip_port = pstd::IpPortString(ip, static_cast<int32_t>(port));

  std::lock_guard l(slave_mutex_);
  auto iter = slaves_.begin();
  while (iter != slaves_.end()) {
    if (iter->ip_port == ip_port) {
      LOG(WARNING) << "Slave Already Exist, ip_port: " << ip << ":" << port;
      return false;
    }
    iter++;
  }

  // Not exist, so add new
  LOG(INFO) << "Add New Slave, " << ip << ":" << port;
  SlaveItem s;
  s.ip_port = ip_port;
  s.ip = ip;
  s.port = static_cast<int32_t>(port);
  s.conn_fd = fd;
  s.stage = SLAVE_ITEM_STAGE_ONE;
  s.db_structs = db_structs;
  gettimeofday(&s.create_time, nullptr);
  slaves_.push_back(s);
  return true;
}

void PikaServer::SyncError() {
  std::lock_guard l(state_protector_);
  repl_state_ = PIKA_REPL_ERROR;
  LOG(WARNING) << "Sync error, set repl_state to PIKA_REPL_ERROR";
}

void PikaServer::RemoveMaster() {
  {
    std::lock_guard l(state_protector_);
    repl_state_ = PIKA_REPL_NO_CONNECT;
    role_ &= ~PIKA_ROLE_SLAVE;

    if (!master_ip_.empty() && master_port_ != -1) {
      g_pika_rm->CloseReplClientConn(master_ip_, master_port_ + kPortShiftReplServer);
      g_pika_rm->LostConnection(master_ip_, master_port_);
      loop_db_state_machine_ = false;
      UpdateMetaSyncTimestampWithoutLock();
      LOG(INFO) << "Remove Master Success, ip_port: " << master_ip_ << ":" << master_port_;
    }

    master_ip_ = "";
    master_port_ = -1;
    master_run_id_ = "";
    DoSameThingEveryDB(TaskType::kResetReplState);
  }
}

bool PikaServer::SetMaster(std::string& master_ip, int master_port) {
  if (master_ip == "127.0.0.1") {
    master_ip = host_;
  }
  std::lock_guard l(state_protector_);
  if (((role_ ^ PIKA_ROLE_SLAVE) != 0) && repl_state_ == PIKA_REPL_NO_CONNECT) {
    master_ip_ = master_ip;
    master_port_ = master_port;
    role_ |= PIKA_ROLE_SLAVE;
    repl_state_ = PIKA_REPL_SHOULD_META_SYNC;
    return true;
  }
  return false;
}

bool PikaServer::ShouldMetaSync() {
  std::shared_lock l(state_protector_);
  return repl_state_ == PIKA_REPL_SHOULD_META_SYNC;
}

void PikaServer::FinishMetaSync() {
  std::lock_guard l(state_protector_);
  assert(repl_state_ == PIKA_REPL_SHOULD_META_SYNC);
  repl_state_ = PIKA_REPL_META_SYNC_DONE;
}

bool PikaServer::MetaSyncDone() {
  std::shared_lock l(state_protector_);
  return repl_state_ == PIKA_REPL_META_SYNC_DONE;
}

void PikaServer::ResetMetaSyncStatus() {
  std::lock_guard sp_l(state_protector_);
  if ((role_ & PIKA_ROLE_SLAVE) != 0) {
    // not change by slaveof no one, so set repl_state = PIKA_REPL_SHOULD_META_SYNC,
    // continue to connect master
    repl_state_ = PIKA_REPL_SHOULD_META_SYNC;
    loop_db_state_machine_ = false;
    DoSameThingEveryDB(TaskType::kResetReplState);
  }
}

void PikaServer::SetLoopDBStateMachine(bool need_loop) {
  std::lock_guard sp_l(state_protector_);
  assert(repl_state_ == PIKA_REPL_META_SYNC_DONE);
  loop_db_state_machine_ = need_loop;
}

int PikaServer::GetMetaSyncTimestamp() {
  std::shared_lock sp_l(state_protector_);
  return last_meta_sync_timestamp_;
}

void PikaServer::UpdateMetaSyncTimestamp() {
  std::lock_guard sp_l(state_protector_);
  last_meta_sync_timestamp_ = static_cast<int32_t>(time(nullptr));
}

void PikaServer::UpdateMetaSyncTimestampWithoutLock() {
  last_meta_sync_timestamp_ = static_cast<int32_t>(time(nullptr));
}

bool PikaServer::IsFirstMetaSync() {
  std::shared_lock sp_l(state_protector_);
  return first_meta_sync_;
}

void PikaServer::SetFirstMetaSync(bool v) {
  std::lock_guard sp_l(state_protector_);
  first_meta_sync_ = v;
}

void PikaServer::ScheduleClientPool(net::TaskFunc func, void* arg) { pika_client_processor_->SchedulePool(func, arg); }

void PikaServer::ScheduleClientBgThreads(net::TaskFunc func, void* arg, const std::string& hash_str) {
  pika_client_processor_->ScheduleBgThreads(func, arg, hash_str);
}

size_t PikaServer::ClientProcessorThreadPoolCurQueueSize() {
  if (!pika_client_processor_) {
    return 0;
  }
  return pika_client_processor_->ThreadPoolCurQueueSize();
}

size_t PikaServer::ClientProcessorThreadPoolMaxQueueSize() {
  if (!pika_client_processor_) {
    return 0;
  }
  return pika_client_processor_->ThreadPoolMaxQueueSize();
}

void PikaServer::BGSaveTaskSchedule(net::TaskFunc func, void* arg) {
  bgsave_thread_.StartThread();
  bgsave_thread_.Schedule(func, arg);
}

void PikaServer::PurgelogsTaskSchedule(net::TaskFunc func, void* arg) {
  purge_thread_.StartThread();
  purge_thread_.Schedule(func, arg);
}

void PikaServer::PurgeDir(const std::string& path) {
  auto dir_path = new std::string(path);
  PurgeDirTaskSchedule(&DoPurgeDir, static_cast<void*>(dir_path));
}

void PikaServer::PurgeDirTaskSchedule(void (*function)(void*), void* arg) {
  purge_thread_.StartThread();
  purge_thread_.Schedule(function, arg);
}

void PikaServer::DBSync(const std::string& ip, int port, const std::string& db_name) {
  {
    std::string task_index = DbSyncTaskIndex(ip, port, db_name);
    std::lock_guard ml(db_sync_protector_);
    if (db_sync_slaves_.find(task_index) != db_sync_slaves_.end()) {
      return;
    }
    db_sync_slaves_.insert(task_index);
  }
  // Reuse the bgsave_thread_
  // Since we expect BgSave and DBSync execute serially
  bgsave_thread_.StartThread();
  auto arg = new DBSyncArg(this, ip, port, db_name);
  bgsave_thread_.Schedule(&DoDBSync, reinterpret_cast<void*>(arg));
}

pstd::Status PikaServer::GetDumpUUID(const std::string& db_name, std::string* snapshot_uuid) {
  std::shared_ptr<DB> db = GetDB(db_name);
  if (!db) {
    LOG(WARNING) << "cannot find db for db_name " << db_name;
    return pstd::Status::NotFound("db no found");
  }
  db->GetBgSaveUUID(snapshot_uuid);
  return pstd::Status::OK();
}

pstd::Status PikaServer::GetDumpMeta(const std::string& db_name, std::vector<std::string>* fileNames, std::string* snapshot_uuid) {
  std::shared_ptr<DB> db = GetDB(db_name);
  if (!db) {
    LOG(WARNING) << "cannot find db for db_name " << db_name;
    return pstd::Status::NotFound("db no found");
  }
  db->GetBgSaveMetaData(fileNames, snapshot_uuid);
  return pstd::Status::OK();
}

void PikaServer::TryDBSync(const std::string& ip, int port, const std::string& db_name,
                           int32_t top) {
  std::shared_ptr<DB> db = GetDB(db_name);
  if (!db) {
    LOG(WARNING) << "can not find DB : " << db_name
                 << ", TryDBSync Failed";
    return;
  }
  std::shared_ptr<SyncMasterDB> sync_db =
      g_pika_rm->GetSyncMasterDBByName(DBInfo(db_name));
  if (!sync_db) {
    LOG(WARNING) << "can not find DB: " << db_name
                 << ", TryDBSync Failed";
    return;
  }
  BgSaveInfo bgsave_info = db->bgsave_info();
  std::string logger_filename = sync_db->Logger()->filename();
  if (pstd::IsDir(bgsave_info.path) != 0 ||
      !pstd::FileExists(NewFileName(logger_filename, bgsave_info.offset.b_offset.filenum)) ||
      top - bgsave_info.offset.b_offset.filenum > kDBSyncMaxGap) {
    // Need Bgsave first
    db->BgSaveDB();
  }
}

void PikaServer::DbSyncSendFile(const std::string& ip, int port, const std::string& db_name) {
  std::shared_ptr<DB> db = GetDB(db_name);
  if (!db) {
    LOG(WARNING) << "can not find DB: " << db_name
                 << ", DbSync send file Failed";
    return;
  }

  BgSaveInfo bgsave_info = db->bgsave_info();
  std::string bg_path = bgsave_info.path;
  uint32_t binlog_filenum = bgsave_info.offset.b_offset.filenum;
  uint64_t binlog_offset = bgsave_info.offset.b_offset.offset;
  uint32_t term = bgsave_info.offset.l_offset.term;
  uint64_t index = bgsave_info.offset.l_offset.index;

  // Get all files need to send
  std::vector<std::string> descendant;
  int ret = 0;
  LOG(INFO) << "DB: " << db->GetDBName() << " Start Send files in " << bg_path << " to " << ip;
  ret = pstd::GetChildren(bg_path, descendant);
  if (ret) {
    std::string ip_port = pstd::IpPortString(ip, port);
    std::lock_guard ldb(db_sync_protector_);
    db_sync_slaves_.erase(ip_port);
    LOG(WARNING) << "DB: " << db->GetDBName()
                 << " Get child directory when try to do sync failed, error: " << strerror(ret);
    return;
  }

  std::string local_path;
  std::string target_path;
  const std::string& remote_path = db_name;
  auto iter = descendant.begin();
  pstd::RsyncRemote remote(ip, port, kDBSyncModule, g_pika_conf->db_sync_speed() * 1024);
  std::string secret_file_path = g_pika_conf->db_sync_path();
  if (g_pika_conf->db_sync_path().back() != '/') {
    secret_file_path += "/";
  }
  secret_file_path += pstd::kRsyncSubDir + "/" + kPikaSecretFile;

  for (; iter != descendant.end(); ++iter) {
    local_path = bg_path + "/" + *iter;
    target_path = remote_path + "/" + *iter;

    if (*iter == kBgsaveInfoFile) {
      continue;
    }

    if (pstd::IsDir(local_path) == 0 && local_path.back() != '/') {
      local_path.push_back('/');
      target_path.push_back('/');
    }

    // We need specify the speed limit for every single file
    ret = pstd::RsyncSendFile(local_path, target_path, secret_file_path, remote);
    if (0 != ret) {
      LOG(WARNING) << "DB: " << db->GetDBName() << " RSync send file failed! From: " << *iter
                   << ", To: " << target_path << ", At: " << ip << ":" << port << ", Error: " << ret;
      break;
    }
  }
  // Clear target path
  pstd::RsyncSendClearTarget(bg_path + "/strings", remote_path + "/strings", secret_file_path, remote);
  pstd::RsyncSendClearTarget(bg_path + "/hashes", remote_path + "/hashes", secret_file_path, remote);
  pstd::RsyncSendClearTarget(bg_path + "/lists", remote_path + "/lists", secret_file_path, remote);
  pstd::RsyncSendClearTarget(bg_path + "/sets", remote_path + "/sets", secret_file_path, remote);
  pstd::RsyncSendClearTarget(bg_path + "/zsets", remote_path + "/zsets", secret_file_path, remote);

  std::unique_ptr<net::NetCli> cli(net::NewRedisCli());
  std::string lip(host_);
  if (cli->Connect(ip, port, "").ok()) {
    struct sockaddr_in laddr;
    socklen_t llen = sizeof(laddr);
    getsockname(cli->fd(), reinterpret_cast<struct sockaddr*>(&laddr), &llen);
    lip = inet_ntoa(laddr.sin_addr);
    cli->Close();
  } else {
    LOG(WARNING) << "Rsync try connect slave rsync service error"
                 << ", slave rsync service(" << ip << ":" << port << ")";
  }

  // Send info file at last
  if (0 == ret) {
    // need to modify the IP addr in the info file
    if (lip != host_) {
      std::ofstream fix;
      std::string fn = bg_path + "/" + kBgsaveInfoFile + "." + std::to_string(time(nullptr));
      fix.open(fn, std::ios::in | std::ios::trunc);
      if (fix.is_open()) {
        fix << "0s\n" << lip << "\n" << port_ << "\n" << binlog_filenum << "\n" << binlog_offset << "\n";
        fix.close();
      }
      ret = pstd::RsyncSendFile(fn, remote_path + "/" + kBgsaveInfoFile, secret_file_path, remote);
      pstd::DeleteFile(fn);
      if (ret) {
        LOG(WARNING) << "DB: " << db->GetDBName() << " Send Modified Info File Failed";
      }
    } else if (0 != (ret = pstd::RsyncSendFile(bg_path + "/" + kBgsaveInfoFile, remote_path + "/" + kBgsaveInfoFile,
                                               secret_file_path, remote))) {
      LOG(WARNING) << "DB: " << db->GetDBName() << " Send Info File Failed";
    }
  }
  // remove slave
  {
    std::string task_index = DbSyncTaskIndex(ip, port, db_name);
    std::lock_guard ml(db_sync_protector_);
    db_sync_slaves_.erase(task_index);
  }

  if (0 == ret) {
    LOG(INFO) << "DB: " << db->GetDBName() << " RSync Send Files Success";
  }
}

std::string PikaServer::DbSyncTaskIndex(const std::string& ip, int port, const std::string& db_name) {
  char buf[256];
  snprintf(buf, sizeof(buf), "%s:%d_%s:%d", ip.data(), port, db_name.data());
  return buf;
}

void PikaServer::KeyScanTaskSchedule(net::TaskFunc func, void* arg) {
  key_scan_thread_.StartThread();
  key_scan_thread_.Schedule(func, arg);
}

void PikaServer::ClientKillAll() { pika_dispatch_thread_->ClientKillAll(); }

int PikaServer::ClientKill(const std::string& ip_port) {
  if (pika_dispatch_thread_->ClientKill(ip_port)) {
    return 1;
  }
  return 0;
}

int64_t PikaServer::ClientList(std::vector<ClientInfo>* clients) {
  int64_t clients_num = 0;
  clients_num += static_cast<int64_t>(pika_dispatch_thread_->ThreadClientList(clients));
  return clients_num;
}

bool PikaServer::HasMonitorClients() const {
  std::unique_lock lock(monitor_mutex_protector_);
  return !pika_monitor_clients_.empty();
}

void PikaServer::AddMonitorMessage(const std::string& monitor_message) {
  const std::string msg = "+" + monitor_message + "\r\n";

  std::vector<std::shared_ptr<PikaClientConn>> clients;

  std::unique_lock lock(monitor_mutex_protector_);
  clients.reserve(pika_monitor_clients_.size());
  for (auto it = pika_monitor_clients_.begin(); it != pika_monitor_clients_.end();) {
    auto cli = (*it).lock();
    if (cli) {
      clients.push_back(std::move(cli));
      ++it;
    } else {
      it = pika_monitor_clients_.erase(it);
    }
  }
  for (const auto& cli : clients) {
    cli->WriteResp(msg);
    cli->SendReply();
  }
  lock.unlock(); // SendReply without lock
}

void PikaServer::AddMonitorClient(const std::shared_ptr<PikaClientConn>& client_ptr) {
  if (client_ptr) {
    std::unique_lock lock(monitor_mutex_protector_);
    pika_monitor_clients_.insert(client_ptr);
  }
}

void PikaServer::SlowlogTrim() {
  std::lock_guard l(slowlog_protector_);
  while (slowlog_list_.size() > static_cast<uint32_t>(g_pika_conf->slowlog_max_len())) {
    slowlog_list_.pop_back();
  }
}

void PikaServer::SlowlogReset() {
  std::lock_guard l(slowlog_protector_);
  slowlog_list_.clear();
}

uint32_t PikaServer::SlowlogLen() {
  std::shared_lock l(slowlog_protector_);
  return slowlog_list_.size();
}

void PikaServer::SlowlogObtain(int64_t number, std::vector<SlowlogEntry>* slowlogs) {
  std::shared_lock l(slowlog_protector_);
  slowlogs->clear();
  auto iter = slowlog_list_.begin();
  while (((number--) != 0) && iter != slowlog_list_.end()) {
    slowlogs->push_back(*iter);
    iter++;
  }
}

void PikaServer::SlowlogPushEntry(const PikaCmdArgsType& argv, int64_t time, int64_t duration) {
  SlowlogEntry entry;
  uint32_t slargc = (argv.size() < SLOWLOG_ENTRY_MAX_ARGC) ? argv.size() : SLOWLOG_ENTRY_MAX_ARGC;

  for (uint32_t idx = 0; idx < slargc; ++idx) {
    if (slargc != argv.size() && idx == slargc - 1) {
      char buffer[32];
      snprintf(buffer, sizeof(buffer), "... (%lu more arguments)", argv.size() - slargc + 1);
      entry.argv.push_back(std::string(buffer));
    } else {
      if (argv[idx].size() > SLOWLOG_ENTRY_MAX_STRING) {
        char buffer[32];
        snprintf(buffer, sizeof(buffer), "... (%lu more bytes)", argv[idx].size() - SLOWLOG_ENTRY_MAX_STRING);
        std::string suffix(buffer);
        std::string brief = argv[idx].substr(0, SLOWLOG_ENTRY_MAX_STRING);
        entry.argv.push_back(brief + suffix);
      } else {
        entry.argv.push_back(argv[idx]);
      }
    }
  }

  {
    std::lock_guard lock(slowlog_protector_);
    entry.id = static_cast<int64_t>(slowlog_entry_id_++);
    entry.start_time = time;
    entry.duration = duration;
    slowlog_list_.push_front(entry);
  }

  SlowlogTrim();
}

void PikaServer::ResetStat() {
  statistic_.server_stat.accumulative_connections.store(0);
  statistic_.server_stat.qps.querynum.store(0);
  statistic_.server_stat.qps.last_querynum.store(0);
}

uint64_t PikaServer::ServerQueryNum() { return statistic_.server_stat.qps.querynum.load(); }

uint64_t PikaServer::ServerCurrentQps() { return statistic_.server_stat.qps.last_sec_querynum.load(); }

uint64_t PikaServer::accumulative_connections() { return statistic_.server_stat.accumulative_connections.load(); }

void PikaServer::incr_accumulative_connections() { ++(statistic_.server_stat.accumulative_connections); }

// only one thread invoke this right now
void PikaServer::ResetLastSecQuerynum() {
  statistic_.server_stat.qps.ResetLastSecQuerynum();
  statistic_.ResetDBLastSecQuerynum();
}

void PikaServer::UpdateQueryNumAndExecCountDB(const std::string& db_name, const std::string& command,
                                                 bool is_write) {
  std::string cmd(command);
  statistic_.server_stat.qps.querynum++;
  statistic_.server_stat.exec_count_db[pstd::StringToUpper(cmd)]++;
  statistic_.UpdateDBQps(db_name, command, is_write);
}

size_t PikaServer::NetInputBytes() {
  return g_network_statistic->NetInputBytes();
}

size_t PikaServer::NetOutputBytes() {
  return g_network_statistic->NetOutputBytes();
}

size_t PikaServer::NetReplInputBytes() {
  return g_network_statistic->NetReplInputBytes();
}

size_t PikaServer::NetReplOutputBytes() {
  return g_network_statistic->NetReplOutputBytes();
}

float PikaServer::InstantaneousInputKbps() {
  return static_cast<float>(g_pika_server->instant_->getInstantaneousMetric(STATS_METRIC_NET_INPUT)) / 1024.0f;
}

float PikaServer::InstantaneousOutputKbps() {
  return static_cast<float>(g_pika_server->instant_->getInstantaneousMetric(STATS_METRIC_NET_OUTPUT)) / 1024.0f;
}

float PikaServer::InstantaneousInputReplKbps() {
  return static_cast<float>(g_pika_server->instant_->getInstantaneousMetric(STATS_METRIC_NET_INPUT_REPLICATION)) / 1024.0f;
}

float PikaServer::InstantaneousOutputReplKbps() {
  return static_cast<float>(g_pika_server->instant_->getInstantaneousMetric(STATS_METRIC_NET_OUTPUT_REPLICATION)) / 1024.0f;
}

std::unordered_map<std::string, uint64_t> PikaServer::ServerExecCountDB() {
  std::unordered_map<std::string, uint64_t> res;
  for (auto& cmd : statistic_.server_stat.exec_count_db) {
    res[cmd.first] = cmd.second.load();
  }
  return res;
}

QpsStatistic PikaServer::ServerDBStat(const std::string& db_name) { return statistic_.DBStat(db_name); }

std::unordered_map<std::string, QpsStatistic> PikaServer::ServerAllDBStat() { return statistic_.AllDBStat(); }

int PikaServer::SendToPeer() { return g_pika_rm->ConsumeWriteQueue(); }

void PikaServer::SignalAuxiliary() { pika_auxiliary_thread_->cv_.notify_one(); }

Status PikaServer::TriggerSendBinlogSync() { return g_pika_rm->WakeUpBinlogSync(); }

int PikaServer::PubSubNumPat() { return pika_pubsub_thread_->PubSubNumPat(); }

int PikaServer::Publish(const std::string& channel, const std::string& msg) {
  int receivers = pika_pubsub_thread_->Publish(channel, msg);
  return receivers;
}

void PikaServer::EnablePublish(int fd) {
  pika_pubsub_thread_->UpdateConnReadyState(fd, net::PubSubThread::ReadyState::kReady);
}

int PikaServer::UnSubscribe(const std::shared_ptr<net::NetConn> &conn, const std::vector<std::string>& channels, bool pattern,
                            std::vector<std::pair<std::string, int>>* result) {
  int subscribed = pika_pubsub_thread_->UnSubscribe(conn, channels, pattern, result);
  return subscribed;
}

void PikaServer::Subscribe(const std::shared_ptr<net::NetConn> &conn, const std::vector<std::string>& channels, bool pattern,
                           std::vector<std::pair<std::string, int>>* result) {
  pika_pubsub_thread_->Subscribe(conn, channels, pattern, result);
}

void PikaServer::PubSubChannels(const std::string& pattern, std::vector<std::string>* result) {
  pika_pubsub_thread_->PubSubChannels(pattern, result);
}

void PikaServer::PubSubNumSub(const std::vector<std::string>& channels,
                              std::vector<std::pair<std::string, int>>* result) {
  pika_pubsub_thread_->PubSubNumSub(channels, result);
}

/******************************* PRIVATE *******************************/

void PikaServer::DoTimingTask() {
  // Maybe schedule compactrange
  AutoCompactRange();
  // Purge log
  AutoPurge();
  // Delete expired dump
  AutoDeleteExpiredDump();
  // Cheek Rsync Status
  //TODO: temporarily disable rsync
  //AutoKeepAliveRSync();
  // Reset server qps
  ResetLastSecQuerynum();
  // Auto update network instantaneous metric
  AutoUpdateNetworkMetric();
  ProcessCronTask();
  UpdateCacheInfo();
  // Print the queue status periodically
  PrintThreadPoolQueueStatus();

}

void PikaServer::AutoCompactRange() {
  struct statfs disk_info;
  int ret = statfs(g_pika_conf->db_path().c_str(), &disk_info);
  if (ret == -1) {
    LOG(WARNING) << "statfs error: " << strerror(errno);
    return;
  }

  uint64_t total_size = disk_info.f_bsize * disk_info.f_blocks;
  uint64_t free_size = disk_info.f_bsize * disk_info.f_bfree;
  std::string ci = g_pika_conf->compact_interval();
  std::string cc = g_pika_conf->compact_cron();

  if (!ci.empty()) {
    std::string::size_type slash = ci.find('/');
    int interval = std::atoi(ci.substr(0, slash).c_str());
    int usage = std::atoi(ci.substr(slash + 1).c_str());
    struct timeval now;
    gettimeofday(&now, nullptr);
    if (last_check_compact_time_.tv_sec == 0 || now.tv_sec - last_check_compact_time_.tv_sec >= interval * 3600) {
      gettimeofday(&last_check_compact_time_, nullptr);
      if ((static_cast<double>(free_size) / static_cast<double>(total_size)) * 100 >= usage) {
        std::set<std::string> dbs;
        {
          std::shared_lock l(dbs_rw_);
          for (const auto& db_item : dbs_) {
            dbs.insert(db_item.first);
          }
        }
        Status s = DoSameThingSpecificDB(dbs, {TaskType::kCompactAll});
        if (s.ok()) {
          LOG(INFO) << "[Interval]schedule compactRange, freesize: " << free_size / 1048576
                    << "MB, disksize: " << total_size / 1048576 << "MB";
        } else {
          LOG(INFO) << "[Interval]schedule compactRange Failed, freesize: " << free_size / 1048576
                    << "MB, disksize: " << total_size / 1048576 << "MB, error: " << s.ToString();
        }
      } else {
        LOG(WARNING) << "compact-interval failed, because there is not enough disk space left, freesize"
                     << free_size / 1048576 << "MB, disksize: " << total_size / 1048576 << "MB";
      }
    }
    return;
  }

  if (!cc.empty()) {
    bool have_week = false;
    std::string compact_cron;
    std::string week_str;
    int64_t slash_num = count(cc.begin(), cc.end(), '/');
    if (slash_num == 2) {
      have_week = true;
      std::string::size_type first_slash = cc.find('/');
      week_str = cc.substr(0, first_slash);
      compact_cron = cc.substr(first_slash + 1);
    } else {
      compact_cron = cc;
    }

    std::string::size_type colon = compact_cron.find('-');
    std::string::size_type underline = compact_cron.find('/');
    int week = have_week ? (std::atoi(week_str.c_str()) % 7) : 0;
    int start = std::atoi(compact_cron.substr(0, colon).c_str());
    int end = std::atoi(compact_cron.substr(colon + 1, underline).c_str());
    int usage = std::atoi(compact_cron.substr(underline + 1).c_str());
    std::time_t t = std::time(nullptr);
    std::tm* t_m = std::localtime(&t);

    bool in_window = false;
    if (start < end && (t_m->tm_hour >= start && t_m->tm_hour < end)) {
      in_window = have_week ? (week == t_m->tm_wday) : true;
    } else if (start > end &&
               ((t_m->tm_hour >= start && t_m->tm_hour < 24) || (t_m->tm_hour >= 0 && t_m->tm_hour < end))) {
      in_window = !have_week;
    } else {
      have_scheduled_crontask_ = false;
    }

    if (!have_scheduled_crontask_ && in_window) {
      if ((static_cast<double>(free_size) / static_cast<double>(total_size)) * 100 >= usage) {
        Status s = DoSameThingEveryDB(TaskType::kCompactAll);
        if (s.ok()) {
          LOG(INFO) << "[Cron]schedule compactRange, freesize: " << free_size / 1048576
                    << "MB, disksize: " << total_size / 1048576 << "MB";
        } else {
          LOG(INFO) << "[Cron]schedule compactRange Failed, freesize: " << free_size / 1048576
                    << "MB, disksize: " << total_size / 1048576 << "MB, error: " << s.ToString();
        }
        have_scheduled_crontask_ = true;
      } else {
        LOG(WARNING) << "compact-cron failed, because there is not enough disk space left, freesize"
                     << free_size / 1048576 << "MB, disksize: " << total_size / 1048576 << "MB";
      }
    }
  }
}

void PikaServer::AutoPurge() { DoSameThingEveryDB(TaskType::kPurgeLog); }

void PikaServer::AutoDeleteExpiredDump() {
  std::string db_sync_prefix = g_pika_conf->bgsave_prefix();
  std::string db_sync_path = g_pika_conf->bgsave_path();
  int expiry_days = g_pika_conf->expire_dump_days();
  std::vector<std::string> dump_dir;

  // Never expire
  if (expiry_days <= 0) {
    return;
  }

  // Dump is not exist
  if (!pstd::FileExists(db_sync_path)) {
    return;
  }

  // Directory traversal
  if (pstd::GetChildren(db_sync_path, dump_dir) != 0) {
    return;
  }
  // Handle dump directory
  for (auto & i : dump_dir) {
    if (i.substr(0, db_sync_prefix.size()) != db_sync_prefix ||
        i.size() != (db_sync_prefix.size() + 8)) {
      continue;
    }

    std::string str_date = i.substr(db_sync_prefix.size(), (i.size() - db_sync_prefix.size()));
    char* end = nullptr;
    std::strtol(str_date.c_str(), &end, 10);
    if (*end != 0) {
      continue;
    }

    // Parse filename
    int dump_year = std::atoi(str_date.substr(0, 4).c_str());
    int dump_month = std::atoi(str_date.substr(4, 2).c_str());
    int dump_day = std::atoi(str_date.substr(6, 2).c_str());

    time_t t = time(nullptr);
    struct tm* now = localtime(&t);
    int now_year = now->tm_year + 1900;
    int now_month = now->tm_mon + 1;
    int now_day = now->tm_mday;

    struct tm dump_time;
    struct tm now_time;

    dump_time.tm_year = dump_year;
    dump_time.tm_mon = dump_month;
    dump_time.tm_mday = dump_day;
    dump_time.tm_hour = 0;
    dump_time.tm_min = 0;
    dump_time.tm_sec = 0;

    now_time.tm_year = now_year;
    now_time.tm_mon = now_month;
    now_time.tm_mday = now_day;
    now_time.tm_hour = 0;
    now_time.tm_min = 0;
    now_time.tm_sec = 0;

    int64_t dump_timestamp = mktime(&dump_time);
    int64_t now_timestamp = mktime(&now_time);
    // How many days, 1 day = 86400s
    int64_t interval_days = (now_timestamp - dump_timestamp) / 86400;

    if (interval_days >= expiry_days) {
      std::string dump_file = db_sync_path + i;
      if (CountSyncSlaves() == 0) {
        LOG(INFO) << "Not syncing, delete dump file: " << dump_file;
        pstd::DeleteDirIfExist(dump_file);
      } else {
        LOG(INFO) << "Syncing, can not delete " << dump_file << " dump file";
      }
    }
  }
}

void PikaServer::AutoUpdateNetworkMetric() {
  uint64_t current_time = getMonotonicUs();
  size_t factor = 5e6; // us, 5s
  instant_->trackInstantaneousMetric(STATS_METRIC_NET_INPUT, g_pika_server->NetInputBytes() + g_pika_server->NetReplInputBytes(),
                                     current_time, factor);
  instant_->trackInstantaneousMetric(STATS_METRIC_NET_OUTPUT, g_pika_server->NetOutputBytes() + g_pika_server->NetReplOutputBytes(),
                                     current_time, factor);
  instant_->trackInstantaneousMetric(STATS_METRIC_NET_INPUT_REPLICATION, g_pika_server->NetReplInputBytes(), current_time,
                                     factor);
  instant_->trackInstantaneousMetric(STATS_METRIC_NET_OUTPUT_REPLICATION, g_pika_server->NetReplOutputBytes(),
                                     current_time, factor);
}

uint64_t PikaServer::getMonotonicUs() {
  static mach_timebase_info_data_t timebase;
  if (timebase.denom == 0) {
    mach_timebase_info(&timebase);
  }
  uint64_t nanos = mach_absolute_time() * timebase.numer / timebase.denom;
  return nanos / 1000;
}

void PikaServer::PrintThreadPoolQueueStatus() {
  // Print the current queue size if it exceeds QUEUE_SIZE_THRESHOLD_PERCENTAGE/100 of the maximum queue size.
  size_t cur_size = ClientProcessorThreadPoolCurQueueSize();
  size_t max_size = ClientProcessorThreadPoolMaxQueueSize();
  size_t thread_hold = (max_size / 100) * QUEUE_SIZE_THRESHOLD_PERCENTAGE;
  if (cur_size > thread_hold) {
    LOG(INFO) << "The current queue size of the Pika Server's client thread processor thread pool: " << cur_size;
  }
}

void PikaServer::InitStorageOptions() {
  std::lock_guard rwl(storage_options_rw_);

  // For rocksdb::Options
  storage_options_.options.create_if_missing = true;
  storage_options_.options.keep_log_file_num = 10;
  storage_options_.options.max_manifest_file_size = 64 * 1024 * 1024;
  storage_options_.options.max_log_file_size = 512 * 1024 * 1024;

  storage_options_.options.write_buffer_size = g_pika_conf->write_buffer_size();
  storage_options_.options.arena_block_size = g_pika_conf->arena_block_size();
  storage_options_.options.write_buffer_manager =
      std::make_shared<rocksdb::WriteBufferManager>(g_pika_conf->max_write_buffer_size());
  storage_options_.options.max_write_buffer_number = g_pika_conf->max_write_buffer_number();
  storage_options_.options.target_file_size_base = g_pika_conf->target_file_size_base();
  storage_options_.options.max_background_flushes = g_pika_conf->max_background_flushes();
  storage_options_.options.max_background_compactions = g_pika_conf->max_background_compactions();
  storage_options_.options.max_background_jobs = g_pika_conf->max_background_jobs();
  storage_options_.options.max_open_files = g_pika_conf->max_cache_files();
  storage_options_.options.max_bytes_for_level_multiplier = g_pika_conf->max_bytes_for_level_multiplier();
  storage_options_.options.optimize_filters_for_hits = g_pika_conf->optimize_filters_for_hits();
  storage_options_.options.level_compaction_dynamic_level_bytes = g_pika_conf->level_compaction_dynamic_level_bytes();

  storage_options_.options.compression = PikaConf::GetCompression(g_pika_conf->compression());
  storage_options_.options.compression_per_level = g_pika_conf->compression_per_level();
  // avoid blocking io on scan
  // see https://github.com/facebook/rocksdb/wiki/IO#avoid-blocking-io
  storage_options_.options.avoid_unnecessary_blocking_io = true;

  // default l0 l1 noCompression l2 and more use `compression` option
  if (storage_options_.options.compression_per_level.empty() &&
      storage_options_.options.compression != rocksdb::kNoCompression) {
    storage_options_.options.compression_per_level.push_back(rocksdb::kNoCompression);
    storage_options_.options.compression_per_level.push_back(rocksdb::kNoCompression);
    storage_options_.options.compression_per_level.push_back(storage_options_.options.compression);
  }

  // For rocksdb::BlockBasedDBOptions
  storage_options_.table_options.block_size = g_pika_conf->block_size();
  storage_options_.table_options.cache_index_and_filter_blocks = g_pika_conf->cache_index_and_filter_blocks();
  storage_options_.block_cache_size = g_pika_conf->block_cache();
  storage_options_.share_block_cache = g_pika_conf->share_block_cache();

  storage_options_.table_options.pin_l0_filter_and_index_blocks_in_cache =
      g_pika_conf->pin_l0_filter_and_index_blocks_in_cache();

  if (storage_options_.block_cache_size == 0) {
    storage_options_.table_options.no_block_cache = true;
  } else if (storage_options_.share_block_cache) {
    storage_options_.table_options.block_cache =
        rocksdb::NewLRUCache(storage_options_.block_cache_size, static_cast<int>(g_pika_conf->num_shard_bits()));
  }

  storage_options_.options.rate_limiter =
    std::shared_ptr<rocksdb::RateLimiter>(
      rocksdb::NewGenericRateLimiter(
        g_pika_conf->rate_limiter_bandwidth(),
        g_pika_conf->rate_limiter_refill_period_us(),
        static_cast<int32_t>(g_pika_conf->rate_limiter_fairness()),
        rocksdb::RateLimiter::Mode::kWritesOnly,
        g_pika_conf->rate_limiter_auto_tuned()
      ));

  // For Storage small compaction
  storage_options_.statistics_max_size = g_pika_conf->max_cache_statistic_keys();
  storage_options_.small_compaction_threshold = g_pika_conf->small_compaction_threshold();

  // rocksdb blob
  if (g_pika_conf->enable_blob_files()) {
    storage_options_.options.enable_blob_files = g_pika_conf->enable_blob_files();
    storage_options_.options.min_blob_size = g_pika_conf->min_blob_size();
    storage_options_.options.blob_file_size = g_pika_conf->blob_file_size();
    storage_options_.options.blob_compression_type = PikaConf::GetCompression(g_pika_conf->blob_compression_type());
    storage_options_.options.enable_blob_garbage_collection = g_pika_conf->enable_blob_garbage_collection();
    storage_options_.options.blob_garbage_collection_age_cutoff = g_pika_conf->blob_garbage_collection_age_cutoff();
    storage_options_.options.blob_garbage_collection_force_threshold =
        g_pika_conf->blob_garbage_collection_force_threshold();
    if (g_pika_conf->blob_cache() > 0) {  // blob cache less than 0，not open cache
      storage_options_.options.blob_cache =
          rocksdb::NewLRUCache(g_pika_conf->blob_cache(), static_cast<int>(g_pika_conf->blob_num_shard_bits()));
    }
  }
}

storage::Status PikaServer::RewriteStorageOptions(const storage::OptionType& option_type,
                                                  const std::unordered_map<std::string, std::string>& options_map) {
  storage::Status s;
  for (const auto& db_item : dbs_) {
    db_item.second->DbRWLockWriter();
    s = db_item.second->storage()->SetOptions(option_type, storage::ALL_DB, options_map);
    db_item.second->DbRWUnLock();
    if (!s.ok()) {
      return s;
    }
  }
  std::lock_guard rwl(storage_options_rw_);
  s = storage_options_.ResetOptions(option_type, options_map);
  return s;
}

Status PikaServer::GetCmdRouting(std::vector<net::RedisCmdArgsType>& redis_cmds, std::vector<Node>* dst,
                                 bool* all_local) {
  UNUSED(redis_cmds);
  UNUSED(dst);
  *all_local = true;
  return Status::OK();
}

void PikaServer::ServerStatus(std::string* info) {
  std::stringstream tmp_stream;
  size_t q_size = ClientProcessorThreadPoolCurQueueSize();
  tmp_stream << "Client Processor thread-pool queue size: " << q_size << "\r\n";
  info->append(tmp_stream.str());
}

bool PikaServer::SlotsMigrateBatch(const std::string &ip, int64_t port, int64_t time_out, int64_t slot_num,int64_t keys_num, const std::shared_ptr<DB>& db) {
  return pika_migrate_thread_->ReqMigrateBatch(ip, port, time_out, slot_num, keys_num, db);
}

void PikaServer::GetSlotsMgrtSenderStatus(std::string *ip, int64_t *port, int64_t *slot, bool *migrating, int64_t *moved, int64_t *remained){
  return pika_migrate_thread_->GetMigrateStatus(ip, port, slot, migrating, moved, remained);
}

int PikaServer::SlotsMigrateOne(const std::string& key, const std::shared_ptr<DB>& db) {
  return pika_migrate_thread_->ReqMigrateOne(key, db);
}

bool PikaServer::SlotsMigrateAsyncCancel() {
  pika_migrate_thread_->CancelMigrate();
  return true;
}

void PikaServer::Bgslotsreload(const std::shared_ptr<DB>& db) {
  // Only one thread can go through
  {
    std::lock_guard ml(bgsave_protector_);
    if (bgslots_reload_.reloading || bgsave_info_.bgsaving) {
      return;
    }
    bgslots_reload_.reloading = true;
  }

  bgslots_reload_.start_time = time(nullptr);
  char s_time[32];
  size_t len = strftime(s_time, sizeof(s_time), "%Y%m%d%H%M%S", localtime(&bgslots_reload_.start_time));
  bgslots_reload_.s_start_time.assign(s_time, len);
  bgslots_reload_.cursor = 0;
  bgslots_reload_.pattern = "*";
  bgslots_reload_.count = 100;
  bgslots_reload_.db = db;

  LOG(INFO) << "Start slot reloading";

  // Start new thread if needed
  bgsave_thread_.StartThread();
  bgsave_thread_.Schedule(&DoBgslotsreload, static_cast<void*>(this));
}

std::unordered_map<std::string, CommandStatistics>* PikaServer::GetCommandStatMap() {
  return &cmdstat_map_;
}

void DoBgslotsreload(void* arg) {
  auto p = static_cast<PikaServer*>(arg);
  PikaServer::BGSlotsReload reload = p->bgslots_reload();

  // Do slotsreload
  rocksdb::Status s;
  std::vector<std::string> keys;
  int64_t cursor_ret = -1;
  while(cursor_ret != 0 && p->GetSlotsreloading()){
    cursor_ret = reload.db->storage()->Scan(storage::DataType::kAll, reload.cursor, reload.pattern, reload.count, &keys);

    std::vector<std::string>::const_iterator iter;
    for (iter = keys.begin(); iter != keys.end(); iter++){
      std::string key_type;

      int s = GetKeyType(*iter, key_type, reload.db);
      //if key is slotkey, can't add to SlotKey
      if (s > 0){
        if (key_type == "s" && ((*iter).find(SlotKeyPrefix) != std::string::npos || (*iter).find(SlotTagPrefix) != std::string::npos)){
          continue;
        }

        AddSlotKey(key_type, *iter, reload.db);
      }
    }

    reload.cursor = cursor_ret;
    p->SetSlotsreloadingCursor(cursor_ret);
    keys.clear();
  }
  p->SetSlotsreloading(false);

  if (cursor_ret == 0) {
    LOG(INFO) << "Finish slot reloading";
  } else{
    LOG(INFO) << "Stop slot reloading";
  }
}

void PikaServer::Bgslotscleanup(std::vector<int> cleanupSlots, const std::shared_ptr<DB>& db) {
  // Only one thread can go through
  {
    std::lock_guard ml(bgsave_protector_);
    if (bgslots_cleanup_.cleaningup || bgslots_reload_.reloading || bgsave_info_.bgsaving) {
      return;
    }
    bgslots_cleanup_.cleaningup = true;
  }

  bgslots_cleanup_.start_time = time(nullptr);
  char s_time[32];
  size_t len = strftime(s_time, sizeof(s_time), "%Y%m%d%H%M%S", localtime(&bgslots_cleanup_.start_time));
  bgslots_cleanup_.s_start_time.assign(s_time, len);
  bgslots_cleanup_.cursor = 0;
  bgslots_cleanup_.pattern = "*";
  bgslots_cleanup_.count = 100;
  bgslots_cleanup_.db = db;
  bgslots_cleanup_.cleanup_slots.swap(cleanupSlots);

  std::string slotsStr;
  slotsStr.assign(cleanupSlots.begin(), cleanupSlots.end());
  LOG(INFO) << "Start slot cleanup, slots: " << slotsStr << std::endl;

  // Start new thread if needed
  bgslots_cleanup_thread_.StartThread();
  bgslots_cleanup_thread_.Schedule(&DoBgslotscleanup, static_cast<void*>(this));
}

void DoBgslotscleanup(void* arg) {
  auto p = static_cast<PikaServer*>(arg);
  PikaServer::BGSlotsCleanup cleanup = p->bgslots_cleanup();

  // Do slotscleanup
  std::vector<std::string> keys;
  int64_t cursor_ret = -1;
  std::vector<int> cleanupSlots(cleanup.cleanup_slots);
  while (cursor_ret != 0 && p->GetSlotscleaningup()){
    cursor_ret = g_pika_server->bgslots_cleanup_.db->storage()->Scan(storage::DataType::kAll, cleanup.cursor, cleanup.pattern, cleanup.count, &keys);

    std::string key_type;
    std::vector<std::string>::const_iterator iter;
    for (iter = keys.begin(); iter != keys.end(); iter++){
      if ((*iter).find(SlotKeyPrefix) != std::string::npos || (*iter).find(SlotTagPrefix) != std::string::npos){
        continue;
      }
      if (std::find(cleanupSlots.begin(), cleanupSlots.end(), GetSlotID(*iter)) != cleanupSlots.end()){
        if (GetKeyType(*iter, key_type, g_pika_server->bgslots_cleanup_.db) <= 0) {
          LOG(WARNING) << "slots clean get key type for slot " << GetSlotID(*iter) << " key " << *iter << " error";
          continue ;
        }

        if (DeleteKey(*iter, key_type[0], g_pika_server->bgslots_cleanup_.db) <= 0){
          LOG(WARNING) << "slots clean del for slot " << GetSlotID(*iter) << " key "<< *iter << " error";
        }
      }
    }

    cleanup.cursor = cursor_ret;
    p->SetSlotscleaningupCursor(cursor_ret);
    keys.clear();
  }

  for (int cleanupSlot : cleanupSlots){
    WriteDelKeyToBinlog(GetSlotKey(cleanupSlot), g_pika_server->bgslots_cleanup_.db);
    WriteDelKeyToBinlog(GetSlotsTagKey(cleanupSlot), g_pika_server->bgslots_cleanup_.db);
  }

  p->SetSlotscleaningup(false);
  std::vector<int> empty;
  p->SetCleanupSlots(empty);

  std::string slotsStr;
  slotsStr.assign(cleanup.cleanup_slots.begin(), cleanup.cleanup_slots.end());
  LOG(INFO) << "Finish slots cleanup, slots " << slotsStr;
}

void PikaServer::ResetCacheAsync(uint32_t cache_num, std::shared_ptr<DB> db, cache::CacheConfig *cache_cfg) {
  if (PIKA_CACHE_STATUS_OK == db->cache()->CacheStatus()
      || PIKA_CACHE_STATUS_NONE == db->cache()->CacheStatus()) {

    common_bg_thread_.StartThread();
    BGCacheTaskArg *arg = new BGCacheTaskArg();
    arg->db = db;
    arg->cache_num = cache_num;
    if (cache_cfg == nullptr) {
      arg->task_type = CACHE_BGTASK_RESET_NUM;
    } else {
      arg->task_type = CACHE_BGTASK_RESET_CFG;
      arg->cache_cfg = *cache_cfg;
    }
    common_bg_thread_.Schedule(&DoCacheBGTask, static_cast<void*>(arg));
  } else {
    LOG(WARNING) << "can not reset cache in status: " << db->cache()->CacheStatus();
  }
}

void PikaServer::ClearCacheDbAsync(std::shared_ptr<DB> db) {
  if (PIKA_CACHE_STATUS_OK != db->cache()->CacheStatus()) {
    LOG(WARNING) << "can not clear cache in status: " << db->cache()->CacheStatus();
    return;
  }

  common_bg_thread_.StartThread();
  BGCacheTaskArg *arg = new BGCacheTaskArg();
  arg->db = db;
  arg->task_type = CACHE_BGTASK_CLEAR;
  common_bg_thread_.Schedule(&DoCacheBGTask, static_cast<void*>(arg));
}

void PikaServer::DoCacheBGTask(void* arg) {
  std::unique_ptr<BGCacheTaskArg> pCacheTaskArg(static_cast<BGCacheTaskArg*>(arg));
  std::shared_ptr<DB> db = pCacheTaskArg->db;

  switch (pCacheTaskArg->task_type) {
    case CACHE_BGTASK_CLEAR:
      LOG(INFO) << "clear cache start...";
      db->cache()->SetCacheStatus(PIKA_CACHE_STATUS_CLEAR);
      g_pika_server->ResetDisplayCacheInfo(PIKA_CACHE_STATUS_CLEAR, db);
      db->cache()->FlushDB();
      LOG(INFO) << "clear cache finish";
      break;
    case CACHE_BGTASK_RESET_NUM:
      LOG(INFO) << "reset cache num start...";
      db->cache()->SetCacheStatus(PIKA_CACHE_STATUS_RESET);
      g_pika_server->ResetDisplayCacheInfo(PIKA_CACHE_STATUS_RESET, db);
      db->cache()->Reset(pCacheTaskArg->cache_num);
      LOG(INFO) << "reset cache num finish";
      break;
    case CACHE_BGTASK_RESET_CFG:
      LOG(INFO) << "reset cache config start...";
      db->cache()->SetCacheStatus(PIKA_CACHE_STATUS_RESET);
      g_pika_server->ResetDisplayCacheInfo(PIKA_CACHE_STATUS_RESET, db);
      db->cache()->Reset(pCacheTaskArg->cache_num);
      LOG(INFO) << "reset cache config finish";
      break;
    default:
      LOG(WARNING) << "invalid cache task type: " << pCacheTaskArg->task_type;
      break;
  }
  db->cache()->SetCacheStatus(PIKA_CACHE_STATUS_OK);
  if (pCacheTaskArg->reenable_cache && pCacheTaskArg->conf) {
    pCacheTaskArg->conf->UnsetCacheDisableFlag();
  }
}

void PikaServer::ResetCacheConfig(std::shared_ptr<DB> db) {
  cache::CacheConfig cache_cfg;
  cache_cfg.maxmemory = g_pika_conf->cache_maxmemory();
  cache_cfg.maxmemory_policy = g_pika_conf->cache_maxmemory_policy();
  cache_cfg.maxmemory_samples = g_pika_conf->cache_maxmemory_samples();
  cache_cfg.lfu_decay_time = g_pika_conf->cache_lfu_decay_time();
  cache_cfg.zset_cache_start_pos = g_pika_conf->zset_cache_start_pos();
  cache_cfg.zset_cache_field_num_per_key = g_pika_conf->zset_cache_field_num_per_key();
  db->cache()->ResetConfig(&cache_cfg);
}

void PikaServer::ClearHitRatio(std::shared_ptr<DB> db) {
  db->cache()->ClearHitRatio();
}

void PikaServer::OnCacheStartPosChanged(int zset_cache_start_pos, std::shared_ptr<DB> db) {
  // disable cache temporarily, and restore it after cache cleared
  g_pika_conf->SetCacheDisableFlag();
  ResetCacheConfig(db);
  ClearCacheDbAsyncV2(db);
}

void PikaServer::ClearCacheDbAsyncV2(std::shared_ptr<DB> db) {
  if (PIKA_CACHE_STATUS_OK != db->cache()->CacheStatus()) {
    LOG(WARNING) << "can not clear cache in status: " << db->cache()->CacheStatus();
    return;
  }

  common_bg_thread_.StartThread();
  BGCacheTaskArg *arg = new BGCacheTaskArg();
  arg->db = db;
  arg->task_type = CACHE_BGTASK_CLEAR;
  arg->conf = std::move(g_pika_conf);
  arg->reenable_cache = true;
  common_bg_thread_.Schedule(&DoCacheBGTask, static_cast<void*>(arg));
}

void PikaServer::ProcessCronTask() {
  for (auto& dbs : dbs_) {
    auto cache = dbs.second->cache();
    cache->ProcessCronTask();
  }
  LOG(INFO) << "hit rate:" << HitRatio() << std::endl;
}

double PikaServer::HitRatio(void) {
  std::unique_lock l(mu_);
  int64_t hits = 0;
  int64_t misses = 0;
  cache::RedisCache::GetHitAndMissNum(&hits, &misses);
  int64_t all_cmds = hits + misses;
  if (0 >= all_cmds) {
    return 0;
  }
  return hits / (all_cmds * 1.0);
}

void PikaServer::UpdateCacheInfo(void) {
  for (auto& dbs : dbs_) {
    if (PIKA_CACHE_STATUS_OK != dbs.second->cache()->CacheStatus()) {
      return;
    }
    // get cache info from redis cache
    CacheInfo cache_info;
    dbs.second->cache()->Info(cache_info);
    dbs.second->UpdateCacheInfo(cache_info);
  }
}

void PikaServer::ResetDisplayCacheInfo(int status, std::shared_ptr<DB> db) {
  db->ResetDisplayCacheInfo(status);
}

void PikaServer::CacheConfigInit(cache::CacheConfig& cache_cfg) {
  cache_cfg.maxmemory = g_pika_conf->cache_maxmemory();
  cache_cfg.maxmemory_policy = g_pika_conf->cache_maxmemory_policy();
  cache_cfg.maxmemory_samples = g_pika_conf->cache_maxmemory_samples();
  cache_cfg.lfu_decay_time = g_pika_conf->cache_lfu_decay_time();
}<|MERGE_RESOLUTION|>--- conflicted
+++ resolved
@@ -4,26 +4,22 @@
 // of patent rights can be found in the PATENTS file in the same directory.
 
 #include <arpa/inet.h>
-#include <ifaddrs.h>
 #include <netinet/in.h>
 #include <sys/resource.h>
-#include <sys/statvfs.h>
 #include <algorithm>
 #include <ctime>
 #include <fstream>
 #include <memory>
 #include <utility>
-#include <mach/mach_time.h>
-#include "net/include/bg_thread.h"
 #include "net/include/net_cli.h"
 #include "net/include/net_interfaces.h"
-#include "net/include/redis_cli.h"
 #include "net/include/net_stats.h"
 #include "pstd/include/env.h"
 #include "pstd/include/rsync.h"
 
 #include "include/pika_cmd_table_manager.h"
 #include "include/pika_dispatch_thread.h"
+#include "include/pika_monotonic_time.h"
 #include "include/pika_instant.h"
 #include "include/pika_server.h"
 #include "include/pika_rm.h"
@@ -467,28 +463,9 @@
   }
 }
 
-<<<<<<< HEAD
 bool PikaServer::GetDBBinlogOffset(const std::string& db_name, BinlogOffset* const boffset) {
   std::shared_ptr<SyncMasterDB> db = g_pika_rm->GetSyncMasterDBByName(DBInfo(db_name));
   if (!db) {
-=======
-void PikaServer::SlotSetSmallCompactionDurationThreshold(uint32_t small_compaction_duration_threshold) {
-  std::shared_lock rwl(dbs_rw_);
-  for (const auto& db_item : dbs_) {
-    for (const auto& slot_item : db_item.second->slots_) {
-      slot_item.second->DbRWLockReader();
-      slot_item.second->db()->SetSmallCompactionDurationThreshold(small_compaction_duration_threshold);
-      slot_item.second->DbRWUnLock();
-    }
-  }
-}
-
-bool PikaServer::GetDBSlotBinlogOffset(const std::string& db_name, uint32_t slot_id,
-                                               BinlogOffset* const boffset) {
-  std::shared_ptr<SyncMasterSlot> slot =
-      g_pika_rm->GetSyncMasterSlotByName(SlotInfo(db_name, slot_id));
-  if (!slot) {
->>>>>>> e2c6f92a
     return false;
   }
   Status s = db->Logger()->GetProducerStatus(&(boffset->filenum), &(boffset->offset));
@@ -1148,8 +1125,6 @@
   return res;
 }
 
-QpsStatistic PikaServer::ServerDBStat(const std::string& db_name) { return statistic_.DBStat(db_name); }
-
 std::unordered_map<std::string, QpsStatistic> PikaServer::ServerAllDBStat() { return statistic_.AllDBStat(); }
 
 int PikaServer::SendToPeer() { return g_pika_rm->ConsumeWriteQueue(); }
@@ -1403,15 +1378,6 @@
                                      current_time, factor);
 }
 
-uint64_t PikaServer::getMonotonicUs() {
-  static mach_timebase_info_data_t timebase;
-  if (timebase.denom == 0) {
-    mach_timebase_info(&timebase);
-  }
-  uint64_t nanos = mach_absolute_time() * timebase.numer / timebase.denom;
-  return nanos / 1000;
-}
-
 void PikaServer::PrintThreadPoolQueueStatus() {
   // Print the current queue size if it exceeds QUEUE_SIZE_THRESHOLD_PERCENTAGE/100 of the maximum queue size.
   size_t cur_size = ClientProcessorThreadPoolCurQueueSize();
