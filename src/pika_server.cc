--- conflicted
+++ resolved
@@ -1741,17 +1741,11 @@
   }
 }
 
-<<<<<<< HEAD
 void PikaServer::ClearCacheDbAsync(std::shared_ptr<Slot> slot) {
   // disable cache temporarily, and restore it after cache cleared
   g_pika_conf->SetCacheDisableFlag();
-  if (PIKA_CACHE_STATUS_OK != slot->cache()->CacheStatus()) {
-    LOG(WARNING) << "can not clear cache in status: " << slot->cache()->CacheStatus();
-=======
-void PikaServer::ClearCacheDbAsync(std::shared_ptr<DB> db) {
   if (PIKA_CACHE_STATUS_OK != db->cache()->CacheStatus()) {
     LOG(WARNING) << "can not clear cache in status: " << db->cache()->CacheStatus();
->>>>>>> 39fc96e7
     return;
   }
 
@@ -1792,13 +1786,9 @@
       LOG(WARNING) << "invalid cache task type: " << pCacheTaskArg->task_type;
       break;
   }
-<<<<<<< HEAD
-  slot->cache()->SetCacheStatus(PIKA_CACHE_STATUS_OK);
+
+  db->cache()->SetCacheStatus(PIKA_CACHE_STATUS_OK);
   if (pCacheTaskArg->reenable_cache) {
-=======
-  db->cache()->SetCacheStatus(PIKA_CACHE_STATUS_OK);
-  if (pCacheTaskArg->reenable_cache && pCacheTaskArg->conf) {
->>>>>>> 39fc96e7
     pCacheTaskArg->conf->UnsetCacheDisableFlag();
   }
 }
@@ -1818,17 +1808,9 @@
   db->cache()->ClearHitRatio();
 }
 
-<<<<<<< HEAD
 void PikaServer::OnCacheStartPosChanged(int zset_cache_start_pos, std::shared_ptr<Slot> slot) {
-  ResetCacheConfig(slot);
-  ClearCacheDbAsync(slot);
-=======
-void PikaServer::OnCacheStartPosChanged(int zset_cache_start_pos, std::shared_ptr<DB> db) {
-  // disable cache temporarily, and restore it after cache cleared
-  g_pika_conf->SetCacheDisableFlag();
   ResetCacheConfig(db);
-  ClearCacheDbAsyncV2(db);
->>>>>>> 39fc96e7
+  ClearCacheDbAsync(db);
 }
 
 void PikaServer::ClearCacheDbAsyncV2(std::shared_ptr<DB> db) {
