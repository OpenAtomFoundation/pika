// Copyright (c) 2015-present, Qihoo, Inc.  All rights reserved.
// This source code is licensed under the BSD-style license found in the
// LICENSE file in the root directory of this source tree. An additional grant
// of patent rights can be found in the PATENTS file in the same directory.

#include <arpa/inet.h>
#include <ifaddrs.h>
#include <netinet/in.h>
#include <sys/resource.h>
#include <sys/statvfs.h>
#include <algorithm>
#include <ctime>
#include <fstream>
#include <memory>
#include <utility>

#include "net/include/bg_thread.h"
#include "net/include/net_cli.h"
#include "net/include/net_interfaces.h"
#include "net/include/redis_cli.h"
#include "net/include/net_stats.h"
#include "pstd/include/env.h"
#include "pstd/include/rsync.h"

#include "include/pika_cmd_table_manager.h"
#include "include/pika_dispatch_thread.h"
#include "include/pika_monotonic_time.h"
#include "include/pika_instant.h"
#include "include/pika_server.h"
#include "include/pika_rm.h"

using pstd::Status;
extern PikaServer* g_pika_server;
extern std::unique_ptr<PikaReplicaManager> g_pika_rm;
extern std::unique_ptr<PikaCmdTableManager> g_pika_cmd_table_manager;
extern std::unique_ptr<net::NetworkStatistic> g_network_statistic;

void DoPurgeDir(void* arg) {
  std::unique_ptr<std::string> path(static_cast<std::string*>(arg));
  LOG(INFO) << "Delete dir: " << *path << " start";
  pstd::DeleteDir(*path);
  LOG(INFO) << "Delete dir: " << *path << " done";
}

void DoDBSync(void* arg) {
  std::unique_ptr<DBSyncArg> dbsa(static_cast<DBSyncArg*>(arg));
  PikaServer* const ps = dbsa->p;
  ps->DbSyncSendFile(dbsa->ip, dbsa->port, dbsa->db_name, dbsa->slot_id);
}

PikaServer::PikaServer()
    : exit_(false),
      slot_state_(INFREE),
      last_check_compact_time_({0, 0}),
      last_check_resume_time_({0, 0}),
      repl_state_(PIKA_REPL_NO_CONNECT),
      role_(PIKA_ROLE_SINGLE) {
  // Init server ip host
  if (!ServerInit()) {
    LOG(FATAL) << "ServerInit iotcl error";
  }

  InitStorageOptions();

  // Create thread
  worker_num_ = std::min(g_pika_conf->thread_num(), PIKA_MAX_WORKER_THREAD_NUM);

  std::set<std::string> ips;
  if (g_pika_conf->network_interface().empty()) {
    ips.insert("0.0.0.0");
  } else {
    ips.insert("127.0.0.1");
    ips.insert(host_);
  }
  // We estimate the queue size
  int worker_queue_limit = g_pika_conf->maxclients() / worker_num_ + 100;
  LOG(INFO) << "Worker queue limit is " << worker_queue_limit;
  for_each(ips.begin(), ips.end(), [](auto& ip) {LOG(WARNING) << ip;});
  pika_dispatch_thread_ =
      std::make_unique<PikaDispatchThread>(ips, port_, worker_num_, 3000, worker_queue_limit, g_pika_conf->max_conn_rbuf_size());
  pika_rsync_service_ = std::make_unique<PikaRsyncService>(g_pika_conf->db_sync_path(), g_pika_conf->port() + kPortShiftRSync);
  //TODO: remove pika_rsync_service_，reuse pika_rsync_service_ port
  rsync_server_ = std::make_unique<rsync::RsyncServer>(ips, port_ + kPortShiftRsync2);
  pika_pubsub_thread_ = std::make_unique<net::PubSubThread>();
  pika_auxiliary_thread_ = std::make_unique<PikaAuxiliaryThread>();
  pika_migrate_ = std::make_unique<PikaMigrate>();
  pika_migrate_thread_ = std::make_unique<PikaMigrateThread>();

  pika_client_processor_ = std::make_unique<PikaClientProcessor>(g_pika_conf->thread_pool_size(), 100000);
  instant_ = std::make_unique<Instant>();
  exit_mutex_.lock();
}

PikaServer::~PikaServer() {
  rsync_server_->Stop();
  // DispatchThread will use queue of worker thread,
  // so we need to delete dispatch before worker.
  pika_client_processor_->Stop();

  {
    std::lock_guard l(slave_mutex_);
    auto iter = slaves_.begin();
    while (iter != slaves_.end()) {
      iter = slaves_.erase(iter);
      LOG(INFO) << "Delete slave success";
    }
  }
  bgsave_thread_.StopThread();
  key_scan_thread_.StopThread();
  pika_migrate_thread_->StopThread();

  dbs_.clear();

  LOG(INFO) << "PikaServer " << pthread_self() << " exit!!!";
}

bool PikaServer::ServerInit() {
  std::string network_interface = g_pika_conf->network_interface();
  if (network_interface.empty()) {
    network_interface = GetDefaultInterface();
  }

  if (network_interface.empty()) {
    LOG(FATAL) << "Can't get Networker Interface";
    return false;
  }

  host_ = GetIpByInterface(network_interface);
  if (host_.empty()) {
    LOG(FATAL) << "can't get host ip for " << network_interface;
    return false;
  }

  port_ = g_pika_conf->port();
  LOG(INFO) << "host: " << host_ << " port: " << port_;
  return true;
}

void PikaServer::Start() {
  int ret = 0;
  // start rsync first, rocksdb opened fd will not appear in this fork
  // TODO: temporarily disable rsync server
  /*
  ret = pika_rsync_service_->StartRsync();
  if (0 != ret) {
    dbs_.clear();
    LOG(FATAL) << "Start Rsync Error: bind port " + std::to_string(pika_rsync_service_->ListenPort()) + " failed"
               << ", Listen on this port to receive Master FullSync Data";
  }
  */

  // We Init DB Struct Before Start The following thread
  InitDBStruct();

  ret = pika_client_processor_->Start();
  if (ret != net::kSuccess) {
    dbs_.clear();
    LOG(FATAL) << "Start PikaClientProcessor Error: " << ret
               << (ret == net::kCreateThreadError ? ": create thread error " : ": other error");
  }
  ret = pika_dispatch_thread_->StartThread();
  if (ret != net::kSuccess) {
    dbs_.clear();
    LOG(FATAL) << "Start Dispatch Error: " << ret
               << (ret == net::kBindError ? ": bind port " + std::to_string(port_) + " conflict" : ": other error")
               << ", Listen on this port to handle the connected redis client";
  }
  ret = pika_pubsub_thread_->StartThread();
  if (ret != net::kSuccess) {
    dbs_.clear();
    LOG(FATAL) << "Start Pubsub Error: " << ret << (ret == net::kBindError ? ": bind port conflict" : ": other error");
  }

  ret = pika_auxiliary_thread_->StartThread();
  if (ret != net::kSuccess) {
    dbs_.clear();
    LOG(FATAL) << "Start Auxiliary Thread Error: " << ret
               << (ret == net::kCreateThreadError ? ": create thread error " : ": other error");
  }

  time(&start_time_s_);

  std::string master_run_id = g_pika_conf->master_run_id();
  set_master_run_id(master_run_id);
  std::string slaveof = g_pika_conf->slaveof();
  if (!slaveof.empty()) {
    auto sep = static_cast<int32_t>(slaveof.find(':'));
    std::string master_ip = slaveof.substr(0, sep);
    int32_t master_port = std::stoi(slaveof.substr(sep + 1));
    if ((master_ip == "127.0.0.1" || master_ip == host_) && master_port == port_) {
      LOG(FATAL) << "you will slaveof yourself as the config file, please check";
    } else {
      g_pika_server->set_master_run_id(g_pika_conf->master_run_id());
      SetMaster(master_ip, master_port);
    }
  }
  CommandStatistics statistics;
  auto cmdstat_map = g_pika_server->GetCommandStatMap();
  for (auto& iter : *g_pika_cmd_table_manager->GetCmdTable()) {
    cmdstat_map->emplace(iter.first, statistics);
  }
  LOG(INFO) << "Pika Server going to start";
  rsync_server_->Start();
  while (!exit_) {
    DoTimingTask();
    // wake up every 5 seconds
    if (!exit_ && exit_mutex_.try_lock_for(std::chrono::seconds(5))) {
      exit_mutex_.unlock();
    }
  }
  LOG(INFO) << "Goodbye...";
}

void PikaServer::Exit() {
  exit_mutex_.unlock();
  exit_ = true;
}

std::string PikaServer::host() { return host_; }

int PikaServer::port() { return port_; }

time_t PikaServer::start_time_s() { return start_time_s_; }

std::string PikaServer::master_ip() {
  std::shared_lock l(state_protector_);
  return master_ip_;
}

int PikaServer::master_port() {
  std::shared_lock l(state_protector_);
  return master_port_;
}

std::string PikaServer::master_run_id() {
  std::shared_lock l(state_protector_);
  return master_run_id_;
}

void PikaServer::set_master_run_id(const std::string& master_run_id) {
  std::lock_guard l(state_protector_);
  master_run_id_ = master_run_id;
}

int PikaServer::role() {
  std::shared_lock l(state_protector_);
  return role_;
}

bool PikaServer::leader_protected_mode() {
  std::shared_lock l(state_protector_);
  return leader_protected_mode_;
}

void PikaServer::CheckLeaderProtectedMode() {
  if (!leader_protected_mode()) {
    return;
  }
  if (g_pika_rm->CheckMasterSyncFinished()) {
    LOG(INFO) << "Master finish sync and commit binlog";

    std::lock_guard l(state_protector_);
    leader_protected_mode_ = false;
  }
}

bool PikaServer::readonly(const std::string& db_name, const std::string& key) {
  std::shared_lock l(state_protector_);
  return ((role_ & PIKA_ROLE_SLAVE) != 0) && g_pika_conf->slave_read_only();
}

bool PikaServer::ConsensusCheck(const std::string& db_name, const std::string& key) {
  return true;
}

int PikaServer::repl_state() {
  std::shared_lock l(state_protector_);
  return repl_state_;
}

std::string PikaServer::repl_state_str() {
  std::shared_lock l(state_protector_);
  switch (repl_state_) {
    case PIKA_REPL_NO_CONNECT:
      return "no connect";
    case PIKA_REPL_SHOULD_META_SYNC:
      return "should meta sync";
    case PIKA_REPL_META_SYNC_DONE:
      return "meta sync done";
    case PIKA_REPL_ERROR:
      return "error";
    default:
      return "";
  }
}

bool PikaServer::force_full_sync() { return force_full_sync_; }

void PikaServer::SetForceFullSync(bool v) { force_full_sync_ = v; }

void PikaServer::SetDispatchQueueLimit(int queue_limit) {
  rlimit limit;
  rlim_t maxfiles = g_pika_conf->maxclients() + PIKA_MIN_RESERVED_FDS;
  if (getrlimit(RLIMIT_NOFILE, &limit) == -1) {
    LOG(WARNING) << "getrlimit error: " << strerror(errno);
  } else if (limit.rlim_cur < maxfiles) {
    rlim_t old_limit = limit.rlim_cur;
    limit.rlim_cur = maxfiles;
    limit.rlim_max = maxfiles;
    if (setrlimit(RLIMIT_NOFILE, &limit) != -1) {
      LOG(WARNING) << "your 'limit -n ' of " << old_limit
                   << " is not enough for Redis to start. pika have successfully reconfig it to " << limit.rlim_cur;
    } else {
      LOG(FATAL) << "your 'limit -n ' of " << old_limit
                 << " is not enough for Redis to start. pika can not reconfig it(" << strerror(errno)
                 << "), do it by yourself";
    }
  }
  pika_dispatch_thread_->SetQueueLimit(queue_limit);
}

storage::StorageOptions PikaServer::storage_options() {
  std::shared_lock rwl(storage_options_rw_);
  return storage_options_;
}

void PikaServer::InitDBStruct() {
  std::string db_path = g_pika_conf->db_path();
  std::string log_path = g_pika_conf->log_path();
  std::vector<DBStruct> db_structs = g_pika_conf->db_structs();
  std::lock_guard rwl(dbs_rw_);
  for (const auto& db : db_structs) {
    std::string name = db.db_name;
    uint32_t num = db.slot_num;
    std::shared_ptr<DB> db_ptr = std::make_shared<DB>(name, num, db_path, log_path);
    db_ptr->AddSlots(db.slot_ids);
    dbs_.emplace(name, db_ptr);
  }
}

Status PikaServer::AddDBStruct(const std::string &db_name, uint32_t num) {
  std::shared_ptr<DB> db = g_pika_server->GetDB(db_name);
  if (db) {
    return Status::Corruption("db already exist");
  }
  std::string db_path = g_pika_conf->db_path();
  std::string log_path = g_pika_conf->log_path();
  std::shared_ptr<DB> db_ptr = std::make_shared<DB>(db_name, num, db_path, log_path);
  std::lock_guard rwl(dbs_rw_);
  dbs_.emplace(db_name, db_ptr);
  return Status::OK();
}

Status PikaServer::DelDBStruct(const std::string &db_name) {
  std::shared_ptr<DB> db = g_pika_server->GetDB(db_name);
  if (!db) {
    return Status::Corruption("db not found");
  }
  if (!db->DBIsEmpty()) {
    return Status::Corruption("db have slots");
  }
  Status s = db->Leave();
  if (!s.ok()) {
    return s;
  }
  dbs_.erase(db_name);
  return Status::OK();
}

std::shared_ptr<DB> PikaServer::GetDB(const std::string& db_name) {
  std::shared_lock l(dbs_rw_);
  auto iter = dbs_.find(db_name);
  return (iter == dbs_.end()) ? nullptr : iter->second;
}

std::set<uint32_t> PikaServer::GetDBSlotIds(const std::string& db_name) {
  std::set<uint32_t> empty;
  std::shared_lock l(dbs_rw_);
  auto iter = dbs_.find(db_name);
  return (iter == dbs_.end()) ? empty : iter->second->GetSlotIDs();
}

bool PikaServer::IsBgSaving() {
  std::shared_lock l(dbs_rw_);
  for (const auto& db_item : dbs_) {
    std::shared_lock slot_rwl(db_item.second->slots_rw_);
    for (const auto& slot_item : db_item.second->slots_) {
      if (slot_item.second->IsBgSaving()) {
        return true;
      }
    }
  }
  return false;
}

bool PikaServer::IsKeyScaning() {
  std::shared_lock l(dbs_rw_);
  for (const auto& db_item : dbs_) {
    if (db_item.second->IsKeyScaning()) {
      return true;
    }
  }
  return false;
}

bool PikaServer::IsCompacting() {
  std::shared_lock db_rwl(dbs_rw_);
  for (const auto& db_item : dbs_) {
    std::shared_lock slot_rwl(db_item.second->slots_rw_);
    for (const auto& slot_item : db_item.second->slots_) {
      slot_item.second->DbRWLockReader();
      std::string task_type = slot_item.second->db()->GetCurrentTaskType();
      slot_item.second->DbRWUnLock();
      if (strcasecmp(task_type.data(), "no") != 0) {
        return true;
      }
    }
  }
  return false;
}

bool PikaServer::IsDBExist(const std::string& db_name) { return static_cast<bool>(GetDB(db_name)); }

bool PikaServer::IsDBSlotExist(const std::string& db_name, uint32_t slot_id) {
  std::shared_ptr<DB> db_ptr = GetDB(db_name);
  if (!db_ptr) {
    return false;
  } else {
    return static_cast<bool>(db_ptr->GetSlotById(slot_id));
  }
}

bool PikaServer::IsCommandSupport(const std::string& command) {
  return true;
}

bool PikaServer::IsDBBinlogIoError(const std::string& db_name) {
  std::shared_ptr<DB> db = GetDB(db_name);
  return db ? db->IsBinlogIoError() : true;
}

// If no collection of specified dbs is given, we execute task in all dbs
Status PikaServer::DoSameThingSpecificDB(const TaskType& type, const std::set<std::string>& dbs) {
  std::shared_lock rwl(dbs_rw_);
  for (const auto& db_item : dbs_) {
    if (!dbs.empty() && dbs.find(db_item.first) == dbs.end()) {
      continue;
    } else {
      switch (type) {
        case TaskType::kCompactAll:
          db_item.second->Compact(storage::DataType::kAll);
          break;
        case TaskType::kCompactStrings:
          db_item.second->Compact(storage::DataType::kStrings);
          break;
        case TaskType::kCompactHashes:
          db_item.second->Compact(storage::DataType::kHashes);
          break;
        case TaskType::kCompactSets:
          db_item.second->Compact(storage::DataType::kSets);
          break;
        case TaskType::kCompactZSets:
          db_item.second->Compact(storage::DataType::kZSets);
          break;
        case TaskType::kCompactList:
          db_item.second->Compact(storage::DataType::kLists);
          break;
        case TaskType::kStartKeyScan:
          db_item.second->KeyScan();
          break;
        case TaskType::kStopKeyScan:
          db_item.second->StopKeyScan();
          break;
        case TaskType::kBgSave:
          db_item.second->BgSaveDB();
          break;
        default:
          break;
      }
    }
  }
  return Status::OK();
}

void PikaServer::PrepareSlotTrySync() {
  std::shared_lock rwl(dbs_rw_);
  ReplState state = force_full_sync_ ? ReplState::kTryDBSync : ReplState::kTryConnect;
  for (const auto& db_item : dbs_) {
    for (const auto& slot_item : db_item.second->slots_) {
      Status s = g_pika_rm->ActivateSyncSlaveSlot(
          RmNode(g_pika_server->master_ip(), g_pika_server->master_port(), db_item.second->GetDBName(),
                 slot_item.second->GetSlotID()),
          state);
      if (!s.ok()) {
        LOG(WARNING) << s.ToString();
      }
    }
  }
  force_full_sync_ = false;
  loop_slot_state_machine_ = true;
  LOG(INFO) << "Mark try connect finish";
}

void PikaServer::SlotSetMaxCacheStatisticKeys(uint32_t max_cache_statistic_keys) {
  std::shared_lock rwl(dbs_rw_);
  for (const auto& db_item : dbs_) {
    for (const auto& slot_item : db_item.second->slots_) {
      slot_item.second->DbRWLockReader();
      slot_item.second->db()->SetMaxCacheStatisticKeys(max_cache_statistic_keys);
      slot_item.second->DbRWUnLock();
    }
  }
}

void PikaServer::SlotSetSmallCompactionThreshold(uint32_t small_compaction_threshold) {
  std::shared_lock rwl(dbs_rw_);
  for (const auto& db_item : dbs_) {
    for (const auto& slot_item : db_item.second->slots_) {
      slot_item.second->DbRWLockReader();
      slot_item.second->db()->SetSmallCompactionThreshold(small_compaction_threshold);
      slot_item.second->DbRWUnLock();
    }
  }
}

bool PikaServer::GetDBSlotBinlogOffset(const std::string& db_name, uint32_t slot_id,
                                               BinlogOffset* const boffset) {
  std::shared_ptr<SyncMasterSlot> slot =
      g_pika_rm->GetSyncMasterSlotByName(SlotInfo(db_name, slot_id));
  if (!slot) {
    return false;
  }
  Status s = slot->Logger()->GetProducerStatus(&(boffset->filenum), &(boffset->offset));
  return s.ok();
}

std::shared_ptr<Slot> PikaServer::GetSlotByDBName(const std::string& db_name) {
  std::shared_ptr<DB> db = GetDB(db_name);
  return db ? db->GetSlotById(0) : nullptr;
}

std::shared_ptr<Slot> PikaServer::GetDBSlotById(const std::string& db_name, uint32_t slot_id) {
  std::shared_ptr<DB> db = GetDB(db_name);
  return db ? db->GetSlotById(slot_id) : nullptr;
}

std::shared_ptr<Slot> PikaServer::GetDBSlotByKey(const std::string& db_name, const std::string& key) {
  std::shared_ptr<DB> db = GetDB(db_name);
  return db ? db->GetSlotByKey(key) : nullptr;
}

Status PikaServer::DoSameThingEverySlot(const TaskType& type) {
  std::shared_lock rwl(dbs_rw_);
  std::shared_ptr<SyncSlaveSlot> slave_slot = nullptr;
  for (const auto& db_item : dbs_) {
    for (const auto& slot_item : db_item.second->slots_) {
      switch (type) {
        case TaskType::kResetReplState: {
          slave_slot = g_pika_rm->GetSyncSlaveSlotByName(
              SlotInfo(db_item.second->GetDBName(), slot_item.second->GetSlotID()));
          if (!slave_slot) {
            LOG(WARNING) << "Slave Slot: " << db_item.second->GetDBName() << ":"
                         << slot_item.second->GetSlotID() << " Not Found";
          }
          slave_slot->SetReplState(ReplState::kNoConnect);
          break;
        }
        case TaskType::kPurgeLog: {
          std::shared_ptr<SyncMasterSlot> slot = g_pika_rm->GetSyncMasterSlotByName(
              SlotInfo(db_item.second->GetDBName(), slot_item.second->GetSlotID()));
          if (!slot) {
            LOG(WARNING) << "Slot: " << db_item.second->GetDBName() << ":"
                         << slot_item.second->GetSlotID() << " Not Found.";
            break;
          }
          slot->StableLogger()->PurgeStableLogs();
          break;
        }
        case TaskType::kCompactAll:
          slot_item.second->Compact(storage::kAll);
          break;
        default:
          break;
      }
    }
  }
  return Status::OK();
}

void PikaServer::BecomeMaster() {
  std::lock_guard l(state_protector_);
  role_ |= PIKA_ROLE_MASTER;
}

void PikaServer::DeleteSlave(int fd) {
  std::string ip;
  int port = -1;
  bool is_find = false;
  int slave_num = -1;
  {
    std::lock_guard l(slave_mutex_);
    auto iter = slaves_.begin();
    while (iter != slaves_.end()) {
      if (iter->conn_fd == fd) {
        ip = iter->ip;
        port = iter->port;
        is_find = true;
        LOG(INFO) << "Delete Slave Success, ip_port: " << iter->ip << ":" << iter->port;
        slaves_.erase(iter);
        break;
      }
      iter++;
    }
    slave_num = static_cast<int32_t>(slaves_.size());
  }

  if (is_find) {
    g_pika_rm->LostConnection(ip, port);
    g_pika_rm->DropItemInWriteQueue(ip, port);
  }

  if (slave_num == 0) {
    std::lock_guard l(state_protector_);
    role_ &= ~PIKA_ROLE_MASTER;
    leader_protected_mode_ = false;  // explicitly cancel protected mode
  }
}

int32_t PikaServer::CountSyncSlaves() {
  std::lock_guard ldb(db_sync_protector_);
  return static_cast<int32_t>(db_sync_slaves_.size());
}

int32_t PikaServer::GetShardingSlaveListString(std::string& slave_list_str) {
  std::vector<std::string> complete_replica;
  g_pika_rm->FindCompleteReplica(&complete_replica);
  std::stringstream tmp_stream;
  size_t index = 0;
  for (const auto& replica : complete_replica) {
    std::string ip;
    int port;
    if (!pstd::ParseIpPortString(replica, ip, port)) {
      continue;
    }
    tmp_stream << "slave" << index++ << ":ip=" << ip << ",port=" << port << "\r\n";
  }
  slave_list_str.assign(tmp_stream.str());
  return static_cast<int32_t>(index);
}

int32_t PikaServer::GetSlaveListString(std::string& slave_list_str) {
  size_t index = 0;
  SlaveState slave_state;
  BinlogOffset master_boffset;
  BinlogOffset sent_slave_boffset;
  BinlogOffset acked_slave_boffset;
  std::stringstream tmp_stream;
  std::lock_guard l(slave_mutex_);
  std::shared_ptr<SyncMasterSlot> master_slot = nullptr;
  for (const auto& slave : slaves_) {
    tmp_stream << "slave" << index++ << ":ip=" << slave.ip << ",port=" << slave.port << ",conn_fd=" << slave.conn_fd
               << ",lag=";
    for (const auto& ts : slave.db_structs) {
      for (size_t idx = 0; idx < ts.slot_num; ++idx) {
        std::shared_ptr<SyncMasterSlot> slot =
            g_pika_rm->GetSyncMasterSlotByName(SlotInfo(ts.db_name, idx));
        if (!slot) {
          LOG(WARNING) << "Sync Master Slot: " << ts.db_name << ":" << idx << ", NotFound";
          continue;
        }
        Status s = slot->GetSlaveState(slave.ip, slave.port, &slave_state);
        if (s.ok() && slave_state == SlaveState::kSlaveBinlogSync &&
            slot->GetSlaveSyncBinlogInfo(slave.ip, slave.port, &sent_slave_boffset, &acked_slave_boffset).ok()) {
          Status s = slot->Logger()->GetProducerStatus(&(master_boffset.filenum), &(master_boffset.offset));
          if (!s.ok()) {
            continue;
          } else {
            uint64_t lag =
                static_cast<uint64_t>((master_boffset.filenum - sent_slave_boffset.filenum)) * g_pika_conf->binlog_file_size() +
                master_boffset.offset - sent_slave_boffset.offset;
            tmp_stream << "(" << slot->SlotName() << ":" << lag << ")";
          }
        } else {
          tmp_stream << "(" << slot->SlotName() << ":not syncing)";
        }
      }
    }
    tmp_stream << "\r\n";
  }
  slave_list_str.assign(tmp_stream.str());
  return static_cast<int32_t>(index);
}

// Try add Slave, return true if success,
// return false when slave already exist
bool PikaServer::TryAddSlave(const std::string& ip, int64_t port, int fd,
                             const std::vector<DBStruct>& db_structs) {
  std::string ip_port = pstd::IpPortString(ip, static_cast<int32_t>(port));

  std::lock_guard l(slave_mutex_);
  auto iter = slaves_.begin();
  while (iter != slaves_.end()) {
    if (iter->ip_port == ip_port) {
      LOG(WARNING) << "Slave Already Exist, ip_port: " << ip << ":" << port;
      return false;
    }
    iter++;
  }

  // Not exist, so add new
  LOG(INFO) << "Add New Slave, " << ip << ":" << port;
  SlaveItem s;
  s.ip_port = ip_port;
  s.ip = ip;
  s.port = static_cast<int32_t>(port);
  s.conn_fd = fd;
  s.stage = SLAVE_ITEM_STAGE_ONE;
  s.db_structs = db_structs;
  gettimeofday(&s.create_time, nullptr);
  slaves_.push_back(s);
  return true;
}

void PikaServer::SyncError() {
  std::lock_guard l(state_protector_);
  repl_state_ = PIKA_REPL_ERROR;
  LOG(WARNING) << "Sync error, set repl_state to PIKA_REPL_ERROR";
}

void PikaServer::RemoveMaster() {
  {
    std::lock_guard l(state_protector_);
    repl_state_ = PIKA_REPL_NO_CONNECT;
    role_ &= ~PIKA_ROLE_SLAVE;

    if (!master_ip_.empty() && master_port_ != -1) {
      g_pika_rm->CloseReplClientConn(master_ip_, master_port_ + kPortShiftReplServer);
      g_pika_rm->LostConnection(master_ip_, master_port_);
      loop_slot_state_machine_ = false;
      UpdateMetaSyncTimestampWithoutLock();
      LOG(INFO) << "Remove Master Success, ip_port: " << master_ip_ << ":" << master_port_;
    }

    master_ip_ = "";
    master_port_ = -1;
    master_run_id_ = "";
    DoSameThingEverySlot(TaskType::kResetReplState);
  }
}

bool PikaServer::SetMaster(std::string& master_ip, int master_port) {
  if (master_ip == "127.0.0.1") {
    master_ip = host_;
  }
  std::lock_guard l(state_protector_);
  if (((role_ ^ PIKA_ROLE_SLAVE) != 0) && repl_state_ == PIKA_REPL_NO_CONNECT) {
    master_ip_ = master_ip;
    master_port_ = master_port;
    role_ |= PIKA_ROLE_SLAVE;
    repl_state_ = PIKA_REPL_SHOULD_META_SYNC;
    return true;
  }
  return false;
}

bool PikaServer::ShouldMetaSync() {
  std::shared_lock l(state_protector_);
  return repl_state_ == PIKA_REPL_SHOULD_META_SYNC;
}

void PikaServer::FinishMetaSync() {
  std::lock_guard l(state_protector_);
  assert(repl_state_ == PIKA_REPL_SHOULD_META_SYNC);
  repl_state_ = PIKA_REPL_META_SYNC_DONE;
}

bool PikaServer::MetaSyncDone() {
  std::shared_lock l(state_protector_);
  return repl_state_ == PIKA_REPL_META_SYNC_DONE;
}

void PikaServer::ResetMetaSyncStatus() {
  std::lock_guard sp_l(state_protector_);
  if ((role_ & PIKA_ROLE_SLAVE) != 0) {
    // not change by slaveof no one, so set repl_state = PIKA_REPL_SHOULD_META_SYNC,
    // continue to connect master
    repl_state_ = PIKA_REPL_SHOULD_META_SYNC;
    loop_slot_state_machine_ = false;
    DoSameThingEverySlot(TaskType::kResetReplState);
  }
}

bool PikaServer::AllSlotConnectSuccess() {
  bool all_slot_connect_success = true;
  std::shared_lock rwl(dbs_rw_);
  std::shared_ptr<SyncSlaveSlot> slave_slot = nullptr;
  for (const auto& db_item : dbs_) {
    for (const auto& slot_item : db_item.second->slots_) {
      slave_slot = g_pika_rm->GetSyncSlaveSlotByName(
          SlotInfo(db_item.second->GetDBName(), slot_item.second->GetSlotID()));
      if (!slave_slot) {
        LOG(WARNING) << "Slave Slot: " << db_item.second->GetDBName() << ":"
                     << slot_item.second->GetSlotID() << ", NotFound";
        return false;
      }

      ReplState repl_state = slave_slot->State();
      if (repl_state != ReplState::kConnected) {
        all_slot_connect_success = false;
        break;
      }
    }
  }
  return all_slot_connect_success;
}

bool PikaServer::LoopSlotStateMachine() {
  std::shared_lock sp_l(state_protector_);
  return loop_slot_state_machine_;
}

void PikaServer::SetLoopSlotStateMachine(bool need_loop) {
  std::lock_guard sp_l(state_protector_);
  assert(repl_state_ == PIKA_REPL_META_SYNC_DONE);
  loop_slot_state_machine_ = need_loop;
}

int PikaServer::GetMetaSyncTimestamp() {
  std::shared_lock sp_l(state_protector_);
  return last_meta_sync_timestamp_;
}

void PikaServer::UpdateMetaSyncTimestamp() {
  std::lock_guard sp_l(state_protector_);
  last_meta_sync_timestamp_ = static_cast<int32_t>(time(nullptr));
}

void PikaServer::UpdateMetaSyncTimestampWithoutLock() {
  last_meta_sync_timestamp_ = static_cast<int32_t>(time(nullptr));
}

bool PikaServer::IsFirstMetaSync() {
  std::shared_lock sp_l(state_protector_);
  return first_meta_sync_;
}

void PikaServer::SetFirstMetaSync(bool v) {
  std::lock_guard sp_l(state_protector_);
  first_meta_sync_ = v;
}

void PikaServer::ScheduleClientPool(net::TaskFunc func, void* arg) { pika_client_processor_->SchedulePool(func, arg); }

void PikaServer::ScheduleClientBgThreads(net::TaskFunc func, void* arg, const std::string& hash_str) {
  pika_client_processor_->ScheduleBgThreads(func, arg, hash_str);
}

size_t PikaServer::ClientProcessorThreadPoolCurQueueSize() {
  if (!pika_client_processor_) {
    return 0;
  }
  return pika_client_processor_->ThreadPoolCurQueueSize();
}

void PikaServer::BGSaveTaskSchedule(net::TaskFunc func, void* arg) {
  bgsave_thread_.StartThread();
  bgsave_thread_.Schedule(func, arg);
}

void PikaServer::PurgelogsTaskSchedule(net::TaskFunc func, void* arg) {
  purge_thread_.StartThread();
  purge_thread_.Schedule(func, arg);
}

void PikaServer::PurgeDir(const std::string& path) {
  auto dir_path = new std::string(path);
  PurgeDirTaskSchedule(&DoPurgeDir, static_cast<void*>(dir_path));
}

void PikaServer::PurgeDirTaskSchedule(void (*function)(void*), void* arg) {
  purge_thread_.StartThread();
  purge_thread_.Schedule(function, arg);
}

void PikaServer::DBSync(const std::string& ip, int port, const std::string& db_name, uint32_t slot_id) {
  {
    std::string task_index = DbSyncTaskIndex(ip, port, db_name, slot_id);
    std::lock_guard ml(db_sync_protector_);
    if (db_sync_slaves_.find(task_index) != db_sync_slaves_.end()) {
      return;
    }
    db_sync_slaves_.insert(task_index);
  }
  // Reuse the bgsave_thread_
  // Since we expect BgSave and DBSync execute serially
  bgsave_thread_.StartThread();
  auto arg = new DBSyncArg(this, ip, port, db_name, slot_id);
  bgsave_thread_.Schedule(&DoDBSync, reinterpret_cast<void*>(arg));
}

pstd::Status PikaServer::GetDumpUUID(const std::string& db_name, const uint32_t slot_id, std::string* snapshot_uuid) {
  std::shared_ptr<Slot> slot = GetDBSlotById(db_name, slot_id);
  if (!slot) {
    LOG(WARNING) << "cannot find slot for db_name " << db_name << " slot_id: " << slot_id;
    return pstd::Status::NotFound("slot no found");
  }
  slot->GetBgSaveUUID(snapshot_uuid);
  return pstd::Status::OK();
}

pstd::Status PikaServer::GetDumpMeta(const std::string& db_name, const uint32_t slot_id, std::vector<std::string>* fileNames, std::string* snapshot_uuid) {
  std::shared_ptr<Slot> slot = GetDBSlotById(db_name, slot_id);
  if (!slot) {
    LOG(WARNING) << "cannot find slot for db_name " << db_name << " slot_id: " << slot_id;
    return pstd::Status::NotFound("slot no found");
  }
  slot->GetBgSaveMetaData(fileNames, snapshot_uuid);
  return pstd::Status::OK();
}

void PikaServer::TryDBSync(const std::string& ip, int port, const std::string& db_name, uint32_t slot_id,
                           int32_t top) {
  std::shared_ptr<Slot> slot = GetDBSlotById(db_name, slot_id);
  if (!slot) {
    LOG(WARNING) << "can not find Slot whose id is " << slot_id << " in db " << db_name
                 << ", TryDBSync Failed";
    return;
  }
  std::shared_ptr<SyncMasterSlot> sync_slot =
      g_pika_rm->GetSyncMasterSlotByName(SlotInfo(db_name, slot_id));
  if (!sync_slot) {
    LOG(WARNING) << "can not find Slot whose id is " << slot_id << " in db " << db_name
                 << ", TryDBSync Failed";
    return;
  }
  BgSaveInfo bgsave_info = slot->bgsave_info();
  std::string logger_filename = sync_slot->Logger()->filename();
  if (pstd::IsDir(bgsave_info.path) != 0 ||
      !pstd::FileExists(NewFileName(logger_filename, bgsave_info.offset.b_offset.filenum)) ||
      top - bgsave_info.offset.b_offset.filenum > kDBSyncMaxGap) {
    // Need Bgsave first
    slot->BgSaveSlot();
  }
  //TODO: temporarily disable rsync server
  //DBSync(ip, port, db_name, slot_id);
}

void PikaServer::DbSyncSendFile(const std::string& ip, int port, const std::string& db_name, uint32_t slot_id) {
  std::shared_ptr<Slot> slot = GetDBSlotById(db_name, slot_id);
  if (!slot) {
    LOG(WARNING) << "can not find Slot whose id is " << slot_id << " in db " << db_name
                 << ", DbSync send file Failed";
    return;
  }

  BgSaveInfo bgsave_info = slot->bgsave_info();
  std::string bg_path = bgsave_info.path;
  uint32_t binlog_filenum = bgsave_info.offset.b_offset.filenum;
  uint64_t binlog_offset = bgsave_info.offset.b_offset.offset;
  uint32_t term = bgsave_info.offset.l_offset.term;
  uint64_t index = bgsave_info.offset.l_offset.index;

  // Get all files need to send
  std::vector<std::string> descendant;
  int ret = 0;
  LOG(INFO) << "Slot: " << slot->GetSlotName() << " Start Send files in " << bg_path << " to " << ip;
  ret = pstd::GetChildren(bg_path, descendant);
  if (ret) {
    std::string ip_port = pstd::IpPortString(ip, port);
    std::lock_guard ldb(db_sync_protector_);
    db_sync_slaves_.erase(ip_port);
    LOG(WARNING) << "Slot: " << slot->GetSlotName()
                 << " Get child directory when try to do sync failed, error: " << strerror(ret);
    return;
  }

  std::string local_path;
  std::string target_path;
  const std::string& remote_path = db_name;
  auto iter = descendant.begin();
  pstd::RsyncRemote remote(ip, port, kDBSyncModule, g_pika_conf->db_sync_speed() * 1024);
  std::string secret_file_path = g_pika_conf->db_sync_path();
  if (g_pika_conf->db_sync_path().back() != '/') {
    secret_file_path += "/";
  }
  secret_file_path += pstd::kRsyncSubDir + "/" + kPikaSecretFile;

  for (; iter != descendant.end(); ++iter) {
    local_path = bg_path + "/" + *iter;
    target_path = remote_path + "/" + *iter;

    if (*iter == kBgsaveInfoFile) {
      continue;
    }

    if (pstd::IsDir(local_path) == 0 && local_path.back() != '/') {
      local_path.push_back('/');
      target_path.push_back('/');
    }

    // We need specify the speed limit for every single file
    ret = pstd::RsyncSendFile(local_path, target_path, secret_file_path, remote);
    if (0 != ret) {
      LOG(WARNING) << "Slot: " << slot->GetSlotName() << " RSync send file failed! From: " << *iter
                   << ", To: " << target_path << ", At: " << ip << ":" << port << ", Error: " << ret;
      break;
    }
  }
  // Clear target path
  pstd::RsyncSendClearTarget(bg_path + "/strings", remote_path + "/strings", secret_file_path, remote);
  pstd::RsyncSendClearTarget(bg_path + "/hashes", remote_path + "/hashes", secret_file_path, remote);
  pstd::RsyncSendClearTarget(bg_path + "/lists", remote_path + "/lists", secret_file_path, remote);
  pstd::RsyncSendClearTarget(bg_path + "/sets", remote_path + "/sets", secret_file_path, remote);
  pstd::RsyncSendClearTarget(bg_path + "/zsets", remote_path + "/zsets", secret_file_path, remote);

  std::unique_ptr<net::NetCli> cli(net::NewRedisCli());
  std::string lip(host_);
  if (cli->Connect(ip, port, "").ok()) {
    struct sockaddr_in laddr;
    socklen_t llen = sizeof(laddr);
    getsockname(cli->fd(), reinterpret_cast<struct sockaddr*>(&laddr), &llen);
    lip = inet_ntoa(laddr.sin_addr);
    cli->Close();
  } else {
    LOG(WARNING) << "Rsync try connect slave rsync service error"
                 << ", slave rsync service(" << ip << ":" << port << ")";
  }

  // Send info file at last
  if (0 == ret) {
    // need to modify the IP addr in the info file
    if (lip != host_) {
      std::ofstream fix;
      std::string fn = bg_path + "/" + kBgsaveInfoFile + "." + std::to_string(time(nullptr));
      fix.open(fn, std::ios::in | std::ios::trunc);
      if (fix.is_open()) {
        fix << "0s\n" << lip << "\n" << port_ << "\n" << binlog_filenum << "\n" << binlog_offset << "\n";
        fix.close();
      }
      ret = pstd::RsyncSendFile(fn, remote_path + "/" + kBgsaveInfoFile, secret_file_path, remote);
      pstd::DeleteFile(fn);
      if (ret) {
        LOG(WARNING) << "Slot: " << slot->GetSlotName() << " Send Modified Info File Failed";
      }
    } else if (0 != (ret = pstd::RsyncSendFile(bg_path + "/" + kBgsaveInfoFile, remote_path + "/" + kBgsaveInfoFile,
                                               secret_file_path, remote))) {
      LOG(WARNING) << "Slot: " << slot->GetSlotName() << " Send Info File Failed";
    }
  }
  // remove slave
  {
    std::string task_index = DbSyncTaskIndex(ip, port, db_name, slot_id);
    std::lock_guard ml(db_sync_protector_);
    db_sync_slaves_.erase(task_index);
  }

  if (0 == ret) {
    LOG(INFO) << "Slot: " << slot->GetSlotName() << " RSync Send Files Success";
  }
}

std::string PikaServer::DbSyncTaskIndex(const std::string& ip, int port, const std::string& db_name,
                                        uint32_t slot_id) {
  char buf[256];
  snprintf(buf, sizeof(buf), "%s:%d_%s:%d", ip.data(), port, db_name.data(), slot_id);
  return buf;
}

void PikaServer::KeyScanTaskSchedule(net::TaskFunc func, void* arg) {
  key_scan_thread_.StartThread();
  key_scan_thread_.Schedule(func, arg);
}

void PikaServer::ClientKillAll() { pika_dispatch_thread_->ClientKillAll(); }

int PikaServer::ClientKill(const std::string& ip_port) {
  if (pika_dispatch_thread_->ClientKill(ip_port)) {
    return 1;
  }
  return 0;
}

int64_t PikaServer::ClientList(std::vector<ClientInfo>* clients) {
  int64_t clients_num = 0;
  clients_num += static_cast<int64_t>(pika_dispatch_thread_->ThreadClientList(clients));
  return clients_num;
}

bool PikaServer::HasMonitorClients() const {
  std::unique_lock lock(monitor_mutex_protector_);
  return !pika_monitor_clients_.empty();
}

void PikaServer::AddMonitorMessage(const std::string& monitor_message) {
  const std::string msg = "+" + monitor_message + "\r\n";

  std::vector<std::shared_ptr<PikaClientConn>> clients;

  std::unique_lock lock(monitor_mutex_protector_);
  clients.reserve(pika_monitor_clients_.size());
  for (auto it = pika_monitor_clients_.begin(); it != pika_monitor_clients_.end();) {
    auto cli = (*it).lock();
    if (cli) {
      clients.push_back(std::move(cli));
      ++it;
    } else {
      it = pika_monitor_clients_.erase(it);
    }
  }
  for (const auto& cli : clients) {
    cli->WriteResp(msg);
    cli->SendReply();
  }
  lock.unlock(); // SendReply without lock
}

void PikaServer::AddMonitorClient(const std::shared_ptr<PikaClientConn>& client_ptr) {
  if (client_ptr) {
    std::unique_lock lock(monitor_mutex_protector_);
    pika_monitor_clients_.insert(client_ptr);
  }
}

void PikaServer::SlowlogTrim() {
  std::lock_guard l(slowlog_protector_);
  while (slowlog_list_.size() > static_cast<uint32_t>(g_pika_conf->slowlog_max_len())) {
    slowlog_list_.pop_back();
  }
}

void PikaServer::SlowlogReset() {
  std::lock_guard l(slowlog_protector_);
  slowlog_list_.clear();
}

uint32_t PikaServer::SlowlogLen() {
  std::shared_lock l(slowlog_protector_);
  return slowlog_list_.size();
}

void PikaServer::SlowlogObtain(int64_t number, std::vector<SlowlogEntry>* slowlogs) {
  std::shared_lock l(slowlog_protector_);
  slowlogs->clear();
  auto iter = slowlog_list_.begin();
  while (((number--) != 0) && iter != slowlog_list_.end()) {
    slowlogs->push_back(*iter);
    iter++;
  }
}

void PikaServer::SlowlogPushEntry(const PikaCmdArgsType& argv, int32_t time, int64_t duration) {
  SlowlogEntry entry;
  uint32_t slargc = (argv.size() < SLOWLOG_ENTRY_MAX_ARGC) ? argv.size() : SLOWLOG_ENTRY_MAX_ARGC;

  for (uint32_t idx = 0; idx < slargc; ++idx) {
    if (slargc != argv.size() && idx == slargc - 1) {
      char buffer[32];
      snprintf(buffer, sizeof(buffer), "... (%lu more arguments)", argv.size() - slargc + 1);
      entry.argv.push_back(std::string(buffer));
    } else {
      if (argv[idx].size() > SLOWLOG_ENTRY_MAX_STRING) {
        char buffer[32];
        snprintf(buffer, sizeof(buffer), "... (%lu more bytes)", argv[idx].size() - SLOWLOG_ENTRY_MAX_STRING);
        std::string suffix(buffer);
        std::string brief = argv[idx].substr(0, SLOWLOG_ENTRY_MAX_STRING);
        entry.argv.push_back(brief + suffix);
      } else {
        entry.argv.push_back(argv[idx]);
      }
    }
  }

  {
    std::lock_guard lock(slowlog_protector_);
    entry.id = static_cast<int64_t>(slowlog_entry_id_++);
    entry.start_time = time;
    entry.duration = duration;
    slowlog_list_.push_front(entry);
  }

  SlowlogTrim();
}

void PikaServer::ResetStat() {
  statistic_.server_stat.accumulative_connections.store(0);
  statistic_.server_stat.qps.querynum.store(0);
  statistic_.server_stat.qps.last_querynum.store(0);
}

uint64_t PikaServer::ServerQueryNum() { return statistic_.server_stat.qps.querynum.load(); }

uint64_t PikaServer::ServerCurrentQps() { return statistic_.server_stat.qps.last_sec_querynum.load(); }

uint64_t PikaServer::accumulative_connections() { return statistic_.server_stat.accumulative_connections.load(); }

void PikaServer::incr_accumulative_connections() { ++(statistic_.server_stat.accumulative_connections); }

// only one thread invoke this right now
void PikaServer::ResetLastSecQuerynum() {
  statistic_.server_stat.qps.ResetLastSecQuerynum();
  statistic_.ResetDBLastSecQuerynum();
}

void PikaServer::UpdateQueryNumAndExecCountDB(const std::string& db_name, const std::string& command,
                                                 bool is_write) {
  std::string cmd(command);
  statistic_.server_stat.qps.querynum++;
  statistic_.server_stat.exec_count_db[pstd::StringToUpper(cmd)]++;
  statistic_.UpdateDBQps(db_name, command, is_write);
}

size_t PikaServer::NetInputBytes() {
  return g_network_statistic->NetInputBytes();
}

size_t PikaServer::NetOutputBytes() {
  return g_network_statistic->NetOutputBytes();
}

size_t PikaServer::NetReplInputBytes() {
  return g_network_statistic->NetReplInputBytes();
}

size_t PikaServer::NetReplOutputBytes() {
  return g_network_statistic->NetReplOutputBytes();
}

float PikaServer::InstantaneousInputKbps() {
  return static_cast<float>(g_pika_server->instant_->getInstantaneousMetric(STATS_METRIC_NET_INPUT)) / 1024.0f;
}

float PikaServer::InstantaneousOutputKbps() {
  return static_cast<float>(g_pika_server->instant_->getInstantaneousMetric(STATS_METRIC_NET_OUTPUT)) / 1024.0f;
}

float PikaServer::InstantaneousInputReplKbps() {
  return static_cast<float>(g_pika_server->instant_->getInstantaneousMetric(STATS_METRIC_NET_INPUT_REPLICATION)) / 1024.0f;
}

float PikaServer::InstantaneousOutputReplKbps() {
  return static_cast<float>(g_pika_server->instant_->getInstantaneousMetric(STATS_METRIC_NET_OUTPUT_REPLICATION)) / 1024.0f;
}

std::unordered_map<std::string, uint64_t> PikaServer::ServerExecCountDB() {
  std::unordered_map<std::string, uint64_t> res;
  for (auto& cmd : statistic_.server_stat.exec_count_db) {
    res[cmd.first] = cmd.second.load();
  }
  return res;
}

QpsStatistic PikaServer::ServerDBStat(const std::string& db_name) { return statistic_.DBStat(db_name); }

std::unordered_map<std::string, QpsStatistic> PikaServer::ServerAllDBStat() { return statistic_.AllDBStat(); }

int PikaServer::SendToPeer() { return g_pika_rm->ConsumeWriteQueue(); }

void PikaServer::SignalAuxiliary() { pika_auxiliary_thread_->cv_.notify_one(); }

Status PikaServer::TriggerSendBinlogSync() { return g_pika_rm->WakeUpBinlogSync(); }

int PikaServer::PubSubNumPat() { return pika_pubsub_thread_->PubSubNumPat(); }

int PikaServer::Publish(const std::string& channel, const std::string& msg) {
  int receivers = pika_pubsub_thread_->Publish(channel, msg);
  return receivers;
}

void PikaServer::EnablePublish(int fd) {
  pika_pubsub_thread_->UpdateConnReadyState(fd, net::PubSubThread::ReadyState::kReady);
}

int PikaServer::UnSubscribe(const std::shared_ptr<net::NetConn> &conn, const std::vector<std::string>& channels, bool pattern,
                            std::vector<std::pair<std::string, int>>* result) {
  int subscribed = pika_pubsub_thread_->UnSubscribe(conn, channels, pattern, result);
  return subscribed;
}

void PikaServer::Subscribe(const std::shared_ptr<net::NetConn> &conn, const std::vector<std::string>& channels, bool pattern,
                           std::vector<std::pair<std::string, int>>* result) {
  pika_pubsub_thread_->Subscribe(conn, channels, pattern, result);
}

void PikaServer::PubSubChannels(const std::string& pattern, std::vector<std::string>* result) {
  pika_pubsub_thread_->PubSubChannels(pattern, result);
}

void PikaServer::PubSubNumSub(const std::vector<std::string>& channels,
                              std::vector<std::pair<std::string, int>>* result) {
  pika_pubsub_thread_->PubSubNumSub(channels, result);
}

/******************************* PRIVATE *******************************/

void PikaServer::DoTimingTask() {
  // Maybe schedule compactrange
  AutoCompactRange();
  // Purge log
  AutoPurge();
  // Delete expired dump
  AutoDeleteExpiredDump();
  // Cheek Rsync Status
  //TODO: temporarily disable rsync
  //AutoKeepAliveRSync();
  // Reset server qps
  ResetLastSecQuerynum();
  // Auto update network instantaneous metric
  AutoUpdateNetworkMetric();
}

void PikaServer::AutoCompactRange() {
  struct statfs disk_info;
  int ret = statfs(g_pika_conf->db_path().c_str(), &disk_info);
  if (ret == -1) {
    LOG(WARNING) << "statfs error: " << strerror(errno);
    return;
  }

  uint64_t total_size = disk_info.f_bsize * disk_info.f_blocks;
  uint64_t free_size = disk_info.f_bsize * disk_info.f_bfree;
  std::string ci = g_pika_conf->compact_interval();
  std::string cc = g_pika_conf->compact_cron();

  if (!ci.empty()) {
    std::string::size_type slash = ci.find('/');
    int interval = std::atoi(ci.substr(0, slash).c_str());
    int usage = std::atoi(ci.substr(slash + 1).c_str());
    struct timeval now;
    gettimeofday(&now, nullptr);
    if (last_check_compact_time_.tv_sec == 0 || now.tv_sec - last_check_compact_time_.tv_sec >= interval * 3600) {
      gettimeofday(&last_check_compact_time_, nullptr);
      if ((static_cast<double>(free_size) / static_cast<double>(total_size)) * 100 >= usage) {
        Status s = DoSameThingSpecificDB(TaskType::kCompactAll);
        if (s.ok()) {
          LOG(INFO) << "[Interval]schedule compactRange, freesize: " << free_size / 1048576
                    << "MB, disksize: " << total_size / 1048576 << "MB";
        } else {
          LOG(INFO) << "[Interval]schedule compactRange Failed, freesize: " << free_size / 1048576
                    << "MB, disksize: " << total_size / 1048576 << "MB, error: " << s.ToString();
        }
      } else {
        LOG(WARNING) << "compact-interval failed, because there is not enough disk space left, freesize"
                     << free_size / 1048576 << "MB, disksize: " << total_size / 1048576 << "MB";
      }
    }
    return;
  }

  if (!cc.empty()) {
    bool have_week = false;
    std::string compact_cron;
    std::string week_str;
    int64_t slash_num = count(cc.begin(), cc.end(), '/');
    if (slash_num == 2) {
      have_week = true;
      std::string::size_type first_slash = cc.find('/');
      week_str = cc.substr(0, first_slash);
      compact_cron = cc.substr(first_slash + 1);
    } else {
      compact_cron = cc;
    }

    std::string::size_type colon = compact_cron.find('-');
    std::string::size_type underline = compact_cron.find('/');
    int week = have_week ? (std::atoi(week_str.c_str()) % 7) : 0;
    int start = std::atoi(compact_cron.substr(0, colon).c_str());
    int end = std::atoi(compact_cron.substr(colon + 1, underline).c_str());
    int usage = std::atoi(compact_cron.substr(underline + 1).c_str());
    std::time_t t = std::time(nullptr);
    std::tm* t_m = std::localtime(&t);

    bool in_window = false;
    if (start < end && (t_m->tm_hour >= start && t_m->tm_hour < end)) {
      in_window = have_week ? (week == t_m->tm_wday) : true;
    } else if (start > end &&
               ((t_m->tm_hour >= start && t_m->tm_hour < 24) || (t_m->tm_hour >= 0 && t_m->tm_hour < end))) {
      in_window = !have_week;
    } else {
      have_scheduled_crontask_ = false;
    }

    if (!have_scheduled_crontask_ && in_window) {
      if ((static_cast<double>(free_size) / static_cast<double>(total_size)) * 100 >= usage) {
        Status s = DoSameThingEverySlot(TaskType::kCompactAll);
        if (s.ok()) {
          LOG(INFO) << "[Cron]schedule compactRange, freesize: " << free_size / 1048576
                    << "MB, disksize: " << total_size / 1048576 << "MB";
        } else {
          LOG(INFO) << "[Cron]schedule compactRange Failed, freesize: " << free_size / 1048576
                    << "MB, disksize: " << total_size / 1048576 << "MB, error: " << s.ToString();
        }
        have_scheduled_crontask_ = true;
      } else {
        LOG(WARNING) << "compact-cron failed, because there is not enough disk space left, freesize"
                     << free_size / 1048576 << "MB, disksize: " << total_size / 1048576 << "MB";
      }
    }
  }
}

void PikaServer::AutoPurge() { DoSameThingEverySlot(TaskType::kPurgeLog); }

void PikaServer::AutoDeleteExpiredDump() {
  std::string db_sync_prefix = g_pika_conf->bgsave_prefix();
  std::string db_sync_path = g_pika_conf->bgsave_path();
  int expiry_days = g_pika_conf->expire_dump_days();
  std::vector<std::string> dump_dir;

  // Never expire
  if (expiry_days <= 0) {
    return;
  }

  // Dump is not exist
  if (!pstd::FileExists(db_sync_path)) {
    return;
  }

  // Directory traversal
  if (pstd::GetChildren(db_sync_path, dump_dir) != 0) {
    return;
  }
  // Handle dump directory
  for (auto & i : dump_dir) {
    if (i.substr(0, db_sync_prefix.size()) != db_sync_prefix ||
        i.size() != (db_sync_prefix.size() + 8)) {
      continue;
    }

    std::string str_date = i.substr(db_sync_prefix.size(), (i.size() - db_sync_prefix.size()));
    char* end = nullptr;
    std::strtol(str_date.c_str(), &end, 10);
    if (*end != 0) {
      continue;
    }

    // Parse filename
    int dump_year = std::atoi(str_date.substr(0, 4).c_str());
    int dump_month = std::atoi(str_date.substr(4, 2).c_str());
    int dump_day = std::atoi(str_date.substr(6, 2).c_str());

    time_t t = time(nullptr);
    struct tm* now = localtime(&t);
    int now_year = now->tm_year + 1900;
    int now_month = now->tm_mon + 1;
    int now_day = now->tm_mday;

    struct tm dump_time;
    struct tm now_time;

    dump_time.tm_year = dump_year;
    dump_time.tm_mon = dump_month;
    dump_time.tm_mday = dump_day;
    dump_time.tm_hour = 0;
    dump_time.tm_min = 0;
    dump_time.tm_sec = 0;

    now_time.tm_year = now_year;
    now_time.tm_mon = now_month;
    now_time.tm_mday = now_day;
    now_time.tm_hour = 0;
    now_time.tm_min = 0;
    now_time.tm_sec = 0;

    int64_t dump_timestamp = mktime(&dump_time);
    int64_t now_timestamp = mktime(&now_time);
    // How many days, 1 day = 86400s
    int64_t interval_days = (now_timestamp - dump_timestamp) / 86400;

    if (interval_days >= expiry_days) {
      std::string dump_file = db_sync_path + i;
      if (CountSyncSlaves() == 0) {
        LOG(INFO) << "Not syncing, delete dump file: " << dump_file;
        pstd::DeleteDirIfExist(dump_file);
      } else {
        LOG(INFO) << "Syncing, can not delete " << dump_file << " dump file";
      }
    }
  }
}

void PikaServer::AutoKeepAliveRSync() {
  if (!pika_rsync_service_->CheckRsyncAlive()) {
    LOG(WARNING) << "The Rsync service is down, Try to restart";
    pika_rsync_service_->StartRsync();
  }
}

<<<<<<< HEAD
=======
void PikaServer::AutoResumeDB() {
  int64_t interval = g_pika_conf->resume_interval();
  int64_t least_free_size = g_pika_conf->least_resume_free_disk_size();
  struct timeval now;
  gettimeofday(&now, nullptr);
  // first check or time interval between now and last check is larger than variable "interval"
  if (last_check_resume_time_.tv_sec == 0 || now.tv_sec - last_check_resume_time_.tv_sec >= interval) {
    struct statvfs disk_info;
    int ret = statvfs(g_pika_conf->db_path().c_str(), &disk_info);
    if (ret == -1) {
      LOG(WARNING) << "statvfs error: " << strerror(errno);
      return;
    }
    double min_check_resume_ratio = g_pika_conf->min_check_resume_ratio();
    uint64_t free_size = disk_info.f_bsize * disk_info.f_bfree;
    uint64_t total_size = disk_info.f_bsize * disk_info.f_blocks;
    double disk_use_ratio = 1.0 - static_cast<double>(free_size) / static_cast<double>(total_size);
    if (disk_use_ratio > min_check_resume_ratio && free_size > least_free_size) {
      gettimeofday(&last_check_resume_time_, nullptr);

      std::map<std::string, uint64_t> background_errors;
      std::shared_lock db_rwl(g_pika_server->dbs_rw_);
      // loop every db
      for (const auto &db_item: g_pika_server->dbs_) {
        if (!db_item.second) {
          continue;
        }
        std::shared_lock slot_rwl(db_item.second->slots_rw_);
        // loop every slot
        for (const auto &slot_item: db_item.second->slots_) {
          background_errors.clear();
          slot_item.second->DbRWLockReader();
          slot_item.second->db()->GetUsage(storage::PROPERTY_TYPE_ROCKSDB_BACKGROUND_ERRORS,
                                           &background_errors);
          slot_item.second->DbRWUnLock();
          for (const auto &item: background_errors) {
            if (item.second != 0) {
              rocksdb::Status s = slot_item.second->db()->GetDBByType(item.first)->Resume();
              if (!s.ok()) {
                LOG(WARNING) << s.ToString();
              }
            }
          }
        }
      }
    }
  }
}

>>>>>>> 1931135f
void PikaServer::AutoUpdateNetworkMetric() {
  monotime current_time = getMonotonicUs();
  size_t factor = 5e6; // us, 5s
  instant_->trackInstantaneousMetric(STATS_METRIC_NET_INPUT, g_pika_server->NetInputBytes() + g_pika_server->NetReplInputBytes(),
                                     current_time, factor);
  instant_->trackInstantaneousMetric(STATS_METRIC_NET_OUTPUT, g_pika_server->NetOutputBytes() + g_pika_server->NetReplOutputBytes(),
                                     current_time, factor);
  instant_->trackInstantaneousMetric(STATS_METRIC_NET_INPUT_REPLICATION, g_pika_server->NetReplInputBytes(), current_time,
                                     factor);
  instant_->trackInstantaneousMetric(STATS_METRIC_NET_OUTPUT_REPLICATION, g_pika_server->NetReplOutputBytes(),
                                     current_time, factor);
}

void PikaServer::InitStorageOptions() {
  std::lock_guard rwl(storage_options_rw_);

  // For rocksdb::Options
  storage_options_.options.create_if_missing = true;
  storage_options_.options.keep_log_file_num = 10;
  storage_options_.options.max_manifest_file_size = 64 * 1024 * 1024;
  storage_options_.options.max_log_file_size = 512 * 1024 * 1024;

  storage_options_.options.write_buffer_size = g_pika_conf->write_buffer_size();
  storage_options_.options.arena_block_size = g_pika_conf->arena_block_size();
  storage_options_.options.write_buffer_manager =
      std::make_shared<rocksdb::WriteBufferManager>(g_pika_conf->max_write_buffer_size());
  storage_options_.options.max_write_buffer_number = g_pika_conf->max_write_buffer_number();
  storage_options_.options.target_file_size_base = g_pika_conf->target_file_size_base();
  storage_options_.options.max_background_flushes = g_pika_conf->max_background_flushes();
  storage_options_.options.max_background_compactions = g_pika_conf->max_background_compactions();
  storage_options_.options.max_open_files = g_pika_conf->max_cache_files();
  storage_options_.options.max_bytes_for_level_multiplier = g_pika_conf->max_bytes_for_level_multiplier();
  storage_options_.options.optimize_filters_for_hits = g_pika_conf->optimize_filters_for_hits();
  storage_options_.options.level_compaction_dynamic_level_bytes = g_pika_conf->level_compaction_dynamic_level_bytes();

  storage_options_.options.compression = PikaConf::GetCompression(g_pika_conf->compression());
  storage_options_.options.compression_per_level = g_pika_conf->compression_per_level();

  // default l0 l1 noCompression l2 and more use `compression` option
  if (storage_options_.options.compression_per_level.empty() &&
      storage_options_.options.compression != rocksdb::kNoCompression) {
    storage_options_.options.compression_per_level.push_back(rocksdb::kNoCompression);
    storage_options_.options.compression_per_level.push_back(rocksdb::kNoCompression);
    storage_options_.options.compression_per_level.push_back(storage_options_.options.compression);
  }

  // For rocksdb::BlockBasedDBOptions
  storage_options_.table_options.block_size = g_pika_conf->block_size();
  storage_options_.table_options.cache_index_and_filter_blocks = g_pika_conf->cache_index_and_filter_blocks();
  storage_options_.block_cache_size = g_pika_conf->block_cache();
  storage_options_.share_block_cache = g_pika_conf->share_block_cache();

  storage_options_.table_options.pin_l0_filter_and_index_blocks_in_cache =
      g_pika_conf->pin_l0_filter_and_index_blocks_in_cache();

  if (storage_options_.block_cache_size == 0) {
    storage_options_.table_options.no_block_cache = true;
  } else if (storage_options_.share_block_cache) {
    storage_options_.table_options.block_cache =
        rocksdb::NewLRUCache(storage_options_.block_cache_size, static_cast<int>(g_pika_conf->num_shard_bits()));
  }

  storage_options_.options.rate_limiter =
    std::shared_ptr<rocksdb::RateLimiter>(
      rocksdb::NewGenericRateLimiter(
        g_pika_conf->rate_limiter_bandwidth(),
        g_pika_conf->rate_limiter_refill_period_us(),
        static_cast<int32_t>(g_pika_conf->rate_limiter_fairness()),
        rocksdb::RateLimiter::Mode::kWritesOnly,
        g_pika_conf->rate_limiter_auto_tuned()
      ));

  // For Storage small compaction
  storage_options_.statistics_max_size = g_pika_conf->max_cache_statistic_keys();
  storage_options_.small_compaction_threshold = g_pika_conf->small_compaction_threshold();

  // rocksdb blob
  if (g_pika_conf->enable_blob_files()) {
    storage_options_.options.enable_blob_files = g_pika_conf->enable_blob_files();
    storage_options_.options.min_blob_size = g_pika_conf->min_blob_size();
    storage_options_.options.blob_file_size = g_pika_conf->blob_file_size();
    storage_options_.options.blob_compression_type = PikaConf::GetCompression(g_pika_conf->blob_compression_type());
    storage_options_.options.enable_blob_garbage_collection = g_pika_conf->enable_blob_garbage_collection();
    storage_options_.options.blob_garbage_collection_age_cutoff = g_pika_conf->blob_garbage_collection_age_cutoff();
    storage_options_.options.blob_garbage_collection_force_threshold =
        g_pika_conf->blob_garbage_collection_force_threshold();
    if (g_pika_conf->blob_cache() > 0) {  // blob cache less than 0，not open cache
      storage_options_.options.blob_cache =
          rocksdb::NewLRUCache(g_pika_conf->blob_cache(), static_cast<int>(g_pika_conf->blob_num_shard_bits()));
    }
  }
}

storage::Status PikaServer::RewriteStorageOptions(const storage::OptionType& option_type,
                                                  const std::unordered_map<std::string, std::string>& options_map) {
  storage::Status s;
  for (const auto& db_item : dbs_) {
    std::lock_guard slot_rwl(db_item.second->slots_rw_);
    for (const auto& slot_item : db_item.second->slots_) {
      slot_item.second->DbRWLockWriter();
      s = slot_item.second->db()->SetOptions(option_type, storage::ALL_DB, options_map);
      slot_item.second->DbRWUnLock();
      if (!s.ok()) {
        return s;
      }
    }
  }
  std::lock_guard rwl(storage_options_rw_);
  s = storage_options_.ResetOptions(option_type, options_map);
  return s;
}

Status PikaServer::GetCmdRouting(std::vector<net::RedisCmdArgsType>& redis_cmds, std::vector<Node>* dst,
                                 bool* all_local) {
  UNUSED(redis_cmds);
  UNUSED(dst);
  *all_local = true;
  return Status::OK();
}

void PikaServer::ServerStatus(std::string* info) {
  std::stringstream tmp_stream;
  size_t q_size = ClientProcessorThreadPoolCurQueueSize();
  tmp_stream << "Client Processor thread-pool queue size: " << q_size << "\r\n";
  info->append(tmp_stream.str());
}

bool PikaServer:: SlotsMigrateBatch(const std::string &ip, int64_t port, int64_t time_out, int64_t slot_num,int64_t keys_num, const std::shared_ptr<Slot>& slot) {
  return pika_migrate_thread_->ReqMigrateBatch(ip, port, time_out, slot_num, keys_num, slot);
}

void PikaServer:: GetSlotsMgrtSenderStatus(std::string *ip, int64_t *port, int64_t *slot, bool *migrating, int64_t *moved, int64_t *remained){
  return pika_migrate_thread_->GetMigrateStatus(ip, port, slot, migrating, moved, remained);
}

int PikaServer:: SlotsMigrateOne(const std::string &key, const std::shared_ptr<Slot>& slot) {
  return pika_migrate_thread_->ReqMigrateOne(key, slot);
}

bool PikaServer::SlotsMigrateAsyncCancel() {
  pika_migrate_thread_->CancelMigrate();
  return true;
}

void PikaServer::Bgslotsreload(const std::shared_ptr<Slot>& slot) {
  // Only one thread can go through
  {
    std::lock_guard ml(bgsave_protector_);
    if (bgslots_reload_.reloading || bgsave_info_.bgsaving) {
      return;
    }
    bgslots_reload_.reloading = true;
  }

  bgslots_reload_.start_time = time(nullptr);
  char s_time[32];
  size_t len = strftime(s_time, sizeof(s_time), "%Y%m%d%H%M%S", localtime(&bgslots_reload_.start_time));
  bgslots_reload_.s_start_time.assign(s_time, len);
  bgslots_reload_.cursor = 0;
  bgslots_reload_.pattern = "*";
  bgslots_reload_.count = 100;
  bgslots_reload_.slot = slot;

  LOG(INFO) << "Start slot reloading";

  // Start new thread if needed
  bgsave_thread_.StartThread();
  bgsave_thread_.Schedule(&DoBgslotsreload, static_cast<void*>(this));
}

std::unordered_map<std::string, CommandStatistics>* PikaServer::GetCommandStatMap() {
  return &cmdstat_map_;
}

void DoBgslotsreload(void* arg) {
  auto p = static_cast<PikaServer*>(arg);
  PikaServer::BGSlotsReload reload = p->bgslots_reload();

  // Do slotsreload
  rocksdb::Status s;
  std::vector<std::string> keys;
  int64_t cursor_ret = -1;
  while(cursor_ret != 0 && p->GetSlotsreloading()){
    cursor_ret = reload.slot->db()->Scan(storage::DataType::kAll, reload.cursor, reload.pattern, reload.count, &keys);

    std::vector<std::string>::const_iterator iter;
    for (iter = keys.begin(); iter != keys.end(); iter++){
      std::string key_type;

      int s = GetKeyType(*iter, key_type, reload.slot);
      //if key is slotkey, can't add to SlotKey
      if (s > 0){
        if (key_type == "s" && ((*iter).find(SlotKeyPrefix) != std::string::npos || (*iter).find(SlotTagPrefix) != std::string::npos)){
          continue;
        }

        AddSlotKey(key_type, *iter, reload.slot);
      }
    }

    reload.cursor = cursor_ret;
    p->SetSlotsreloadingCursor(cursor_ret);
    keys.clear();
  }
  p->SetSlotsreloading(false);

  if (cursor_ret == 0) {
    LOG(INFO) << "Finish slot reloading";
  } else{
    LOG(INFO) << "Stop slot reloading";
  }
}

void PikaServer::Bgslotscleanup(std::vector<int> cleanupSlots, const std::shared_ptr<Slot>& slot) {
  // Only one thread can go through
  {
    std::lock_guard ml(bgsave_protector_);
    if (bgslots_cleanup_.cleaningup || bgslots_reload_.reloading || bgsave_info_.bgsaving) {
      return;
    }
    bgslots_cleanup_.cleaningup = true;
  }

  bgslots_cleanup_.start_time = time(nullptr);
  char s_time[32];
  size_t len = strftime(s_time, sizeof(s_time), "%Y%m%d%H%M%S", localtime(&bgslots_cleanup_.start_time));
  bgslots_cleanup_.s_start_time.assign(s_time, len);
  bgslots_cleanup_.cursor = 0;
  bgslots_cleanup_.pattern = "*";
  bgslots_cleanup_.count = 100;
  bgslots_cleanup_.slot = slot;
  bgslots_cleanup_.cleanup_slots.swap(cleanupSlots);

  std::string slotsStr;
  slotsStr.assign(cleanupSlots.begin(), cleanupSlots.end());
  LOG(INFO) << "Start slot cleanup, slots: " << slotsStr << std::endl;

  // Start new thread if needed
  bgslots_cleanup_thread_.StartThread();
  bgslots_cleanup_thread_.Schedule(&DoBgslotscleanup, static_cast<void*>(this));
}

void DoBgslotscleanup(void* arg) {
  auto p = static_cast<PikaServer*>(arg);
  PikaServer::BGSlotsCleanup cleanup = p->bgslots_cleanup();

  // Do slotscleanup
  std::vector<std::string> keys;
  int64_t cursor_ret = -1;
  std::vector<int> cleanupSlots(cleanup.cleanup_slots);
  while (cursor_ret != 0 && p->GetSlotscleaningup()){
    cursor_ret = g_pika_server->bgslots_cleanup_.slot->db()->Scan(storage::DataType::kAll, cleanup.cursor, cleanup.pattern, cleanup.count, &keys);

    std::string key_type;
    std::vector<std::string>::const_iterator iter;
    for (iter = keys.begin(); iter != keys.end(); iter++){
      if ((*iter).find(SlotKeyPrefix) != std::string::npos || (*iter).find(SlotTagPrefix) != std::string::npos){
        continue;
      }
      if (std::find(cleanupSlots.begin(), cleanupSlots.end(), GetSlotID(*iter)) != cleanupSlots.end()){
        if (GetKeyType(*iter, key_type, g_pika_server->bgslots_cleanup_.slot) <= 0) {
          LOG(WARNING) << "slots clean get key type for slot " << GetSlotID(*iter) << " key " << *iter << " error";
          continue ;
        }

        if (DeleteKey(*iter, key_type[0], g_pika_server->bgslots_cleanup_.slot) <= 0){
          LOG(WARNING) << "slots clean del for slot " << GetSlotID(*iter) << " key "<< *iter << " error";
        }
      }
    }

    cleanup.cursor = cursor_ret;
    p->SetSlotscleaningupCursor(cursor_ret);
    keys.clear();
  }

  for (int cleanupSlot : cleanupSlots){
    WriteDelKeyToBinlog(GetSlotKey(cleanupSlot), g_pika_server->bgslots_cleanup_.slot);
    WriteDelKeyToBinlog(GetSlotsTagKey(cleanupSlot), g_pika_server->bgslots_cleanup_.slot);
  }

  p->SetSlotscleaningup(false);
  std::vector<int> empty;
  p->SetCleanupSlots(empty);

  std::string slotsStr;
  slotsStr.assign(cleanup.cleanup_slots.begin(), cleanup.cleanup_slots.end());
  LOG(INFO) << "Finish slots cleanup, slots " << slotsStr;
}<|MERGE_RESOLUTION|>--- conflicted
+++ resolved
@@ -1486,58 +1486,6 @@
   }
 }
 
-<<<<<<< HEAD
-=======
-void PikaServer::AutoResumeDB() {
-  int64_t interval = g_pika_conf->resume_interval();
-  int64_t least_free_size = g_pika_conf->least_resume_free_disk_size();
-  struct timeval now;
-  gettimeofday(&now, nullptr);
-  // first check or time interval between now and last check is larger than variable "interval"
-  if (last_check_resume_time_.tv_sec == 0 || now.tv_sec - last_check_resume_time_.tv_sec >= interval) {
-    struct statvfs disk_info;
-    int ret = statvfs(g_pika_conf->db_path().c_str(), &disk_info);
-    if (ret == -1) {
-      LOG(WARNING) << "statvfs error: " << strerror(errno);
-      return;
-    }
-    double min_check_resume_ratio = g_pika_conf->min_check_resume_ratio();
-    uint64_t free_size = disk_info.f_bsize * disk_info.f_bfree;
-    uint64_t total_size = disk_info.f_bsize * disk_info.f_blocks;
-    double disk_use_ratio = 1.0 - static_cast<double>(free_size) / static_cast<double>(total_size);
-    if (disk_use_ratio > min_check_resume_ratio && free_size > least_free_size) {
-      gettimeofday(&last_check_resume_time_, nullptr);
-
-      std::map<std::string, uint64_t> background_errors;
-      std::shared_lock db_rwl(g_pika_server->dbs_rw_);
-      // loop every db
-      for (const auto &db_item: g_pika_server->dbs_) {
-        if (!db_item.second) {
-          continue;
-        }
-        std::shared_lock slot_rwl(db_item.second->slots_rw_);
-        // loop every slot
-        for (const auto &slot_item: db_item.second->slots_) {
-          background_errors.clear();
-          slot_item.second->DbRWLockReader();
-          slot_item.second->db()->GetUsage(storage::PROPERTY_TYPE_ROCKSDB_BACKGROUND_ERRORS,
-                                           &background_errors);
-          slot_item.second->DbRWUnLock();
-          for (const auto &item: background_errors) {
-            if (item.second != 0) {
-              rocksdb::Status s = slot_item.second->db()->GetDBByType(item.first)->Resume();
-              if (!s.ok()) {
-                LOG(WARNING) << s.ToString();
-              }
-            }
-          }
-        }
-      }
-    }
-  }
-}
-
->>>>>>> 1931135f
 void PikaServer::AutoUpdateNetworkMetric() {
   monotime current_time = getMonotonicUs();
   size_t factor = 5e6; // us, 5s
