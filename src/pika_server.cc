// Copyright (c) 2015-present, Qihoo, Inc.  All rights reserved.
// This source code is licensed under the BSD-style license found in the
// LICENSE file in the root directory of this source tree. An additional grant
// of patent rights can be found in the PATENTS file in the same directory.

#include "include/pika_server.h"

#include <arpa/inet.h>
#include <ifaddrs.h>
#include <netinet/in.h>
#include <sys/resource.h>
#include <algorithm>
#include <ctime>
#include <fstream>
#include <memory>

#include "net/include/bg_thread.h"
#include "net/include/net_cli.h"
#include "net/include/net_interfaces.h"
#include "net/include/redis_cli.h"
#include "pstd/include/env.h"
#include "pstd/include/rsync.h"

#include "include/pika_cmd_table_manager.h"
#include "include/pika_dispatch_thread.h"
#include "include/pika_rm.h"

using pstd::Status;
extern PikaServer* g_pika_server;
extern std::unique_ptr<PikaReplicaManager> g_pika_rm;
extern std::unique_ptr<PikaCmdTableManager> g_pika_cmd_table_manager;

void DoPurgeDir(void* arg) {
  std::unique_ptr<std::string> path(static_cast<std::string*>(arg));
  LOG(INFO) << "Delete dir: " << *path << " start";
  pstd::DeleteDir(*path);
  LOG(INFO) << "Delete dir: " << *path << " done";
}

void DoDBSync(void* arg) {
  std::unique_ptr<DBSyncArg> dbsa(static_cast<DBSyncArg*>(arg));
  PikaServer* const ps = dbsa->p;
  ps->DbSyncSendFile(dbsa->ip, dbsa->port, dbsa->db_name, dbsa->slot_id);
}



PikaServer::PikaServer()
    : exit_(false),
      slot_state_(INFREE),
      last_check_compact_time_({0, 0}),
      repl_state_(PIKA_REPL_NO_CONNECT),
      role_(PIKA_ROLE_SINGLE) {
  // Init server ip host
  if (!ServerInit()) {
    LOG(FATAL) << "ServerInit iotcl error";
  }

  InitStorageOptions();
  // Create thread
  worker_num_ = std::min(g_pika_conf->thread_num(), PIKA_MAX_WORKER_THREAD_NUM);

  std::set<std::string> ips;
  if (g_pika_conf->network_interface().empty()) {
    ips.insert("0.0.0.0");
  } else {
    ips.insert("127.0.0.1");
    ips.insert(host_);
  }
  // We estimate the queue size
  int worker_queue_limit = g_pika_conf->maxclients() / worker_num_ + 100;
  LOG(INFO) << "Worker queue limit is " << worker_queue_limit;
  pika_dispatch_thread_ =
      std::make_unique<PikaDispatchThread>(ips, port_, worker_num_, 3000, worker_queue_limit, g_pika_conf->max_conn_rbuf_size());
  pika_rsync_service_ = std::make_unique<PikaRsyncService>(g_pika_conf->db_sync_path(), g_pika_conf->port() + kPortShiftRSync);
  pika_pubsub_thread_ = std::make_unique<net::PubSubThread>();
  pika_auxiliary_thread_ = std::make_unique<PikaAuxiliaryThread>();

  pika_client_processor_ = std::make_unique<PikaClientProcessor>(g_pika_conf->thread_pool_size(), 100000);
}

PikaServer::~PikaServer() {
  // DispatchThread will use queue of worker thread,
  // so we need to delete dispatch before worker.
  pika_client_processor_->Stop();

  {
    std::lock_guard l(slave_mutex_);
    auto iter = slaves_.begin();
    while (iter != slaves_.end()) {
      iter = slaves_.erase(iter);
      LOG(INFO) << "Delete slave success";
    }
  }
  bgsave_thread_.StopThread();
  key_scan_thread_.StopThread();

  dbs_.clear();

  LOG(INFO) << "PikaServer " << pthread_self() << " exit!!!";
}

bool PikaServer::ServerInit() {
  std::string network_interface = g_pika_conf->network_interface();
  if (network_interface.empty()) {
    network_interface = GetDefaultInterface();
  }

  if (network_interface.empty()) {
    LOG(FATAL) << "Can't get Networker Interface";
    return false;
  }

  host_ = GetIpByInterface(network_interface);
  if (host_.empty()) {
    LOG(FATAL) << "can't get host ip for " << network_interface;
    return false;
  }

  port_ = g_pika_conf->port();
  LOG(INFO) << "host: " << host_ << " port: " << port_;
  return true;
}

void PikaServer::Start() {
  int ret = 0;
  // start rsync first, rocksdb opened fd will not appear in this fork
  ret = pika_rsync_service_->StartRsync();
  if (0 != ret) {
    dbs_.clear();
    LOG(FATAL) << "Start Rsync Error: bind port " + std::to_string(pika_rsync_service_->ListenPort()) + " failed"
               << ", Listen on this port to receive Master FullSync Data";
  }

<<<<<<< HEAD
  // We Init Table Struct Before Start The following thread
  InitTableStruct();
=======
  // We Init DB Struct Before Start The following thread
  InitDBStruct();

>>>>>>> 4f0c0f4d
  ret = pika_client_processor_->Start();
  if (ret != net::kSuccess) {
    dbs_.clear();
    LOG(FATAL) << "Start PikaClientProcessor Error: " << ret
               << (ret == net::kCreateThreadError ? ": create thread error " : ": other error");
  }
  ret = pika_dispatch_thread_->StartThread();
  if (ret != net::kSuccess) {
    dbs_.clear();
    LOG(FATAL) << "Start Dispatch Error: " << ret
               << (ret == net::kBindError ? ": bind port " + std::to_string(port_) + " conflict" : ": other error")
               << ", Listen on this port to handle the connected redis client";
  }
  ret = pika_pubsub_thread_->StartThread();
  if (ret != net::kSuccess) {
    dbs_.clear();
    LOG(FATAL) << "Start Pubsub Error: " << ret << (ret == net::kBindError ? ": bind port conflict" : ": other error");
  }

  ret = pika_auxiliary_thread_->StartThread();
  if (ret != net::kSuccess) {
    dbs_.clear();
    LOG(FATAL) << "Start Auxiliary Thread Error: " << ret
               << (ret == net::kCreateThreadError ? ": create thread error " : ": other error");
  }

  time(&start_time_s_);

  std::string slaveof = g_pika_conf->slaveof();
  if (!slaveof.empty()) {
    int32_t sep = slaveof.find(':');
    std::string master_ip = slaveof.substr(0, sep);
    int32_t master_port = std::stoi(slaveof.substr(sep + 1));
    if ((master_ip == "127.0.0.1" || master_ip == host_) && master_port == port_) {
      LOG(FATAL) << "you will slaveof yourself as the config file, please check";
    } else {
      SetMaster(master_ip, master_port);
    }
  }

  LOG(INFO) << "Pika Server going to start";
  while (!exit_) {
    DoTimingTask();
    // wake up every 10 second
    int try_num = 0;
    while (!exit_ && try_num++ < 5) {
      sleep(1);
    }
  }
  LOG(INFO) << "Goodbye...";
}

void PikaServer::Exit() { exit_ = true; }

std::string PikaServer::host() { return host_; }

int PikaServer::port() { return port_; }

time_t PikaServer::start_time_s() { return start_time_s_; }

std::string PikaServer::master_ip() {
  std::shared_lock l(state_protector_);
  return master_ip_;
}

int PikaServer::master_port() {
  std::shared_lock l(state_protector_);
  return master_port_;
}

int PikaServer::role() {
  std::shared_lock l(state_protector_);
  return role_;
}

bool PikaServer::leader_protected_mode() {
  std::shared_lock l(state_protector_);
  return leader_protected_mode_;
}

void PikaServer::CheckLeaderProtectedMode() {
  if (!leader_protected_mode()) {
    return;
  }
  if (g_pika_rm->CheckMasterSyncFinished()) {
    LOG(INFO) << "Master finish sync and commit binlog";

    std::lock_guard l(state_protector_);
    leader_protected_mode_ = false;
  }
}

bool PikaServer::readonly(const std::string& db_name, const std::string& key) {
  std::shared_lock l(state_protector_);
  return ((role_ & PIKA_ROLE_SLAVE) != 0) && g_pika_conf->slave_read_only();
}

bool PikaServer::ConsensusCheck(const std::string& db_name, const std::string& key) {
  if (g_pika_conf->consensus_level() != 0) {
    std::shared_ptr<DB> db = GetDB(db_name);
    if (!db) {
      return false;
    }
    uint32_t index = g_pika_cmd_table_manager->DistributeKey(key, db->SlotNum());

    std::shared_ptr<SyncMasterSlot> master_slot =
        g_pika_rm->GetSyncMasterSlotByName(SlotInfo(db_name, index));
    if (!master_slot) {
      LOG(WARNING) << "Sync Master Slot: " << db_name << ":" << index << ", NotFound";
      return false;
    }
    Status s = master_slot->ConsensusSanityCheck();
    return s.ok();
  }
  return true;
}

int PikaServer::repl_state() {
  std::shared_lock l(state_protector_);
  return repl_state_;
}

std::string PikaServer::repl_state_str() {
  std::shared_lock l(state_protector_);
  switch (repl_state_) {
    case PIKA_REPL_NO_CONNECT:
      return "no connect";
    case PIKA_REPL_SHOULD_META_SYNC:
      return "should meta sync";
    case PIKA_REPL_META_SYNC_DONE:
      return "meta sync done";
    case PIKA_REPL_ERROR:
      return "error";
    default:
      return "";
  }
}

bool PikaServer::force_full_sync() { return force_full_sync_; }

void PikaServer::SetForceFullSync(bool v) { force_full_sync_ = v; }

void PikaServer::SetDispatchQueueLimit(int queue_limit) {
  rlimit limit;
  rlim_t maxfiles = g_pika_conf->maxclients() + PIKA_MIN_RESERVED_FDS;
  if (getrlimit(RLIMIT_NOFILE, &limit) == -1) {
    LOG(WARNING) << "getrlimit error: " << strerror(errno);
  } else if (limit.rlim_cur < maxfiles) {
    rlim_t old_limit = limit.rlim_cur;
    limit.rlim_cur = maxfiles;
    limit.rlim_max = maxfiles;
    if (setrlimit(RLIMIT_NOFILE, &limit) != -1) {
      LOG(WARNING) << "your 'limit -n ' of " << old_limit
                   << " is not enough for Redis to start. pika have successfully reconfig it to " << limit.rlim_cur;
    } else {
      LOG(FATAL) << "your 'limit -n ' of " << old_limit
                 << " is not enough for Redis to start. pika can not reconfig it(" << strerror(errno)
                 << "), do it by yourself";
    }
  }
  pika_dispatch_thread_->SetQueueLimit(queue_limit);
}

storage::StorageOptions PikaServer::storage_options() {
  std::shared_lock rwl(storage_options_rw_);
  return storage_options_;
}

void PikaServer::InitDBStruct() {
  std::string db_path = g_pika_conf->db_path();
  std::string log_path = g_pika_conf->log_path();
  std::vector<DBStruct> db_structs = g_pika_conf->db_structs();
  std::lock_guard rwl(dbs_rw_);
  for (const auto& db : db_structs) {
    std::string name = db.db_name;
    uint32_t num = db.slot_num;
    std::shared_ptr<DB> db_ptr = std::make_shared<DB>(name, num, db_path, log_path);
    db_ptr->AddSlots(db.slot_ids);
    dbs_.emplace(name, db_ptr);
  }
}

Status PikaServer::AddDBStruct(const std::string &db_name, uint32_t num) {
  std::shared_ptr<DB> db = g_pika_server->GetDB(db_name);
  if (db) {
    return Status::Corruption("db already exist");
  }
  std::string db_path = g_pika_conf->db_path();
  std::string log_path = g_pika_conf->log_path();
  std::shared_ptr<DB> db_ptr = std::make_shared<DB>(db_name, num, db_path, log_path);
  std::lock_guard rwl(dbs_rw_);
  dbs_.emplace(db_name, db_ptr);
  return Status::OK();
}

Status PikaServer::DelDBStruct(const std::string &db_name) {
  std::shared_ptr<DB> db = g_pika_server->GetDB(db_name);
  if (!db) {
    return Status::Corruption("db not found");
  }
  if (!db->DBIsEmpty()) {
    return Status::Corruption("db have slots");
  }
  Status s = db->Leave();
  if (!s.ok()) {
    return s;
  }
  dbs_.erase(db_name);
  return Status::OK();
}

std::shared_ptr<DB> PikaServer::GetDB(const std::string& db_name) {
  std::shared_lock l(dbs_rw_);
  auto iter = dbs_.find(db_name);
  return (iter == dbs_.end()) ? nullptr : iter->second;
}

std::set<uint32_t> PikaServer::GetDBSlotIds(const std::string& db_name) {
  std::set<uint32_t> empty;
  std::shared_lock l(dbs_rw_);
  auto iter = dbs_.find(db_name);
  return (iter == dbs_.end()) ? empty : iter->second->GetSlotIds();
}

bool PikaServer::IsBgSaving() {
  std::shared_lock l(dbs_rw_);
  for (const auto& db_item : dbs_) {
    std::shared_lock slot_rwl(db_item.second->slots_rw_);
    for (const auto& slot_item : db_item.second->slots_) {
      if (slot_item.second->IsBgSaving()) {
        return true;
      }
    }
  }
  return false;
}

bool PikaServer::IsKeyScaning() {
  std::shared_lock l(dbs_rw_);
  for (const auto& db_item : dbs_) {
    if (db_item.second->IsKeyScaning()) {
      return true;
    }
  }
  return false;
}

bool PikaServer::IsCompacting() {
  std::shared_lock db_rwl(dbs_rw_);
  for (const auto& db_item : dbs_) {
    std::shared_lock slot_rwl(db_item.second->slots_rw_);
    for (const auto& slot_item : db_item.second->slots_) {
      slot_item.second->DbRWLockReader();
      std::string task_type = slot_item.second->db()->GetCurrentTaskType();
      slot_item.second->DbRWUnLock();
      if (strcasecmp(task_type.data(), "no") != 0) {
        return true;
      }
    }
  }
  return false;
}

bool PikaServer::IsDBExist(const std::string& db_name) { return static_cast<bool>(GetDB(db_name)); }

bool PikaServer::IsDBSlotExist(const std::string& db_name, uint32_t slot_id) {
  std::shared_ptr<DB> db_ptr = GetDB(db_name);
  if (!db_ptr) {
    return false;
  } else {
    return static_cast<bool>(db_ptr->GetSlotById(slot_id));
  }
}

bool PikaServer::IsCommandSupport(const std::string& command) {
  if (g_pika_conf->consensus_level() != 0) {
    // dont support multi key command
    // used the same list as sharding mode use
    bool res = ConsensusNotSupportCommands.count(command) == 0U;
    if (!res) {
      return res;
    }
  }
  return true;
}

bool PikaServer::IsDBBinlogIoError(const std::string& db_name) {
  std::shared_ptr<DB> db = GetDB(db_name);
  return db ? db->IsBinlogIoError() : true;
}

// If no collection of specified dbs is given, we execute task in all dbs
Status PikaServer::DoSameThingSpecificDB(const TaskType& type, const std::set<std::string>& dbs) {
  std::shared_lock rwl(dbs_rw_);
  for (const auto& db_item : dbs_) {
    if (!dbs.empty() && dbs.find(db_item.first) == dbs.end()) {
      continue;
    } else {
      switch (type) {
        case TaskType::kCompactAll:
          db_item.second->Compact(storage::DataType::kAll);
          break;
        case TaskType::kCompactStrings:
          db_item.second->Compact(storage::DataType::kStrings);
          break;
        case TaskType::kCompactHashes:
          db_item.second->Compact(storage::DataType::kHashes);
          break;
        case TaskType::kCompactSets:
          db_item.second->Compact(storage::DataType::kSets);
          break;
        case TaskType::kCompactZSets:
          db_item.second->Compact(storage::DataType::kZSets);
          break;
        case TaskType::kCompactList:
          db_item.second->Compact(storage::DataType::kLists);
          break;
        case TaskType::kStartKeyScan:
          db_item.second->KeyScan();
          break;
        case TaskType::kStopKeyScan:
          db_item.second->StopKeyScan();
          break;
        case TaskType::kBgSave:
          db_item.second->BgSaveDB();
          break;
        default:
          break;
      }
    }
  }
  return Status::OK();
}

void PikaServer::PrepareSlotTrySync() {
  std::shared_lock rwl(dbs_rw_);
  ReplState state = force_full_sync_ ? ReplState::kTryDBSync : ReplState::kTryConnect;
  for (const auto& db_item : dbs_) {
    for (const auto& slot_item : db_item.second->slots_) {
      Status s = g_pika_rm->ActivateSyncSlaveSlot(
          RmNode(g_pika_server->master_ip(), g_pika_server->master_port(), db_item.second->GetDBName(),
                 slot_item.second->GetSlotId()),
          state);
      if (!s.ok()) {
        LOG(WARNING) << s.ToString();
      }
    }
  }
  force_full_sync_ = false;
  loop_slot_state_machine_ = true;
  LOG(INFO) << "Mark try connect finish";
}

void PikaServer::SlotSetMaxCacheStatisticKeys(uint32_t max_cache_statistic_keys) {
  std::shared_lock rwl(dbs_rw_);
  for (const auto& db_item : dbs_) {
    for (const auto& slot_item : db_item.second->slots_) {
      slot_item.second->DbRWLockReader();
      slot_item.second->db()->SetMaxCacheStatisticKeys(max_cache_statistic_keys);
      slot_item.second->DbRWUnLock();
    }
  }
}

void PikaServer::SlotSetSmallCompactionThreshold(uint32_t small_compaction_threshold) {
  std::shared_lock rwl(dbs_rw_);
  for (const auto& db_item : dbs_) {
    for (const auto& slot_item : db_item.second->slots_) {
      slot_item.second->DbRWLockReader();
      slot_item.second->db()->SetSmallCompactionThreshold(small_compaction_threshold);
      slot_item.second->DbRWUnLock();
    }
  }
}

bool PikaServer::GetDBSlotBinlogOffset(const std::string& db_name, uint32_t slot_id,
                                               BinlogOffset* const boffset) {
  std::shared_ptr<SyncMasterSlot> slot =
      g_pika_rm->GetSyncMasterSlotByName(SlotInfo(db_name, slot_id));
  if (!slot) {
    return false;
  }
  Status s = slot->Logger()->GetProducerStatus(&(boffset->filenum), &(boffset->offset));
  return s.ok();
}

// Only use in classic mode
std::shared_ptr<Slot> PikaServer::GetSlotByDBName(const std::string& db_name) {
  std::shared_ptr<DB> db = GetDB(db_name);
  return db ? db->GetSlotById(0) : nullptr;
}

std::shared_ptr<Slot> PikaServer::GetDBSlotById(const std::string& db_name, uint32_t slot_id) {
  std::shared_ptr<DB> db = GetDB(db_name);
  return db ? db->GetSlotById(slot_id) : nullptr;
}

std::shared_ptr<Slot> PikaServer::GetDBSlotByKey(const std::string& db_name, const std::string& key) {
  std::shared_ptr<DB> db = GetDB(db_name);
  return db ? db->GetSlotByKey(key) : nullptr;
}

Status PikaServer::DoSameThingEverySlot(const TaskType& type) {
  std::shared_lock rwl(dbs_rw_);
  std::shared_ptr<SyncSlaveSlot> slave_slot = nullptr;
  for (const auto& db_item : dbs_) {
    for (const auto& slot_item : db_item.second->slots_) {
      switch (type) {
        case TaskType::kResetReplState: {
          slave_slot = g_pika_rm->GetSyncSlaveSlotByName(
              SlotInfo(db_item.second->GetDBName(), slot_item.second->GetSlotId()));
          if (!slave_slot) {
            LOG(WARNING) << "Slave Slot: " << db_item.second->GetDBName() << ":"
                         << slot_item.second->GetSlotId() << " Not Found";
          }
          slave_slot->SetReplState(ReplState::kNoConnect);
          break;
        }
        case TaskType::kPurgeLog: {
          std::shared_ptr<SyncMasterSlot> slot = g_pika_rm->GetSyncMasterSlotByName(
              SlotInfo(db_item.second->GetDBName(), slot_item.second->GetSlotId()));
          if (!slot) {
            LOG(WARNING) << db_item.second->GetDBName() << slot_item.second->GetSlotId()
                         << " Not Found.";
            break;
          }
          slot->StableLogger()->PurgeStableLogs();
          break;
        }
        case TaskType::kCompactAll:
          slot_item.second->Compact(storage::kAll);
          break;
        default:
          break;
      }
    }
  }
  return Status::OK();
}

void PikaServer::BecomeMaster() {
  std::lock_guard l(state_protector_);
  if ((role_ & PIKA_ROLE_MASTER) == 0 && g_pika_conf->write_binlog() && g_pika_conf->consensus_level() > 0) {
    LOG(INFO) << "Become new master, start protect mode to waiting binlog sync and commit";
    leader_protected_mode_ = true;
  }
  role_ |= PIKA_ROLE_MASTER;
}

void PikaServer::DeleteSlave(int fd) {
  std::string ip;
  int port = -1;
  bool is_find = false;
  int slave_num = -1;
  {
    std::lock_guard l(slave_mutex_);
    auto iter = slaves_.begin();
    while (iter != slaves_.end()) {
      if (iter->conn_fd == fd) {
        ip = iter->ip;
        port = iter->port;
        is_find = true;
        LOG(INFO) << "Delete Slave Success, ip_port: " << iter->ip << ":" << iter->port;
        slaves_.erase(iter);
        break;
      }
      iter++;
    }
    slave_num = slaves_.size();
  }

  if (is_find) {
    g_pika_rm->LostConnection(ip, port);
    g_pika_rm->DropItemInWriteQueue(ip, port);
  }

  if (slave_num == 0) {
    std::lock_guard l(state_protector_);
    role_ &= ~PIKA_ROLE_MASTER;
    leader_protected_mode_ = false;  // explicitly cancel protected mode
  }
}

int32_t PikaServer::CountSyncSlaves() {
  std::lock_guard ldb(db_sync_protector_);
  return db_sync_slaves_.size();
}

int32_t PikaServer::GetShardingSlaveListString(std::string& slave_list_str) {
  std::vector<std::string> complete_replica;
  g_pika_rm->FindCompleteReplica(&complete_replica);
  std::stringstream tmp_stream;
  size_t index = 0;
  for (const auto& replica : complete_replica) {
    std::string ip;
    int port;
    if (!pstd::ParseIpPortString(replica, ip, port)) {
      continue;
    }
    tmp_stream << "slave" << index++ << ":ip=" << ip << ",port=" << port << "\r\n";
  }
  slave_list_str.assign(tmp_stream.str());
  return index;
}

int32_t PikaServer::GetSlaveListString(std::string& slave_list_str) {
  size_t index = 0;
  SlaveState slave_state;
  BinlogOffset master_boffset;
  BinlogOffset sent_slave_boffset;
  BinlogOffset acked_slave_boffset;
  std::stringstream tmp_stream;
  std::lock_guard l(slave_mutex_);
  std::shared_ptr<SyncMasterSlot> master_slot = nullptr;
  for (const auto& slave : slaves_) {
    tmp_stream << "slave" << index++ << ":ip=" << slave.ip << ",port=" << slave.port << ",conn_fd=" << slave.conn_fd
               << ",lag=";
    for (const auto& ts : slave.db_structs) {
      for (size_t idx = 0; idx < ts.slot_num; ++idx) {
        std::shared_ptr<SyncMasterSlot> slot =
            g_pika_rm->GetSyncMasterSlotByName(SlotInfo(ts.db_name, idx));
        if (!slot) {
          LOG(WARNING) << "Sync Master Slot: " << ts.db_name << ":" << idx << ", NotFound";
          continue;
        }
        Status s = slot->GetSlaveState(slave.ip, slave.port, &slave_state);
        if (s.ok() && slave_state == SlaveState::kSlaveBinlogSync &&
            slot->GetSlaveSyncBinlogInfo(slave.ip, slave.port, &sent_slave_boffset, &acked_slave_boffset).ok()) {
          Status s = slot->Logger()->GetProducerStatus(&(master_boffset.filenum), &(master_boffset.offset));
          if (!s.ok()) {
            continue;
          } else {
            uint64_t lag =
                static_cast<uint64_t>((master_boffset.filenum - sent_slave_boffset.filenum)) * g_pika_conf->binlog_file_size() +
                master_boffset.offset - sent_slave_boffset.offset;
            tmp_stream << "(" << slot->SlotName() << ":" << lag << ")";
          }
        } else {
          tmp_stream << "(" << slot->SlotName() << ":not syncing)";
        }
      }
    }
    tmp_stream << "\r\n";
  }
  slave_list_str.assign(tmp_stream.str());
  return index;
}

// Try add Slave, return true if success,
// return false when slave already exist
bool PikaServer::TryAddSlave(const std::string& ip, int64_t port, int fd,
                             const std::vector<DBStruct>& db_structs) {
  std::string ip_port = pstd::IpPortString(ip, port);

  std::lock_guard l(slave_mutex_);
  auto iter = slaves_.begin();
  while (iter != slaves_.end()) {
    if (iter->ip_port == ip_port) {
      LOG(WARNING) << "Slave Already Exist, ip_port: " << ip << ":" << port;
      return false;
    }
    iter++;
  }

  // Not exist, so add new
  LOG(INFO) << "Add New Slave, " << ip << ":" << port;
  SlaveItem s;
  s.ip_port = ip_port;
  s.ip = ip;
  s.port = port;
  s.conn_fd = fd;
  s.stage = SLAVE_ITEM_STAGE_ONE;
  s.db_structs = db_structs;
  gettimeofday(&s.create_time, nullptr);
  slaves_.push_back(s);
  return true;
}

void PikaServer::SyncError() {
  std::lock_guard l(state_protector_);
  repl_state_ = PIKA_REPL_ERROR;
  LOG(WARNING) << "Sync error, set repl_state to PIKA_REPL_ERROR";
}

void PikaServer::RemoveMaster() {
  {
    std::lock_guard l(state_protector_);
    repl_state_ = PIKA_REPL_NO_CONNECT;
    role_ &= ~PIKA_ROLE_SLAVE;

    if (!master_ip_.empty() && master_port_ != -1) {
      g_pika_rm->CloseReplClientConn(master_ip_, master_port_ + kPortShiftReplServer);
      g_pika_rm->LostConnection(master_ip_, master_port_);
      loop_slot_state_machine_ = false;
      UpdateMetaSyncTimestamp();
      LOG(INFO) << "Remove Master Success, ip_port: " << master_ip_ << ":" << master_port_;
    }

    master_ip_ = "";
    master_port_ = -1;
    DoSameThingEverySlot(TaskType::kResetReplState);
  }
}

bool PikaServer::SetMaster(std::string& master_ip, int master_port) {
  if (master_ip == "127.0.0.1") {
    master_ip = host_;
  }
  std::lock_guard l(state_protector_);
  if (((role_ ^ PIKA_ROLE_SLAVE) != 0) && repl_state_ == PIKA_REPL_NO_CONNECT) {
    master_ip_ = master_ip;
    master_port_ = master_port;
    role_ |= PIKA_ROLE_SLAVE;
    repl_state_ = PIKA_REPL_SHOULD_META_SYNC;
    return true;
  }
  return false;
}

bool PikaServer::ShouldMetaSync() {
  std::shared_lock l(state_protector_);
  return repl_state_ == PIKA_REPL_SHOULD_META_SYNC;
}

void PikaServer::FinishMetaSync() {
  std::lock_guard l(state_protector_);
  assert(repl_state_ == PIKA_REPL_SHOULD_META_SYNC);
  repl_state_ = PIKA_REPL_META_SYNC_DONE;
}

bool PikaServer::MetaSyncDone() {
  std::shared_lock l(state_protector_);
  return repl_state_ == PIKA_REPL_META_SYNC_DONE;
}

void PikaServer::ResetMetaSyncStatus() {
  std::lock_guard sp_l(state_protector_);
  if ((role_ & PIKA_ROLE_SLAVE) != 0) {
    // not change by slaveof no one, so set repl_state = PIKA_REPL_SHOULD_META_SYNC,
    // continue to connect master
    repl_state_ = PIKA_REPL_SHOULD_META_SYNC;
    loop_slot_state_machine_ = false;
    DoSameThingEverySlot(TaskType::kResetReplState);
  }
}

bool PikaServer::AllSlotConnectSuccess() {
  bool all_slot_connect_success = true;
  std::shared_lock rwl(dbs_rw_);
  std::shared_ptr<SyncSlaveSlot> slave_slot = nullptr;
  for (const auto& db_item : dbs_) {
    for (const auto& slot_item : db_item.second->slots_) {
      slave_slot = g_pika_rm->GetSyncSlaveSlotByName(
          SlotInfo(db_item.second->GetDBName(), slot_item.second->GetSlotId()));
      if (!slave_slot) {
        LOG(WARNING) << "Slave Slot: " << db_item.second->GetDBName() << ":"
                     << slot_item.second->GetSlotId() << ", NotFound";
        return false;
      }

      ReplState repl_state = slave_slot->State();
      if (repl_state != ReplState::kConnected) {
        all_slot_connect_success = false;
        break;
      }
    }
  }
  return all_slot_connect_success;
}

bool PikaServer::LoopSlotStateMachine() {
  std::shared_lock sp_l(state_protector_);
  return loop_slot_state_machine_;
}

void PikaServer::SetLoopSlotStateMachine(bool need_loop) {
  std::lock_guard sp_l(state_protector_);
  assert(repl_state_ == PIKA_REPL_META_SYNC_DONE);
  loop_slot_state_machine_ = need_loop;
}

int PikaServer::GetMetaSyncTimestamp() {
  std::shared_lock sp_l(state_protector_);
  return last_meta_sync_timestamp_;
}

void PikaServer::UpdateMetaSyncTimestamp() {
  std::lock_guard sp_l(state_protector_);
  last_meta_sync_timestamp_ = time(nullptr);
}

bool PikaServer::IsFirstMetaSync() {
  std::shared_lock sp_l(state_protector_);
  return first_meta_sync_;
}

void PikaServer::SetFirstMetaSync(bool v) {
  std::lock_guard sp_l(state_protector_);
  first_meta_sync_ = v;
}

void PikaServer::ScheduleClientPool(net::TaskFunc func, void* arg) { pika_client_processor_->SchedulePool(func, arg); }

void PikaServer::ScheduleClientBgThreads(net::TaskFunc func, void* arg, const std::string& hash_str) {
  pika_client_processor_->ScheduleBgThreads(func, arg, hash_str);
}

size_t PikaServer::ClientProcessorThreadPoolCurQueueSize() {
  if (!pika_client_processor_) {
    return 0;
  }
  return pika_client_processor_->ThreadPoolCurQueueSize();
}

void PikaServer::BGSaveTaskSchedule(net::TaskFunc func, void* arg) {
  bgsave_thread_.StartThread();
  bgsave_thread_.Schedule(func, arg);
}

void PikaServer::PurgelogsTaskSchedule(net::TaskFunc func, void* arg) {
  purge_thread_.StartThread();
  purge_thread_.Schedule(func, arg);
}

void PikaServer::PurgeDir(const std::string& path) {
  auto dir_path = new std::string(path);
  PurgeDirTaskSchedule(&DoPurgeDir, static_cast<void*>(dir_path));
}

void PikaServer::PurgeDirTaskSchedule(void (*function)(void*), void* arg) {
  purge_thread_.StartThread();
  purge_thread_.Schedule(function, arg);
}

void PikaServer::DBSync(const std::string& ip, int port, const std::string& db_name, uint32_t slot_id) {
  {
    std::string task_index = DbSyncTaskIndex(ip, port, db_name, slot_id);
    std::lock_guard ml(db_sync_protector_);
    if (db_sync_slaves_.find(task_index) != db_sync_slaves_.end()) {
      return;
    }
    db_sync_slaves_.insert(task_index);
  }
  // Reuse the bgsave_thread_
  // Since we expect BgSave and DBSync execute serially
  bgsave_thread_.StartThread();
  auto arg = new DBSyncArg(this, ip, port, db_name, slot_id);
  bgsave_thread_.Schedule(&DoDBSync, reinterpret_cast<void*>(arg));
}

void PikaServer::TryDBSync(const std::string& ip, int port, const std::string& db_name, uint32_t slot_id,
                           int32_t top) {
  std::shared_ptr<Slot> slot = GetDBSlotById(db_name, slot_id);
  if (!slot) {
    LOG(WARNING) << "can not find Slot whose id is " << slot_id << " in db " << db_name
                 << ", TryDBSync Failed";
    return;
  }
  std::shared_ptr<SyncMasterSlot> sync_slot =
      g_pika_rm->GetSyncMasterSlotByName(SlotInfo(db_name, slot_id));
  if (!sync_slot) {
    LOG(WARNING) << "can not find Slot whose id is " << slot_id << " in db " << db_name
                 << ", TryDBSync Failed";
    return;
  }
  BgSaveInfo bgsave_info = slot->bgsave_info();
  std::string logger_filename = sync_slot->Logger()->filename();
  if (pstd::IsDir(bgsave_info.path) != 0 ||
      !pstd::FileExists(NewFileName(logger_filename, bgsave_info.offset.b_offset.filenum)) ||
      top - bgsave_info.offset.b_offset.filenum > kDBSyncMaxGap) {
    // Need Bgsave first
    slot->BgSaveSlot();
  }
  DBSync(ip, port, db_name, slot_id);
}

void PikaServer::DbSyncSendFile(const std::string& ip, int port, const std::string& db_name, uint32_t slot_id) {
  std::shared_ptr<Slot> slot = GetDBSlotById(db_name, slot_id);
  if (!slot) {
    LOG(WARNING) << "can not find Slot whose id is " << slot_id << " in db " << db_name
                 << ", DbSync send file Failed";
    return;
  }

  BgSaveInfo bgsave_info = slot->bgsave_info();
  std::string bg_path = bgsave_info.path;
  uint32_t binlog_filenum = bgsave_info.offset.b_offset.filenum;
  uint64_t binlog_offset = bgsave_info.offset.b_offset.offset;
  uint32_t term = bgsave_info.offset.l_offset.term;
  uint64_t index = bgsave_info.offset.l_offset.index;

  // Get all files need to send
  std::vector<std::string> descendant;
  int ret = 0;
  LOG(INFO) << "Slot: " << slot->GetSlotName() << " Start Send files in " << bg_path << " to " << ip;
  ret = pstd::GetChildren(bg_path, descendant);
  if (ret) {
    std::string ip_port = pstd::IpPortString(ip, port);
    std::lock_guard ldb(db_sync_protector_);
    db_sync_slaves_.erase(ip_port);
    LOG(WARNING) << "Slot: " << slot->GetSlotName()
                 << " Get child directory when try to do sync failed, error: " << strerror(ret);
    return;
  }

  std::string local_path;
  std::string target_path;
  const std::string& remote_path = db_name;
  auto iter = descendant.begin();
  pstd::RsyncRemote remote(ip, port, kDBSyncModule, g_pika_conf->db_sync_speed() * 1024);
  std::string secret_file_path = g_pika_conf->db_sync_path();
  if (g_pika_conf->db_sync_path().back() != '/') {
    secret_file_path += "/";
  }
  secret_file_path += pstd::kRsyncSubDir + "/" + kPikaSecretFile;

  for (; iter != descendant.end(); ++iter) {
    local_path = bg_path + "/" + *iter;
    target_path = remote_path + "/" + *iter;

    if (*iter == kBgsaveInfoFile) {
      continue;
    }

    if (pstd::IsDir(local_path) == 0 && local_path.back() != '/') {
      local_path.push_back('/');
      target_path.push_back('/');
    }

    // We need specify the speed limit for every single file
    ret = pstd::RsyncSendFile(local_path, target_path, secret_file_path, remote);
    if (0 != ret) {
      LOG(WARNING) << "Slot: " << slot->GetSlotName() << " RSync send file failed! From: " << *iter
                   << ", To: " << target_path << ", At: " << ip << ":" << port << ", Error: " << ret;
      break;
    }
  }
  // Clear target path
  pstd::RsyncSendClearTarget(bg_path + "/strings", remote_path + "/strings", secret_file_path, remote);
  pstd::RsyncSendClearTarget(bg_path + "/hashes", remote_path + "/hashes", secret_file_path, remote);
  pstd::RsyncSendClearTarget(bg_path + "/lists", remote_path + "/lists", secret_file_path, remote);
  pstd::RsyncSendClearTarget(bg_path + "/sets", remote_path + "/sets", secret_file_path, remote);
  pstd::RsyncSendClearTarget(bg_path + "/zsets", remote_path + "/zsets", secret_file_path, remote);

  std::unique_ptr<net::NetCli> cli(net::NewRedisCli());
  std::string lip(host_);
  if (cli->Connect(ip, port, "").ok()) {
    struct sockaddr_in laddr;
    socklen_t llen = sizeof(laddr);
    getsockname(cli->fd(), reinterpret_cast<struct sockaddr*>(&laddr), &llen);
    lip = inet_ntoa(laddr.sin_addr);
    cli->Close();
  } else {
    LOG(WARNING) << "Rsync try connect slave rsync service error"
                 << ", slave rsync service(" << ip << ":" << port << ")";
  }

  // Send info file at last
  if (0 == ret) {
    // need to modify the IP addr in the info file
    if (lip != host_) {
      std::ofstream fix;
      std::string fn = bg_path + "/" + kBgsaveInfoFile + "." + std::to_string(time(nullptr));
      fix.open(fn, std::ios::in | std::ios::trunc);
      if (fix.is_open()) {
        fix << "0s\n" << lip << "\n" << port_ << "\n" << binlog_filenum << "\n" << binlog_offset << "\n";
        if (g_pika_conf->consensus_level() != 0) {
          fix << term << "\n" << index << "\n";
        }
        fix.close();
      }
      ret = pstd::RsyncSendFile(fn, remote_path + "/" + kBgsaveInfoFile, secret_file_path, remote);
      pstd::DeleteFile(fn);
      if (ret) {
        LOG(WARNING) << "Slot: " << slot->GetSlotName() << " Send Modified Info File Failed";
      }
    } else if (0 != (ret = pstd::RsyncSendFile(bg_path + "/" + kBgsaveInfoFile, remote_path + "/" + kBgsaveInfoFile,
                                               secret_file_path, remote))) {
      LOG(WARNING) << "Slot: " << slot->GetSlotName() << " Send Info File Failed";
    }
  }
  // remove slave
  {
    std::string task_index = DbSyncTaskIndex(ip, port, db_name, slot_id);
    std::lock_guard ml(db_sync_protector_);
    db_sync_slaves_.erase(task_index);
  }

  if (0 == ret) {
    LOG(INFO) << "Slot: " << slot->GetSlotName() << " RSync Send Files Success";
  }
}

std::string PikaServer::DbSyncTaskIndex(const std::string& ip, int port, const std::string& db_name,
                                        uint32_t slot_id) {
  char buf[256];
  snprintf(buf, sizeof(buf), "%s:%d_%s:%d", ip.data(), port, db_name.data(), slot_id);
  return buf;
}

void PikaServer::KeyScanTaskSchedule(net::TaskFunc func, void* arg) {
  key_scan_thread_.StartThread();
  key_scan_thread_.Schedule(func, arg);
}

void PikaServer::ClientKillAll() { pika_dispatch_thread_->ClientKillAll(); }

int PikaServer::ClientKill(const std::string& ip_port) {
  if (pika_dispatch_thread_->ClientKill(ip_port)) {
    return 1;
  }
  return 0;
}

int64_t PikaServer::ClientList(std::vector<ClientInfo>* clients) {
  int64_t clients_num = 0;
  clients_num += pika_dispatch_thread_->ThreadClientList(clients);
  return clients_num;
}

bool PikaServer::HasMonitorClients() const {
  std::unique_lock lock(monitor_mutex_protector_);
  return !pika_monitor_clients_.empty();
}

void PikaServer::AddMonitorMessage(const std::string& monitor_message) {
  const std::string msg = "+" + monitor_message + "\r\n";

  std::vector<std::shared_ptr<PikaClientConn>> clients;

  std::unique_lock lock(monitor_mutex_protector_);
  clients.reserve(pika_monitor_clients_.size());
  for (auto it = pika_monitor_clients_.begin(); it != pika_monitor_clients_.end();) {
    auto cli = (*it).lock();
    if (cli) {
      clients.push_back(std::move(cli));
      ++it;
    } else {
      it = pika_monitor_clients_.erase(it);
    }
  }

  lock.unlock(); // SendReply without lock

  for (const auto& cli : clients) {
    cli->WriteResp(msg);
    cli->SendReply();
  }
}

void PikaServer::AddMonitorClient(std::shared_ptr<PikaClientConn> client_ptr) {
  if (client_ptr) {
    std::unique_lock lock(monitor_mutex_protector_);
    pika_monitor_clients_.insert(client_ptr);
  }
}

void PikaServer::SlowlogTrim() {
  std::lock_guard l(slowlog_protector_);
  while (slowlog_list_.size() > static_cast<uint32_t>(g_pika_conf->slowlog_max_len())) {
    slowlog_list_.pop_back();
  }
}

void PikaServer::SlowlogReset() {
  std::lock_guard l(slowlog_protector_);
  slowlog_list_.clear();
}

uint32_t PikaServer::SlowlogLen() {
  std::shared_lock l(slowlog_protector_);
  return slowlog_list_.size();
}

void PikaServer::SlowlogObtain(int64_t number, std::vector<SlowlogEntry>* slowlogs) {
  std::shared_lock l(slowlog_protector_);
  slowlogs->clear();
  auto iter = slowlog_list_.begin();
  while (((number--) != 0) && iter != slowlog_list_.end()) {
    slowlogs->push_back(*iter);
    iter++;
  }
}

void PikaServer::SlowlogPushEntry(const PikaCmdArgsType& argv, int32_t time, int64_t duration) {
  SlowlogEntry entry;
  uint32_t slargc = (argv.size() < SLOWLOG_ENTRY_MAX_ARGC) ? argv.size() : SLOWLOG_ENTRY_MAX_ARGC;

  for (uint32_t idx = 0; idx < slargc; ++idx) {
    if (slargc != argv.size() && idx == slargc - 1) {
      char buffer[32];
      sprintf(buffer, "... (%lu more arguments)", argv.size() - slargc + 1);
      entry.argv.push_back(std::string(buffer));
    } else {
      if (argv[idx].size() > SLOWLOG_ENTRY_MAX_STRING) {
        char buffer[32];
        snprintf(buffer, sizeof(buffer), "... (%lu more bytes)", argv[idx].size() - SLOWLOG_ENTRY_MAX_STRING);
        std::string suffix(buffer);
        std::string brief = argv[idx].substr(0, SLOWLOG_ENTRY_MAX_STRING);
        entry.argv.push_back(brief + suffix);
      } else {
        entry.argv.push_back(argv[idx]);
      }
    }
  }

  {
    std::lock_guard lock(slowlog_protector_);
    entry.id = slowlog_entry_id_++;
    entry.start_time = time;
    entry.duration = duration;
    slowlog_list_.push_front(entry);
  }

  SlowlogTrim();
}

void PikaServer::ResetStat() {
  statistic_.server_stat.accumulative_connections.store(0);
  statistic_.server_stat.qps.querynum.store(0);
  statistic_.server_stat.qps.last_querynum.store(0);
}

uint64_t PikaServer::ServerQueryNum() { return statistic_.server_stat.qps.querynum.load(); }

uint64_t PikaServer::ServerCurrentQps() { return statistic_.server_stat.qps.last_sec_querynum.load(); }

uint64_t PikaServer::accumulative_connections() { return statistic_.server_stat.accumulative_connections.load(); }

void PikaServer::incr_accumulative_connections() { ++(statistic_.server_stat.accumulative_connections); }

// only one thread invoke this right now
void PikaServer::ResetLastSecQuerynum() {
  statistic_.server_stat.qps.ResetLastSecQuerynum();
  statistic_.ResetDBLastSecQuerynum();
}

void PikaServer::UpdateQueryNumAndExecCountDB(const std::string& db_name, const std::string& command,
                                                 bool is_write) {
  std::string cmd(command);
  statistic_.server_stat.qps.querynum++;
  statistic_.server_stat.exec_count_db[pstd::StringToUpper(cmd)]++;
  statistic_.UpdateDBQps(db_name, command, is_write);
}

std::unordered_map<std::string, uint64_t> PikaServer::ServerExecCountDB() {
  std::unordered_map<std::string, uint64_t> res;
  for (auto& cmd : statistic_.server_stat.exec_count_db) {
    res[cmd.first] = cmd.second.load();
  }
  return res;
}

QpsStatistic PikaServer::ServerDBStat(const std::string& db_name) { return statistic_.DBStat(db_name); }

std::unordered_map<std::string, QpsStatistic> PikaServer::ServerAllDBStat() { return statistic_.AllDBStat(); }

int PikaServer::SendToPeer() { return g_pika_rm->ConsumeWriteQueue(); }

void PikaServer::SignalAuxiliary() { pika_auxiliary_thread_->cv_.notify_one(); }

Status PikaServer::TriggerSendBinlogSync() { return g_pika_rm->WakeUpBinlogSync(); }

int PikaServer::PubSubNumPat() { return pika_pubsub_thread_->PubSubNumPat(); }

int PikaServer::Publish(const std::string& channel, const std::string& msg) {
  int receivers = pika_pubsub_thread_->Publish(channel, msg);
  return receivers;
}

void PikaServer::EnablePublish(int fd) {
  pika_pubsub_thread_->UpdateConnReadyState(fd, net::PubSubThread::ReadyState::kReady);
}

int PikaServer::UnSubscribe(const std::shared_ptr<net::NetConn> &conn, const std::vector<std::string>& channels, bool pattern,
                            std::vector<std::pair<std::string, int>>* result) {
  int subscribed = pika_pubsub_thread_->UnSubscribe(conn, channels, pattern, result);
  return subscribed;
}

void PikaServer::Subscribe(const std::shared_ptr<net::NetConn> &conn, const std::vector<std::string>& channels, bool pattern,
                           std::vector<std::pair<std::string, int>>* result) {
  pika_pubsub_thread_->Subscribe(conn, channels, pattern, result);
}

void PikaServer::PubSubChannels(const std::string& pattern, std::vector<std::string>* result) {
  pika_pubsub_thread_->PubSubChannels(pattern, result);
}

void PikaServer::PubSubNumSub(const std::vector<std::string>& channels,
                              std::vector<std::pair<std::string, int>>* result) {
  pika_pubsub_thread_->PubSubNumSub(channels, result);
}

/******************************* PRIVATE *******************************/

void PikaServer::DoTimingTask() {
  // Maybe schedule compactrange
  AutoCompactRange();
  // Purge log
  AutoPurge();
  // Delete expired dump
  AutoDeleteExpiredDump();
  // Cheek Rsync Status
  AutoKeepAliveRSync();
  // Reset server qps
  ResetLastSecQuerynum();
}

void PikaServer::AutoCompactRange() {
  struct statfs disk_info;
  int ret = statfs(g_pika_conf->db_path().c_str(), &disk_info);
  if (ret == -1) {
    LOG(WARNING) << "statfs error: " << strerror(errno);
    return;
  }

  uint64_t total_size = disk_info.f_bsize * disk_info.f_blocks;
  uint64_t free_size = disk_info.f_bsize * disk_info.f_bfree;
  std::string ci = g_pika_conf->compact_interval();
  std::string cc = g_pika_conf->compact_cron();

  if (!ci.empty()) {
    std::string::size_type slash = ci.find('/');
    int interval = std::atoi(ci.substr(0, slash).c_str());
    int usage = std::atoi(ci.substr(slash + 1).c_str());
    struct timeval now;
    gettimeofday(&now, nullptr);
    if (last_check_compact_time_.tv_sec == 0 || now.tv_sec - last_check_compact_time_.tv_sec >= interval * 3600) {
      gettimeofday(&last_check_compact_time_, nullptr);
      if ((static_cast<double>(free_size) / total_size) * 100 >= usage) {
        Status s = DoSameThingSpecificDB(TaskType::kCompactAll);
        if (s.ok()) {
          LOG(INFO) << "[Interval]schedule compactRange, freesize: " << free_size / 1048576
                    << "MB, disksize: " << total_size / 1048576 << "MB";
        } else {
          LOG(INFO) << "[Interval]schedule compactRange Failed, freesize: " << free_size / 1048576
                    << "MB, disksize: " << total_size / 1048576 << "MB, error: " << s.ToString();
        }
      } else {
        LOG(WARNING) << "compact-interval failed, because there is not enough disk space left, freesize"
                     << free_size / 1048576 << "MB, disksize: " << total_size / 1048576 << "MB";
      }
    }
    return;
  }

  if (!cc.empty()) {
    bool have_week = false;
    std::string compact_cron;
    std::string week_str;
    int slash_num = count(cc.begin(), cc.end(), '/');
    if (slash_num == 2) {
      have_week = true;
      std::string::size_type first_slash = cc.find('/');
      week_str = cc.substr(0, first_slash);
      compact_cron = cc.substr(first_slash + 1);
    } else {
      compact_cron = cc;
    }

    std::string::size_type colon = compact_cron.find('-');
    std::string::size_type underline = compact_cron.find('/');
    int week = have_week ? (std::atoi(week_str.c_str()) % 7) : 0;
    int start = std::atoi(compact_cron.substr(0, colon).c_str());
    int end = std::atoi(compact_cron.substr(colon + 1, underline).c_str());
    int usage = std::atoi(compact_cron.substr(underline + 1).c_str());
    std::time_t t = std::time(nullptr);
    std::tm* t_m = std::localtime(&t);

    bool in_window = false;
    if (start < end && (t_m->tm_hour >= start && t_m->tm_hour < end)) {
      in_window = have_week ? (week == t_m->tm_wday) : true;
    } else if (start > end &&
               ((t_m->tm_hour >= start && t_m->tm_hour < 24) || (t_m->tm_hour >= 0 && t_m->tm_hour < end))) {
      in_window = !have_week;
    } else {
      have_scheduled_crontask_ = false;
    }

    if (!have_scheduled_crontask_ && in_window) {
      if ((static_cast<double>(free_size) / total_size) * 100 >= usage) {
        Status s = DoSameThingEverySlot(TaskType::kCompactAll);
        if (s.ok()) {
          LOG(INFO) << "[Cron]schedule compactRange, freesize: " << free_size / 1048576
                    << "MB, disksize: " << total_size / 1048576 << "MB";
        } else {
          LOG(INFO) << "[Cron]schedule compactRange Failed, freesize: " << free_size / 1048576
                    << "MB, disksize: " << total_size / 1048576 << "MB, error: " << s.ToString();
        }
        have_scheduled_crontask_ = true;
      } else {
        LOG(WARNING) << "compact-cron failed, because there is not enough disk space left, freesize"
                     << free_size / 1048576 << "MB, disksize: " << total_size / 1048576 << "MB";
      }
    }
  }
}

void PikaServer::AutoPurge() { DoSameThingEverySlot(TaskType::kPurgeLog); }

void PikaServer::AutoDeleteExpiredDump() {
  std::string db_sync_prefix = g_pika_conf->bgsave_prefix();
  std::string db_sync_path = g_pika_conf->bgsave_path();
  int expiry_days = g_pika_conf->expire_dump_days();
  std::vector<std::string> dump_dir;

  // Never expire
  if (expiry_days <= 0) {
    return;
  }

  // Dump is not exist
  if (!pstd::FileExists(db_sync_path)) {
    return;
  }

  // Directory traversal
  if (pstd::GetChildren(db_sync_path, dump_dir) != 0) {
    return;
  }
  // Handle dump directory
  for (auto & i : dump_dir) {
    if (i.substr(0, db_sync_prefix.size()) != db_sync_prefix ||
        i.size() != (db_sync_prefix.size() + 8)) {
      continue;
    }

    std::string str_date = i.substr(db_sync_prefix.size(), (i.size() - db_sync_prefix.size()));
    char* end = nullptr;
    std::strtol(str_date.c_str(), &end, 10);
    if (*end != 0) {
      continue;
    }

    // Parse filename
    int dump_year = std::atoi(str_date.substr(0, 4).c_str());
    int dump_month = std::atoi(str_date.substr(4, 2).c_str());
    int dump_day = std::atoi(str_date.substr(6, 2).c_str());

    time_t t = time(nullptr);
    struct tm* now = localtime(&t);
    int now_year = now->tm_year + 1900;
    int now_month = now->tm_mon + 1;
    int now_day = now->tm_mday;

    struct tm dump_time;
    struct tm now_time;

    dump_time.tm_year = dump_year;
    dump_time.tm_mon = dump_month;
    dump_time.tm_mday = dump_day;
    dump_time.tm_hour = 0;
    dump_time.tm_min = 0;
    dump_time.tm_sec = 0;

    now_time.tm_year = now_year;
    now_time.tm_mon = now_month;
    now_time.tm_mday = now_day;
    now_time.tm_hour = 0;
    now_time.tm_min = 0;
    now_time.tm_sec = 0;

    long dump_timestamp = mktime(&dump_time);
    long now_timestamp = mktime(&now_time);
    // How many days, 1 day = 86400s
    int interval_days = (now_timestamp - dump_timestamp) / 86400;

    if (interval_days >= expiry_days) {
      std::string dump_file = db_sync_path + i;
      if (CountSyncSlaves() == 0) {
        LOG(INFO) << "Not syncing, delete dump file: " << dump_file;
        pstd::DeleteDirIfExist(dump_file);
      } else {
        LOG(INFO) << "Syncing, can not delete " << dump_file << " dump file";
      }
    }
  }
}

void PikaServer::AutoKeepAliveRSync() {
  if (!pika_rsync_service_->CheckRsyncAlive()) {
    LOG(WARNING) << "The Rsync service is down, Try to restart";
    pika_rsync_service_->StartRsync();
  }
}

void PikaServer::InitStorageOptions() {
  std::lock_guard rwl(storage_options_rw_);

  // For rocksdb::Options
  storage_options_.options.create_if_missing = true;
  storage_options_.options.keep_log_file_num = 10;
  storage_options_.options.max_manifest_file_size = 64 * 1024 * 1024;
  storage_options_.options.max_log_file_size = 512 * 1024 * 1024;

  storage_options_.options.write_buffer_size = g_pika_conf->write_buffer_size();
  storage_options_.options.arena_block_size = g_pika_conf->arena_block_size();
  storage_options_.options.write_buffer_manager =
      std::make_shared<rocksdb::WriteBufferManager>(g_pika_conf->max_write_buffer_size());
  storage_options_.options.max_write_buffer_number = g_pika_conf->max_write_buffer_number();
  storage_options_.options.target_file_size_base = g_pika_conf->target_file_size_base();
  storage_options_.options.max_background_flushes = g_pika_conf->max_background_flushes();
  storage_options_.options.max_background_compactions = g_pika_conf->max_background_compactions();
  storage_options_.options.max_open_files = g_pika_conf->max_cache_files();
  storage_options_.options.max_bytes_for_level_multiplier = g_pika_conf->max_bytes_for_level_multiplier();
  storage_options_.options.optimize_filters_for_hits = g_pika_conf->optimize_filters_for_hits();
  storage_options_.options.level_compaction_dynamic_level_bytes = g_pika_conf->level_compaction_dynamic_level_bytes();

  storage_options_.options.compression = PikaConf::GetCompression(g_pika_conf->compression());
  storage_options_.options.compression_per_level = g_pika_conf->compression_per_level();

  // default l0 l1 noCompression l2 and more use `compression` option
  if (storage_options_.options.compression_per_level.empty() &&
      storage_options_.options.compression != rocksdb::kNoCompression) {
    storage_options_.options.compression_per_level.push_back(rocksdb::kNoCompression);
    storage_options_.options.compression_per_level.push_back(rocksdb::kNoCompression);
    storage_options_.options.compression_per_level.push_back(storage_options_.options.compression);
  }

  // For rocksdb::BlockBasedTableOptions
  storage_options_.table_options.block_size = g_pika_conf->block_size();
  storage_options_.table_options.cache_index_and_filter_blocks = g_pika_conf->cache_index_and_filter_blocks();
  storage_options_.block_cache_size = g_pika_conf->block_cache();
  storage_options_.share_block_cache = g_pika_conf->share_block_cache();

  storage_options_.table_options.pin_l0_filter_and_index_blocks_in_cache =
      g_pika_conf->pin_l0_filter_and_index_blocks_in_cache();

  if (storage_options_.block_cache_size == 0) {
    storage_options_.table_options.no_block_cache = true;
  } else if (storage_options_.share_block_cache) {
    storage_options_.table_options.block_cache =
        rocksdb::NewLRUCache(storage_options_.block_cache_size, static_cast<int>(g_pika_conf->num_shard_bits()));
  }

  storage_options_.options.rate_limiter =
      std::shared_ptr<rocksdb::RateLimiter>(
          rocksdb::NewGenericRateLimiter(
              g_pika_conf->rate_limiter_bandwidth(),
              g_pika_conf->rate_limiter_refill_period_us(),
              g_pika_conf->rate_limiter_fairness(),
              rocksdb::RateLimiter::Mode::kWritesOnly,
              g_pika_conf->rate_limiter_auto_tuned()
                  ));

  // For Storage small compaction
  storage_options_.statistics_max_size = g_pika_conf->max_cache_statistic_keys();
  storage_options_.small_compaction_threshold = g_pika_conf->small_compaction_threshold();

  // rocksdb blob
  if (g_pika_conf->enable_blob_files()) {
    storage_options_.options.enable_blob_files = g_pika_conf->enable_blob_files();
    storage_options_.options.min_blob_size = g_pika_conf->min_blob_size();
    storage_options_.options.blob_file_size = g_pika_conf->blob_file_size();
    storage_options_.options.blob_compression_type = PikaConf::GetCompression(g_pika_conf->blob_compression_type());
    storage_options_.options.enable_blob_garbage_collection = g_pika_conf->enable_blob_garbage_collection();
    storage_options_.options.blob_garbage_collection_age_cutoff = g_pika_conf->blob_garbage_collection_age_cutoff();
    storage_options_.options.blob_garbage_collection_force_threshold =
        g_pika_conf->blob_garbage_collection_force_threshold();
    if (g_pika_conf->block_cache() > 0) {  // blob cache less than 0，not open cache
      storage_options_.options.blob_cache =
          rocksdb::NewLRUCache(g_pika_conf->block_cache(), static_cast<int>(g_pika_conf->blob_num_shard_bits()));
    }
  }
}

storage::Status PikaServer::RewriteStorageOptions(const storage::OptionType& option_type,
                                                  const std::unordered_map<std::string, std::string>& options_map) {
  storage::Status s;
  for (const auto& db_item : dbs_) {
    std::lock_guard slot_rwl(db_item.second->slots_rw_);
    for (const auto& slot_item : db_item.second->slots_) {
      slot_item.second->DbRWLockWriter();
      s = slot_item.second->db()->SetOptions(option_type, storage::ALL_DB, options_map);
      slot_item.second->DbRWUnLock();
      if (!s.ok()) {
        return s;
      }
    }
  }
  std::lock_guard rwl(storage_options_rw_);
  s = storage_options_.ResetOptions(option_type, options_map);
  return s;
}

Status PikaServer::GetCmdRouting(std::vector<net::RedisCmdArgsType>& redis_cmds, std::vector<Node>* dst,
                                 bool* all_local) {
  UNUSED(redis_cmds);
  UNUSED(dst);
  *all_local = true;
  return Status::OK();
}

void PikaServer::ServerStatus(std::string* info) {
  std::stringstream tmp_stream;
  size_t q_size = ClientProcessorThreadPoolCurQueueSize();
  tmp_stream << "Client Processor thread-pool queue size: " << q_size << "\r\n";
  info->append(tmp_stream.str());
}<|MERGE_RESOLUTION|>--- conflicted
+++ resolved
@@ -42,8 +42,6 @@
   PikaServer* const ps = dbsa->p;
   ps->DbSyncSendFile(dbsa->ip, dbsa->port, dbsa->db_name, dbsa->slot_id);
 }
-
-
 
 PikaServer::PikaServer()
     : exit_(false),
@@ -57,6 +55,7 @@
   }
 
   InitStorageOptions();
+
   // Create thread
   worker_num_ = std::min(g_pika_conf->thread_num(), PIKA_MAX_WORKER_THREAD_NUM);
 
@@ -132,14 +131,9 @@
                << ", Listen on this port to receive Master FullSync Data";
   }
 
-<<<<<<< HEAD
-  // We Init Table Struct Before Start The following thread
-  InitTableStruct();
-=======
   // We Init DB Struct Before Start The following thread
   InitDBStruct();
 
->>>>>>> 4f0c0f4d
   ret = pika_client_processor_->Start();
   if (ret != net::kSuccess) {
     dbs_.clear();
@@ -1477,14 +1471,14 @@
   }
 
   storage_options_.options.rate_limiter =
-      std::shared_ptr<rocksdb::RateLimiter>(
-          rocksdb::NewGenericRateLimiter(
-              g_pika_conf->rate_limiter_bandwidth(),
-              g_pika_conf->rate_limiter_refill_period_us(),
-              g_pika_conf->rate_limiter_fairness(),
-              rocksdb::RateLimiter::Mode::kWritesOnly,
-              g_pika_conf->rate_limiter_auto_tuned()
-                  ));
+    std::shared_ptr<rocksdb::RateLimiter>(
+      rocksdb::NewGenericRateLimiter(
+        g_pika_conf->rate_limiter_bandwidth(),
+        g_pika_conf->rate_limiter_refill_period_us(),
+        g_pika_conf->rate_limiter_fairness(),
+        rocksdb::RateLimiter::Mode::kWritesOnly,
+        g_pika_conf->rate_limiter_auto_tuned()
+      ));
 
   // For Storage small compaction
   storage_options_.statistics_max_size = g_pika_conf->max_cache_statistic_keys();
