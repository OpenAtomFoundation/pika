--- conflicted
+++ resolved
@@ -493,21 +493,6 @@
     LOG(WARNING) << "purge process already exist";
     return false;
   }
-<<<<<<< HEAD
-
-=======
-  uint32_t max = 0;
-  if (!GetPurgeWindow(max)){
-    LOG(WARNING) << "no need to purge";
-    return false;
-  }
-  DLOG(INFO) << "max seqnum could be deleted: " << max;
-  if (to > max) {
-    LOG(WARNING) << "seqnum:" << to << " larger than max could be deleted: " << max;
-    ClearPurge();
-    return false;
-  }
->>>>>>> aa82aeef
   PurgeArg *arg = new PurgeArg();
   arg->p = this;
   arg->to = to;
