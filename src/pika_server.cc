--- conflicted
+++ resolved
@@ -92,13 +92,10 @@
   pika_client_processor_ = std::make_unique<PikaClientProcessor>(g_pika_conf->thread_pool_size(), 100000);
   instant_ = std::make_unique<Instant>();
   exit_mutex_.lock();
-<<<<<<< HEAD
-
-  acl_ = std::make_unique<::Acl>();
-=======
   int64_t lastsave = GetLastSaveTime(g_pika_conf->bgsave_path());
   UpdateLastSave(lastsave);
->>>>>>> ba0d5ced
+
+  acl_ = std::make_unique<::Acl>();
 }
 
 PikaServer::~PikaServer() {
@@ -1236,12 +1233,7 @@
   statistic_.ResetDBLastSecQuerynum();
 }
 
-<<<<<<< HEAD
 void PikaServer::UpdateQueryNumAndExecCountDB(const std::string& db_name, const std::string& command, bool is_write) {
-=======
-void PikaServer::UpdateQueryNumAndExecCountDB(const std::string& db_name, const std::string& command,
-                                              bool is_write) {
->>>>>>> ba0d5ced
   std::string cmd(command);
   statistic_.server_stat.qps.querynum++;
   statistic_.server_stat.exec_count_db[pstd::StringToUpper(cmd)]++;
@@ -1610,12 +1602,6 @@
         rocksdb::NewLRUCache(storage_options_.block_cache_size, static_cast<int>(g_pika_conf->num_shard_bits()));
   }
 
-<<<<<<< HEAD
-  storage_options_.options.rate_limiter = std::shared_ptr<rocksdb::RateLimiter>(rocksdb::NewGenericRateLimiter(
-      g_pika_conf->rate_limiter_bandwidth(), g_pika_conf->rate_limiter_refill_period_us(),
-      static_cast<int32_t>(g_pika_conf->rate_limiter_fairness()), rocksdb::RateLimiter::Mode::kWritesOnly,
-      g_pika_conf->rate_limiter_auto_tuned()));
-=======
   storage_options_.options.rate_limiter =
       std::shared_ptr<rocksdb::RateLimiter>(
           rocksdb::NewGenericRateLimiter(
@@ -1625,7 +1611,6 @@
               rocksdb::RateLimiter::Mode::kWritesOnly,
               g_pika_conf->rate_limiter_auto_tuned()
                   ));
->>>>>>> ba0d5ced
 
   // For Storage small compaction
   storage_options_.statistics_max_size = g_pika_conf->max_cache_statistic_keys();
