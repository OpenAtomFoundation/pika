--- conflicted
+++ resolved
@@ -14,11 +14,8 @@
 #include <sstream>
 #include <iostream>
 #include <iterator>
-<<<<<<< HEAD
 #include <ctime>
-=======
 #include <dirent.h>
->>>>>>> 488891f5
 #include "env.h"
 #include "rsync.h"
 #include "pika_server.h"
