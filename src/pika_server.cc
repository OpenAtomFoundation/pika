--- conflicted
+++ resolved
@@ -38,11 +38,7 @@
 }
 
 void DoDBSync(void* arg) {
-<<<<<<< HEAD
-  auto* dbsa = reinterpret_cast<DBSyncArg*>(arg);
-=======
   std::unique_ptr<DBSyncArg> dbsa(static_cast<DBSyncArg*>(arg));
->>>>>>> 07b2c6dd
   PikaServer* const ps = dbsa->p;
   ps->DbSyncSendFile(dbsa->ip, dbsa->port, dbsa->table_name, dbsa->partition_id);
 }
