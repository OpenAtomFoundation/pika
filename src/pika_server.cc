--- conflicted
+++ resolved
@@ -527,7 +527,7 @@
     max = filenum < max ? filenum : max;
   }
   // remain some more
-  if (max > 10) {
+  if (max >= 10) {
     max -= 10;
     return true;
   }
@@ -587,12 +587,6 @@
   if (!GetBinlogFiles(binlogs)) {
     return -1;
   }
-<<<<<<< HEAD
-  // remain some more
-  if (max >= 10) {
-    max -= 10;
-    return true;
-=======
 
   // Get max index and max expire index
   int up = -1, t_up = -1;
@@ -623,7 +617,6 @@
     if (!PurgeLogs(index)) {
       LOG(ERROR) << "Auto purge failed"; 
     }
->>>>>>> da75be3c
   }
 }
 
