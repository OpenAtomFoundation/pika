// Copyright (c) 2015-present, Qihoo, Inc.  All rights reserved.
// This source code is licensed under the BSD-style license found in the
// LICENSE file in the root directory of this source tree. An additional grant
// of patent rights can be found in the PATENTS file in the same directory.

#include <arpa/inet.h>
#include <netinet/in.h>
#include <sys/resource.h>
#include <algorithm>
#include <ctime>
#include <fstream>
#include <memory>
#include <utility>
#include "net/include/net_cli.h"
#include "net/include/net_interfaces.h"
#include "net/include/net_stats.h"
#include "net/include/redis_cli.h"
#include "pstd/include/env.h"
#include "pstd/include/rsync.h"
#include "pstd/include/pika_codis_slot.h"

#include "include/pika_cmd_table_manager.h"
#include "include/pika_dispatch_thread.h"
#include "include/pika_instant.h"
#include "include/pika_monotonic_time.h"
#include "include/pika_rm.h"
#include "include/pika_server.h"

using pstd::Status;
extern PikaServer* g_pika_server;
extern std::unique_ptr<PikaReplicaManager> g_pika_rm;
extern std::unique_ptr<PikaCmdTableManager> g_pika_cmd_table_manager;
extern std::unique_ptr<net::NetworkStatistic> g_network_statistic;
// QUEUE_SIZE_THRESHOLD_PERCENTAGE is used to represent a percentage value and should be within the range of 0 to 100.
const size_t QUEUE_SIZE_THRESHOLD_PERCENTAGE = 75;

void DoPurgeDir(void* arg) {
  std::unique_ptr<std::string> path(static_cast<std::string*>(arg));
  LOG(INFO) << "Delete dir: " << *path << " start";
  pstd::DeleteDir(*path);
  LOG(INFO) << "Delete dir: " << *path << " done";
}

PikaServer::PikaServer()
    : exit_(false),
      slow_cmd_thread_pool_flag_(g_pika_conf->slow_cmd_pool()),
      last_check_compact_time_({0, 0}),
      last_check_resume_time_({0, 0}),
      repl_state_(PIKA_REPL_NO_CONNECT),
      role_(PIKA_ROLE_SINGLE) {
  // Init server ip host
  if (!ServerInit()) {
    LOG(FATAL) << "ServerInit iotcl error";
  }

  InitStorageOptions();

  // Create thread
  worker_num_ = std::min(g_pika_conf->thread_num(), PIKA_MAX_WORKER_THREAD_NUM);

  std::set<std::string> ips;
  if (g_pika_conf->network_interface().empty()) {
    ips.insert("0.0.0.0");
  } else {
    ips.insert("127.0.0.1");
    ips.insert(host_);
  }
  // We estimate the queue size
  int worker_queue_limit = g_pika_conf->maxclients() / worker_num_ + 100;
  LOG(INFO) << "Worker queue limit is " << worker_queue_limit;
  for_each(ips.begin(), ips.end(), [](auto& ip) { LOG(WARNING) << ip; });
  pika_dispatch_thread_ = std::make_unique<PikaDispatchThread>(ips, port_, worker_num_, 3000, worker_queue_limit,
                                                               g_pika_conf->max_conn_rbuf_size());
  pika_rsync_service_ =
      std::make_unique<PikaRsyncService>(g_pika_conf->db_sync_path(), g_pika_conf->port() + kPortShiftRSync);
  // TODO: remove pika_rsync_service_，reuse pika_rsync_service_ port
  rsync_server_ = std::make_unique<rsync::RsyncServer>(ips, port_ + kPortShiftRsync2);
  pika_pubsub_thread_ = std::make_unique<net::PubSubThread>();
  pika_auxiliary_thread_ = std::make_unique<PikaAuxiliaryThread>();
  pika_migrate_ = std::make_unique<PikaMigrate>();
  pika_migrate_thread_ = std::make_unique<PikaMigrateThread>();

  pika_client_processor_ = std::make_unique<PikaClientProcessor>(g_pika_conf->thread_pool_size(), 100000);
  pika_slow_cmd_thread_pool_ = std::make_unique<net::ThreadPool>(g_pika_conf->slow_cmd_thread_pool_size(), 100000);
  pika_admin_cmd_thread_pool_ = std::make_unique<net::ThreadPool>(g_pika_conf->admin_thread_pool_size(), 100000);
  instant_ = std::make_unique<Instant>();
  exit_mutex_.lock();
  int64_t lastsave = GetLastSaveTime(g_pika_conf->bgsave_path());
  UpdateLastSave(lastsave);

  // init role
  std::string slaveof = g_pika_conf->slaveof();
  if (!slaveof.empty()) {
    auto sep = static_cast<int32_t>(slaveof.find(':'));
    std::string master_ip = slaveof.substr(0, sep);
    int32_t master_port = std::stoi(slaveof.substr(sep + 1));
    if ((master_ip == "127.0.0.1" || master_ip == host_) && master_port == port_) {
      LOG(FATAL) << "you will slaveof yourself as the config file, please check";
    } else {
      SetMaster(master_ip, master_port);
    }
  }

  acl_ = std::make_unique<::Acl>();
  SetSlowCmdThreadPoolFlag(g_pika_conf->slow_cmd_pool());
}

PikaServer::~PikaServer() {
  rsync_server_->Stop();
  // DispatchThread will use queue of worker thread,
  // so we need to delete dispatch before worker.
  pika_client_processor_->Stop();
  pika_slow_cmd_thread_pool_->stop_thread_pool();
  pika_admin_cmd_thread_pool_->stop_thread_pool();
  {
    std::lock_guard l(slave_mutex_);
    auto iter = slaves_.begin();
    while (iter != slaves_.end()) {
      iter = slaves_.erase(iter);
      LOG(INFO) << "Delete slave success";
    }
  }
  bgsave_thread_.StopThread();
  key_scan_thread_.StopThread();
  pika_migrate_thread_->StopThread();

  dbs_.clear();

  LOG(INFO) << "PikaServer " << pthread_self() << " exit!!!";
}

bool PikaServer::ServerInit() {
  std::string network_interface = g_pika_conf->network_interface();
  if (network_interface.empty()) {
    network_interface = GetDefaultInterface();
  }

  if (network_interface.empty()) {
    LOG(FATAL) << "Can't get Networker Interface";
    return false;
  }

  host_ = GetIpByInterface(network_interface);
  if (host_.empty()) {
    LOG(FATAL) << "can't get host ip for " << network_interface;
    return false;
  }

  port_ = g_pika_conf->port();
  LOG(INFO) << "host: " << host_ << " port: " << port_;
  return true;
}

void PikaServer::Start() {
  int ret = 0;
  // start rsync first, rocksdb opened fd will not appear in this fork
  // TODO: temporarily disable rsync server
  /*
  ret = pika_rsync_service_->StartRsync();
  if (0 != ret) {
    dbs_.clear();
    LOG(FATAL) << "Start Rsync Error: bind port " + std::to_string(pika_rsync_service_->ListenPort()) + " failed"
               << ", Listen on this port to receive Master FullSync Data";
  }
  */

  ret = pika_client_processor_->Start();
  if (ret != net::kSuccess) {
    dbs_.clear();
    LOG(FATAL) << "Start PikaClientProcessor Error: " << ret
               << (ret == net::kCreateThreadError ? ": create thread error " : ": other error");
  }
<<<<<<< HEAD
  ret = pika_slow_cmd_thread_pool_->start_thread_pool();
  if (ret != net::kSuccess) {
    dbs_.clear();
    LOG(FATAL) << "Start PikaLowLevelThreadPool Error: " << ret
               << (ret == net::kCreateThreadError ? ": create thread error " : ": other error");
  }
  ret = pika_admin_cmd_thread_pool_->start_thread_pool();
  if (ret != net::kSuccess) {
    dbs_.clear();
    LOG(FATAL) << "Start PikaAdminThreadPool Error: " << ret
               << (ret == net::kCreateThreadError ? ": create thread error " : ": other error");
  }
=======
>>>>>>> 3eb2e485
  ret = pika_dispatch_thread_->StartThread();
  if (ret != net::kSuccess) {
    dbs_.clear();
    LOG(FATAL) << "Start Dispatch Error: " << ret
               << (ret == net::kBindError ? ": bind port " + std::to_string(port_) + " conflict" : ": other error")
               << ", Listen on this port to handle the connected redis client";
  }
  ret = pika_pubsub_thread_->StartThread();
  if (ret != net::kSuccess) {
    dbs_.clear();
    LOG(FATAL) << "Start Pubsub Error: " << ret << (ret == net::kBindError ? ": bind port conflict" : ": other error");
  }

  ret = pika_auxiliary_thread_->StartThread();
  if (ret != net::kSuccess) {
    dbs_.clear();
    LOG(FATAL) << "Start Auxiliary Thread Error: " << ret
               << (ret == net::kCreateThreadError ? ": create thread error " : ": other error");
  }

  time(&start_time_s_);
  LOG(INFO) << "Pika Server going to start";
  rsync_server_->Start();
  while (!exit_) {
    DoTimingTask();
    // wake up every 5 seconds
    if (!exit_ && exit_mutex_.try_lock_for(std::chrono::seconds(5))) {
      exit_mutex_.unlock();
    }
  }
  LOG(INFO) << "Goodbye...";
}

void PikaServer::SetSlowCmdThreadPoolFlag(bool flag) {
  slow_cmd_thread_pool_flag_ = flag;
  int ret = 0;
  if (flag) {
    ret = pika_slow_cmd_thread_pool_->start_thread_pool();
    if (ret != net::kSuccess) {
      dbs_.clear();
      LOG(ERROR) << "Start PikaLowLevelThreadPool Error: " << ret
                 << (ret == net::kCreateThreadError ? ": create thread error " : ": other error");
    }
  } else {
    while (SlowCmdThreadPoolCurQueueSize() != 0) {
      std::this_thread::sleep_for(std::chrono::milliseconds(100));
    }
    pika_slow_cmd_thread_pool_->stop_thread_pool();
  }
}

void PikaServer::Exit() {
  g_pika_server->DisableCompact();
  exit_mutex_.unlock();
  exit_ = true;
}

std::string PikaServer::host() { return host_; }

int PikaServer::port() { return port_; }

time_t PikaServer::start_time_s() { return start_time_s_; }

std::string PikaServer::master_ip() {
  std::shared_lock l(state_protector_);
  return master_ip_;
}

int PikaServer::master_port() {
  std::shared_lock l(state_protector_);
  return master_port_;
}

int PikaServer::role() {
  std::shared_lock l(state_protector_);
  return role_;
}

bool PikaServer::leader_protected_mode() {
  std::shared_lock l(state_protector_);
  return leader_protected_mode_;
}

void PikaServer::CheckLeaderProtectedMode() {
  if (!leader_protected_mode()) {
    return;
  }
  if (g_pika_rm->CheckMasterSyncFinished()) {
    LOG(INFO) << "Master finish sync and commit binlog";

    std::lock_guard l(state_protector_);
    leader_protected_mode_ = false;
  }
}

bool PikaServer::readonly(const std::string& db_name) {
  std::shared_lock l(state_protector_);
  return ((role_ & PIKA_ROLE_SLAVE) != 0) && g_pika_conf->slave_read_only();
}

int PikaServer::repl_state() {
  std::shared_lock l(state_protector_);
  return repl_state_;
}

std::string PikaServer::repl_state_str() {
  std::shared_lock l(state_protector_);
  switch (repl_state_) {
    case PIKA_REPL_NO_CONNECT:
      return "no connect";
    case PIKA_REPL_SHOULD_META_SYNC:
      return "should meta sync";
    case PIKA_REPL_META_SYNC_DONE:
      return "meta sync done";
    case PIKA_REPL_ERROR:
      return "error";
    default:
      return "";
  }
}

bool PikaServer::force_full_sync() { return force_full_sync_; }

void PikaServer::SetForceFullSync(bool v) { force_full_sync_ = v; }

void PikaServer::SetDispatchQueueLimit(int queue_limit) {
  rlimit limit;
  rlim_t maxfiles = g_pika_conf->maxclients() + PIKA_MIN_RESERVED_FDS;
  if (getrlimit(RLIMIT_NOFILE, &limit) == -1) {
    LOG(WARNING) << "getrlimit error: " << strerror(errno);
  } else if (limit.rlim_cur < maxfiles) {
    rlim_t old_limit = limit.rlim_cur;
    limit.rlim_cur = maxfiles;
    limit.rlim_max = maxfiles;
    if (setrlimit(RLIMIT_NOFILE, &limit) != -1) {
      LOG(WARNING) << "your 'limit -n ' of " << old_limit
                   << " is not enough for Redis to start. pika have successfully reconfig it to " << limit.rlim_cur;
    } else {
      LOG(FATAL) << "your 'limit -n ' of " << old_limit
                 << " is not enough for Redis to start. pika can not reconfig it(" << strerror(errno)
                 << "), do it by yourself";
    }
  }
  pika_dispatch_thread_->SetQueueLimit(queue_limit);
}

storage::StorageOptions PikaServer::storage_options() {
  std::shared_lock rwl(storage_options_rw_);
  return storage_options_;
}

void PikaServer::InitDBStruct() {
  std::string db_path = g_pika_conf->db_path();
  std::string log_path = g_pika_conf->log_path();
  std::vector<DBStruct> db_structs = g_pika_conf->db_structs();
  std::lock_guard rwl(dbs_rw_);
  for (const auto& db : db_structs) {
    std::string name = db.db_name;
    std::shared_ptr<DB> db_ptr = std::make_shared<DB>(name, db_path, log_path);
    db_ptr->Init();
    dbs_.emplace(name, db_ptr);
  }
}

std::shared_ptr<DB> PikaServer::GetDB(const std::string& db_name) {
  std::shared_lock l(dbs_rw_);
  auto iter = dbs_.find(db_name);
  return (iter == dbs_.end()) ? nullptr : iter->second;
}

bool PikaServer::IsBgSaving() {
  std::shared_lock l(dbs_rw_);
  for (const auto& db_item : dbs_) {
    if (db_item.second->IsBgSaving()) {
      return true;
    }
  }
  return false;
}

bool PikaServer::IsKeyScaning() {
  std::shared_lock l(dbs_rw_);
  for (const auto& db_item : dbs_) {
    if (db_item.second->IsKeyScaning()) {
      return true;
    }
  }
  return false;
}

bool PikaServer::IsCompacting() {
  std::shared_lock db_rwl(dbs_rw_);
  for (const auto& db_item : dbs_) {
    db_item.second->DBLockShared();
    std::string task_type = db_item.second->storage()->GetCurrentTaskType();
    db_item.second->DBUnlockShared();
    if (strcasecmp(task_type.data(), "no") != 0) {
      return true;
    }
  }
  return false;
}

bool PikaServer::IsDBExist(const std::string& db_name) { return static_cast<bool>(GetDB(db_name)); }

bool PikaServer::IsDBBinlogIoError(const std::string& db_name) {
  std::shared_ptr<DB> db = GetDB(db_name);
  return db ? db->IsBinlogIoError() : true;
}

std::set<std::string> PikaServer::GetAllDBName() {
  std::set<std::string> dbs;
  std::shared_lock l(dbs_rw_);
  for (const auto& db_item : dbs_) {
    dbs.insert(db_item.first);
  }
  return dbs;
}

Status PikaServer::DoSameThingSpecificDB(const std::set<std::string>& dbs, const TaskArg& arg) {
  std::shared_lock rwl(dbs_rw_);
  for (const auto& db_item : dbs_) {
    if (dbs.find(db_item.first) == dbs.end()) {
      continue;
    }
    switch (arg.type) {
      case TaskType::kCompactAll:
        db_item.second->Compact(storage::DataType::kAll);
        break;
      case TaskType::kStartKeyScan:
        db_item.second->KeyScan();
        break;
      case TaskType::kStopKeyScan:
        db_item.second->StopKeyScan();
        break;
      case TaskType::kBgSave:
        db_item.second->BgSaveDB();
        break;
      case TaskType::kCompactRangeAll:
        db_item.second->CompactRange(storage::DataType::kAll, arg.argv[0], arg.argv[1]);
        break;
      default:
        break;
    }
  }
  return Status::OK();
}

void PikaServer::PrepareDBTrySync() {
  std::shared_lock rwl(dbs_rw_);
  ReplState state = force_full_sync_ ? ReplState::kTryDBSync : ReplState::kTryConnect;
  for (const auto& db_item : dbs_) {
    Status s = g_pika_rm->ActivateSyncSlaveDB(
        RmNode(g_pika_server->master_ip(), g_pika_server->master_port(), db_item.second->GetDBName()), state);
    if (!s.ok()) {
      LOG(WARNING) << s.ToString();
    }
  }
  force_full_sync_ = false;
  LOG(INFO) << "Mark try connect finish";
}

void PikaServer::DBSetMaxCacheStatisticKeys(uint32_t max_cache_statistic_keys) {
  std::shared_lock rwl(dbs_rw_);
  for (const auto& db_item : dbs_) {
    db_item.second->DBLockShared();
    db_item.second->storage()->SetMaxCacheStatisticKeys(max_cache_statistic_keys);
    db_item.second->DBUnlockShared();
  }
}

void PikaServer::DBSetSmallCompactionThreshold(uint32_t small_compaction_threshold) {
  std::shared_lock rwl(dbs_rw_);
  for (const auto& db_item : dbs_) {
    db_item.second->DBLockShared();
    db_item.second->storage()->SetSmallCompactionThreshold(small_compaction_threshold);
    db_item.second->DBUnlockShared();
  }
}

void PikaServer::DBSetSmallCompactionDurationThreshold(uint32_t small_compaction_duration_threshold) {
  std::shared_lock rwl(dbs_rw_);
  for (const auto& db_item : dbs_) {
    db_item.second->DBLockShared();
    db_item.second->storage()->SetSmallCompactionDurationThreshold(small_compaction_duration_threshold);
    db_item.second->DBUnlockShared();
  }
}

bool PikaServer::GetDBBinlogOffset(const std::string& db_name, BinlogOffset* const boffset) {
  std::shared_ptr<SyncMasterDB> db = g_pika_rm->GetSyncMasterDBByName(DBInfo(db_name));
  if (!db) {
    return false;
  }
  Status s = db->Logger()->GetProducerStatus(&(boffset->filenum), &(boffset->offset));
  return s.ok();
}

Status PikaServer::DoSameThingEveryDB(const TaskType& type) {
  std::shared_lock rwl(dbs_rw_);
  std::shared_ptr<SyncSlaveDB> slave_db = nullptr;
  for (const auto& db_item : dbs_) {
    switch (type) {
      case TaskType::kResetReplState: {
        slave_db = g_pika_rm->GetSyncSlaveDBByName(DBInfo(db_item.second->GetDBName()));
        if (!slave_db) {
          LOG(WARNING) << "Slave DB: " << db_item.second->GetDBName() << ":"
                       << " Not Found";
        }
        slave_db->SetReplState(ReplState::kNoConnect);
        break;
      }
      case TaskType::kPurgeLog: {
        std::shared_ptr<SyncMasterDB> db = g_pika_rm->GetSyncMasterDBByName(
            DBInfo(db_item.second->GetDBName()));
        if (!db) {
          LOG(WARNING) << "DB: " << db_item.second->GetDBName() << ":"
                       << " Not Found.";
          break;
        }
        db->StableLogger()->PurgeStableLogs();
        break;
      }
      case TaskType::kCompactAll:
        db_item.second->Compact(storage::DataType::kAll);
        break;
      default:
        break;
    }
  }
  return Status::OK();
}

void PikaServer::BecomeMaster() {
  std::lock_guard l(state_protector_);
  role_ |= PIKA_ROLE_MASTER;
}

void PikaServer::DeleteSlave(int fd) {
  std::string ip;
  int port = -1;
  bool is_find = false;
  int slave_num = -1;
  {
    std::lock_guard l(slave_mutex_);
    auto iter = slaves_.begin();
    while (iter != slaves_.end()) {
      if (iter->conn_fd == fd) {
        ip = iter->ip;
        port = iter->port;
        is_find = true;
        LOG(INFO) << "Delete Slave Success, ip_port: " << iter->ip << ":" << iter->port;
        slaves_.erase(iter);
        break;
      }
      iter++;
    }
    slave_num = static_cast<int32_t>(slaves_.size());
  }

  if (is_find) {
    g_pika_rm->LostConnection(ip, port);
    g_pika_rm->DropItemInWriteQueue(ip, port);
  }

  if (slave_num == 0) {
    std::lock_guard l(state_protector_);
    role_ &= ~PIKA_ROLE_MASTER;
    leader_protected_mode_ = false;  // explicitly cancel protected mode
  }
}

int32_t PikaServer::CountSyncSlaves() {
  int32_t count = 0;
  std::lock_guard l(slave_mutex_);
  for (const auto& slave : slaves_) {
    for (const auto& ts : slave.db_structs) {
      SlaveState slave_state;
      std::shared_ptr<SyncMasterDB> db = g_pika_rm->GetSyncMasterDBByName(DBInfo(ts.db_name));
      if (!db) {
        continue;
      }
      Status s = db->GetSlaveState(slave.ip, slave.port, &slave_state);
      if (s.ok() && slave_state == SlaveState::kSlaveDbSync) {
        count++;
      }
    }
  }
  return count;
}

int32_t PikaServer::GetSlaveListString(std::string& slave_list_str) {
  size_t index = 0;
  SlaveState slave_state;
  BinlogOffset master_boffset;
  BinlogOffset sent_slave_boffset;
  BinlogOffset acked_slave_boffset;
  std::stringstream tmp_stream;
  std::lock_guard l(slave_mutex_);
  std::shared_ptr<SyncMasterDB> master_db = nullptr;
  for (const auto& slave : slaves_) {
    tmp_stream << "slave" << index++ << ":ip=" << slave.ip << ",port=" << slave.port << ",conn_fd=" << slave.conn_fd
               << ",lag=";
    for (const auto& ts : slave.db_structs) {
      std::shared_ptr<SyncMasterDB> db = g_pika_rm->GetSyncMasterDBByName(DBInfo(ts.db_name));
      if (!db) {
        LOG(WARNING) << "Sync Master DB: " << ts.db_name << ", NotFound";
        continue;
      }
      Status s = db->GetSlaveState(slave.ip, slave.port, &slave_state);
      if (s.ok() && slave_state == SlaveState::kSlaveBinlogSync &&
          db->GetSlaveSyncBinlogInfo(slave.ip, slave.port, &sent_slave_boffset, &acked_slave_boffset).ok()) {
        Status s = db->Logger()->GetProducerStatus(&(master_boffset.filenum), &(master_boffset.offset));
        if (!s.ok()) {
          continue;
        } else {
          uint64_t lag =
              static_cast<uint64_t>((master_boffset.filenum - sent_slave_boffset.filenum)) * g_pika_conf->binlog_file_size() +
              master_boffset.offset - sent_slave_boffset.offset;
          tmp_stream << "(" << db->DBName() << ":" << lag << ")";
        }
      } else if (s.ok() && slave_state == SlaveState::kSlaveDbSync){
        tmp_stream << "(" << db->DBName() << ":full syncing)";
      } else {
        tmp_stream << "(" << db->DBName() << ":not syncing)";
      }
    }
    tmp_stream << "\r\n";
  }
  slave_list_str.assign(tmp_stream.str());
  return static_cast<int32_t>(index);
}

// Try add Slave, return true if success,
// return false when slave already exist
bool PikaServer::TryAddSlave(const std::string& ip, int64_t port, int fd, const std::vector<DBStruct>& db_structs) {
  std::string ip_port = pstd::IpPortString(ip, static_cast<int32_t>(port));

  std::lock_guard l(slave_mutex_);
  auto iter = slaves_.begin();
  while (iter != slaves_.end()) {
    if (iter->ip_port == ip_port) {
      LOG(WARNING) << "Slave Already Exist, ip_port: " << ip << ":" << port;
      return false;
    }
    iter++;
  }

  // Not exist, so add new
  LOG(INFO) << "Add New Slave, " << ip << ":" << port;
  SlaveItem s;
  s.ip_port = ip_port;
  s.ip = ip;
  s.port = static_cast<int32_t>(port);
  s.conn_fd = fd;
  s.stage = SLAVE_ITEM_STAGE_ONE;
  s.db_structs = db_structs;
  gettimeofday(&s.create_time, nullptr);
  slaves_.push_back(s);
  return true;
}

void PikaServer::SyncError() {
  std::lock_guard l(state_protector_);
  repl_state_ = PIKA_REPL_ERROR;
  LOG(WARNING) << "Sync error, set repl_state to PIKA_REPL_ERROR";
}

void PikaServer::RemoveMaster() {
  {
    std::lock_guard l(state_protector_);
    repl_state_ = PIKA_REPL_NO_CONNECT;
    role_ &= ~PIKA_ROLE_SLAVE;

    if (!master_ip_.empty() && master_port_ != -1) {
      g_pika_rm->CloseReplClientConn(master_ip_, master_port_ + kPortShiftReplServer);
      g_pika_rm->LostConnection(master_ip_, master_port_);
      UpdateMetaSyncTimestampWithoutLock();
      LOG(INFO) << "Remove Master Success, ip_port: " << master_ip_ << ":" << master_port_;
    }

    master_ip_ = "";
    master_port_ = -1;
    DoSameThingEveryDB(TaskType::kResetReplState);
  }
}

bool PikaServer::SetMaster(std::string& master_ip, int master_port) {
  if (master_ip == "127.0.0.1") {
    master_ip = host_;
  }
  std::lock_guard l(state_protector_);
  if (((role_ ^ PIKA_ROLE_SLAVE) != 0) && repl_state_ == PIKA_REPL_NO_CONNECT) {
    master_ip_ = master_ip;
    master_port_ = master_port;
    role_ |= PIKA_ROLE_SLAVE;
    repl_state_ = PIKA_REPL_SHOULD_META_SYNC;
    return true;
  }
  return false;
}

bool PikaServer::ShouldMetaSync() {
  std::shared_lock l(state_protector_);
  return repl_state_ == PIKA_REPL_SHOULD_META_SYNC;
}

void PikaServer::FinishMetaSync() {
  std::lock_guard l(state_protector_);
  assert(repl_state_ == PIKA_REPL_SHOULD_META_SYNC);
  repl_state_ = PIKA_REPL_META_SYNC_DONE;
}

bool PikaServer::MetaSyncDone() {
  std::shared_lock l(state_protector_);
  return repl_state_ == PIKA_REPL_META_SYNC_DONE;
}

void PikaServer::ResetMetaSyncStatus() {
  std::lock_guard sp_l(state_protector_);
  if ((role_ & PIKA_ROLE_SLAVE) != 0) {
    // not change by slaveof no one, so set repl_state = PIKA_REPL_SHOULD_META_SYNC,
    // continue to connect master
    repl_state_ = PIKA_REPL_SHOULD_META_SYNC;
    DoSameThingEveryDB(TaskType::kResetReplState);
  }
}

int PikaServer::GetMetaSyncTimestamp() {
  std::shared_lock sp_l(state_protector_);
  return last_meta_sync_timestamp_;
}

void PikaServer::UpdateMetaSyncTimestamp() {
  std::lock_guard sp_l(state_protector_);
  last_meta_sync_timestamp_ = static_cast<int32_t>(time(nullptr));
}

void PikaServer::UpdateMetaSyncTimestampWithoutLock() {
  last_meta_sync_timestamp_ = static_cast<int32_t>(time(nullptr));
}

bool PikaServer::IsFirstMetaSync() {
  std::shared_lock sp_l(state_protector_);
  return first_meta_sync_;
}

void PikaServer::SetFirstMetaSync(bool v) {
  std::lock_guard sp_l(state_protector_);
  first_meta_sync_ = v;
}

<<<<<<< HEAD
void PikaServer::ScheduleClientPool(net::TaskFunc func, void* arg, bool is_slow_cmd, bool is_monitor_cmd) {
  if (is_slow_cmd) {
=======
void PikaServer::ScheduleClientPool(net::TaskFunc func, void* arg, bool is_slow_cmd) {
  if (is_slow_cmd && g_pika_conf->slow_cmd_pool()) {
>>>>>>> 3eb2e485
    pika_slow_cmd_thread_pool_->Schedule(func, arg);
    return;
  }
  if (is_monitor_cmd) {
    pika_admin_cmd_thread_pool_->Schedule(func, arg);
    return;
  }
  pika_client_processor_->SchedulePool(func, arg);
}

size_t PikaServer::ClientProcessorThreadPoolCurQueueSize() {
  if (!pika_client_processor_) {
    return 0;
  }
  return pika_client_processor_->ThreadPoolCurQueueSize();
}

size_t PikaServer::ClientProcessorThreadPoolMaxQueueSize() {
  if (!pika_client_processor_) {
    return 0;
  }
  return pika_client_processor_->ThreadPoolMaxQueueSize();
}

size_t PikaServer::SlowCmdThreadPoolCurQueueSize() {
  if (!pika_slow_cmd_thread_pool_) {
    return 0;
  }
  size_t cur_size = 0;
  pika_slow_cmd_thread_pool_->cur_queue_size(&cur_size);
  return cur_size;
}

size_t PikaServer::SlowCmdThreadPoolMaxQueueSize() {
  if (!pika_slow_cmd_thread_pool_) {
    return 0;
  }
  return pika_slow_cmd_thread_pool_->max_queue_size();
}

void PikaServer::BGSaveTaskSchedule(net::TaskFunc func, void* arg) {
  bgsave_thread_.set_thread_name("BGSaveTask");
  bgsave_thread_.StartThread();
  bgsave_thread_.Schedule(func, arg);
}

void PikaServer::PurgelogsTaskSchedule(net::TaskFunc func, void* arg) {
  purge_thread_.set_thread_name("PurgelogsTask");
  purge_thread_.StartThread();
  purge_thread_.Schedule(func, arg);
}

void PikaServer::PurgeDir(const std::string& path) {
  auto dir_path = new std::string(path);
  PurgeDirTaskSchedule(&DoPurgeDir, static_cast<void*>(dir_path));
}

void PikaServer::PurgeDirTaskSchedule(void (*function)(void*), void* arg) {
  purge_thread_.set_thread_name("PurgeDirTask");
  purge_thread_.StartThread();
  purge_thread_.Schedule(function, arg);
}

pstd::Status PikaServer::GetDumpUUID(const std::string& db_name, std::string* snapshot_uuid) {
  std::shared_ptr<DB> db = GetDB(db_name);
  if (!db) {
    LOG(WARNING) << "cannot find db for db_name " << db_name;
    return pstd::Status::NotFound("db no found");
  }
  db->GetBgSaveUUID(snapshot_uuid);
  return pstd::Status::OK();
}

pstd::Status PikaServer::GetDumpMeta(const std::string& db_name, std::vector<std::string>* fileNames, std::string* snapshot_uuid) {
  std::shared_ptr<DB> db = GetDB(db_name);
  if (!db) {
    LOG(WARNING) << "cannot find db for db_name " << db_name;
    return pstd::Status::NotFound("db no found");
  }
  db->GetBgSaveMetaData(fileNames, snapshot_uuid);
  return pstd::Status::OK();
}

void PikaServer::TryDBSync(const std::string& ip, int port, const std::string& db_name,
                           int32_t top) {
  std::shared_ptr<DB> db = GetDB(db_name);
  if (!db) {
    LOG(WARNING) << "can not find DB : " << db_name
                 << ", TryDBSync Failed";
    return;
  }
  std::shared_ptr<SyncMasterDB> sync_db =
      g_pika_rm->GetSyncMasterDBByName(DBInfo(db_name));
  if (!sync_db) {
    LOG(WARNING) << "can not find DB: " << db_name
                 << ", TryDBSync Failed";
    return;
  }
  BgSaveInfo bgsave_info = db->bgsave_info();
  std::string logger_filename = sync_db->Logger()->filename();
  if (pstd::IsDir(bgsave_info.path) != 0 ||
      !pstd::FileExists(NewFileName(logger_filename, bgsave_info.offset.b_offset.filenum)) ||
      static_cast<int64_t>(top) - static_cast<int64_t>(bgsave_info.offset.b_offset.filenum) >
          static_cast<int64_t>(kDBSyncMaxGap)) {
    // Need Bgsave first
    db->BgSaveDB();
  }
}

void PikaServer::KeyScanTaskSchedule(net::TaskFunc func, void* arg) {
  key_scan_thread_.set_thread_name("KeyScanTask");
  key_scan_thread_.StartThread();
  key_scan_thread_.Schedule(func, arg);
}

void PikaServer::ClientKillAll() { pika_dispatch_thread_->ClientKillAll(); }

int PikaServer::ClientKill(const std::string& ip_port) {
  if (pika_dispatch_thread_->ClientKill(ip_port)) {
    return 1;
  }
  return 0;
}

int64_t PikaServer::ClientList(std::vector<ClientInfo>* clients) {
  int64_t clients_num = 0;
  clients_num += static_cast<int64_t>(pika_dispatch_thread_->ThreadClientList(clients));
  return clients_num;
}

bool PikaServer::HasMonitorClients() const {
  std::unique_lock lock(monitor_mutex_protector_);
  return !pika_monitor_clients_.empty();
}
bool PikaServer::ClientIsMonitor(const std::shared_ptr<PikaClientConn>& client_ptr) const {
  std::unique_lock lock(monitor_mutex_protector_);
  return pika_monitor_clients_.count(client_ptr) != 0;
}

void PikaServer::AddMonitorMessage(const std::string& monitor_message) {
  const std::string msg = "+" + monitor_message + "\r\n";

  std::vector<std::shared_ptr<PikaClientConn>> clients;

  std::unique_lock lock(monitor_mutex_protector_);
  clients.reserve(pika_monitor_clients_.size());
  for (auto it = pika_monitor_clients_.begin(); it != pika_monitor_clients_.end();) {
    auto cli = (*it).lock();
    if (cli) {
      clients.push_back(std::move(cli));
      ++it;
    } else {
      it = pika_monitor_clients_.erase(it);
    }
  }
  for (const auto& cli : clients) {
    cli->WriteResp(msg);
    cli->SendReply();
  }
  lock.unlock();  // SendReply without lock
}

void PikaServer::AddMonitorClient(const std::shared_ptr<PikaClientConn>& client_ptr) {
  if (client_ptr) {
    std::unique_lock lock(monitor_mutex_protector_);
    pika_monitor_clients_.insert(client_ptr);
  }
}

void PikaServer::SlowlogTrim() {
  std::lock_guard l(slowlog_protector_);
  while (slowlog_list_.size() > static_cast<uint32_t>(g_pika_conf->slowlog_max_len())) {
    slowlog_list_.pop_back();
  }
}

void PikaServer::SlowlogReset() {
  std::lock_guard l(slowlog_protector_);
  slowlog_list_.clear();
}

uint32_t PikaServer::SlowlogLen() {
  std::shared_lock l(slowlog_protector_);
  return slowlog_list_.size();
}

void PikaServer::SlowlogObtain(int64_t number, std::vector<SlowlogEntry>* slowlogs) {
  std::shared_lock l(slowlog_protector_);
  slowlogs->clear();
  auto iter = slowlog_list_.begin();
  while (((number--) != 0) && iter != slowlog_list_.end()) {
    slowlogs->push_back(*iter);
    iter++;
  }
}

void PikaServer::SlowlogPushEntry(const PikaCmdArgsType& argv, int64_t time, int64_t duration) {
  SlowlogEntry entry;
  uint32_t slargc = (argv.size() < SLOWLOG_ENTRY_MAX_ARGC) ? argv.size() : SLOWLOG_ENTRY_MAX_ARGC;

  for (uint32_t idx = 0; idx < slargc; ++idx) {
    if (slargc != argv.size() && idx == slargc - 1) {
      char buffer[32];
      snprintf(buffer, sizeof(buffer), "... (%lu more arguments)", argv.size() - slargc + 1);
      entry.argv.push_back(std::string(buffer));
    } else {
      if (argv[idx].size() > SLOWLOG_ENTRY_MAX_STRING) {
        char buffer[32];
        snprintf(buffer, sizeof(buffer), "... (%lu more bytes)", argv[idx].size() - SLOWLOG_ENTRY_MAX_STRING);
        std::string suffix(buffer);
        std::string brief = argv[idx].substr(0, SLOWLOG_ENTRY_MAX_STRING);
        entry.argv.push_back(brief + suffix);
      } else {
        entry.argv.push_back(argv[idx]);
      }
    }
  }

  {
    std::lock_guard lock(slowlog_protector_);
    entry.id = static_cast<int64_t>(slowlog_entry_id_++);
    entry.start_time = time;
    entry.duration = duration;
    slowlog_list_.push_front(entry);
    slowlog_counter_++;
  }

  SlowlogTrim();
}

uint64_t PikaServer::SlowlogCount() {
  std::shared_lock l(slowlog_protector_);
  return slowlog_counter_;
}

void PikaServer::ResetStat() {
  statistic_.server_stat.accumulative_connections.store(0);
  statistic_.server_stat.qps.querynum.store(0);
  statistic_.server_stat.qps.last_querynum.store(0);
}

uint64_t PikaServer::ServerQueryNum() { return statistic_.server_stat.qps.querynum.load(); }

uint64_t PikaServer::ServerCurrentQps() { return statistic_.server_stat.qps.last_sec_querynum.load(); }

uint64_t PikaServer::accumulative_connections() { return statistic_.server_stat.accumulative_connections.load(); }

void PikaServer::incr_accumulative_connections() { ++(statistic_.server_stat.accumulative_connections); }

// only one thread invoke this right now
void PikaServer::ResetLastSecQuerynum() {
  statistic_.server_stat.qps.ResetLastSecQuerynum();
  statistic_.ResetDBLastSecQuerynum();
}

void PikaServer::UpdateQueryNumAndExecCountDB(const std::string& db_name, const std::string& command, bool is_write) {
  std::string cmd(command);
  statistic_.server_stat.qps.querynum++;
  statistic_.server_stat.exec_count_db[pstd::StringToUpper(cmd)]++;
  statistic_.UpdateDBQps(db_name, command, is_write);
}

size_t PikaServer::NetInputBytes() { return g_network_statistic->NetInputBytes(); }

size_t PikaServer::NetOutputBytes() { return g_network_statistic->NetOutputBytes(); }

size_t PikaServer::NetReplInputBytes() { return g_network_statistic->NetReplInputBytes(); }

size_t PikaServer::NetReplOutputBytes() { return g_network_statistic->NetReplOutputBytes(); }

float PikaServer::InstantaneousInputKbps() {
  return static_cast<float>(g_pika_server->instant_->getInstantaneousMetric(STATS_METRIC_NET_INPUT)) / 1024.0f;
}

float PikaServer::InstantaneousOutputKbps() {
  return static_cast<float>(g_pika_server->instant_->getInstantaneousMetric(STATS_METRIC_NET_OUTPUT)) / 1024.0f;
}

float PikaServer::InstantaneousInputReplKbps() {
  return static_cast<float>(g_pika_server->instant_->getInstantaneousMetric(STATS_METRIC_NET_INPUT_REPLICATION)) /
         1024.0f;
}

float PikaServer::InstantaneousOutputReplKbps() {
  return static_cast<float>(g_pika_server->instant_->getInstantaneousMetric(STATS_METRIC_NET_OUTPUT_REPLICATION)) /
         1024.0f;
}

std::unordered_map<std::string, uint64_t> PikaServer::ServerExecCountDB() {
  std::unordered_map<std::string, uint64_t> res;
  for (auto& cmd : statistic_.server_stat.exec_count_db) {
    res[cmd.first] = cmd.second.load();
  }
  return res;
}

std::unordered_map<std::string, QpsStatistic> PikaServer::ServerAllDBStat() { return statistic_.AllDBStat(); }

int PikaServer::SendToPeer() { return g_pika_rm->ConsumeWriteQueue(); }

void PikaServer::SignalAuxiliary() { pika_auxiliary_thread_->cv_.notify_one(); }

Status PikaServer::TriggerSendBinlogSync() { return g_pika_rm->WakeUpBinlogSync(); }

int PikaServer::PubSubNumPat() { return pika_pubsub_thread_->PubSubNumPat(); }

int PikaServer::Publish(const std::string& channel, const std::string& msg) {
  int receivers = pika_pubsub_thread_->Publish(channel, msg);
  return receivers;
}

void PikaServer::EnablePublish(int fd) {
  pika_pubsub_thread_->UpdateConnReadyState(fd, net::PubSubThread::ReadyState::kReady);
}

int PikaServer::UnSubscribe(const std::shared_ptr<net::NetConn>& conn, const std::vector<std::string>& channels,
                            bool pattern, std::vector<std::pair<std::string, int>>* result) {
  int subscribed = pika_pubsub_thread_->UnSubscribe(conn, channels, pattern, result);
  return subscribed;
}

void PikaServer::Subscribe(const std::shared_ptr<net::NetConn>& conn, const std::vector<std::string>& channels,
                           bool pattern, std::vector<std::pair<std::string, int>>* result) {
  pika_pubsub_thread_->Subscribe(conn, channels, pattern, result);
}

void PikaServer::PubSubChannels(const std::string& pattern, std::vector<std::string>* result) {
  pika_pubsub_thread_->PubSubChannels(pattern, result);
}

void PikaServer::PubSubNumSub(const std::vector<std::string>& channels,
                              std::vector<std::pair<std::string, int>>* result) {
  pika_pubsub_thread_->PubSubNumSub(channels, result);
}

int PikaServer::ClientPubSubChannelSize(const std::shared_ptr<NetConn>& conn) {
  return pika_pubsub_thread_->ClientPubSubChannelSize(conn);
}

int PikaServer::ClientPubSubChannelPatternSize(const std::shared_ptr<NetConn>& conn) {
  return pika_pubsub_thread_->ClientPubSubChannelPatternSize(conn);
}

/******************************* PRIVATE *******************************/

void PikaServer::DoTimingTask() {
  // Maybe schedule compactrange
  AutoCompactRange();
  // Purge log
  AutoPurge();
  // Delete expired dump
  AutoDeleteExpiredDump();
  // Cheek Rsync Status
  // TODO: temporarily disable rsync
  // AutoKeepAliveRSync();
  // Reset server qps
  ResetLastSecQuerynum();
  // Auto update network instantaneous metric
  AutoUpdateNetworkMetric();
  ProcessCronTask();
  UpdateCacheInfo();
  // Print the queue status periodically
  PrintThreadPoolQueueStatus();
  StatDiskUsage();
}

void PikaServer::StatDiskUsage() {
  thread_local uint64_t last_update_time = 0;
  auto current_time = pstd::NowMicros();
  if (current_time - last_update_time < 60 * 1000 * 1000) {
    return;
  }
  last_update_time = current_time;

  disk_statistic_.db_size_.store(pstd::Du(g_pika_conf->db_path()));
  disk_statistic_.log_size_.store(pstd::Du(g_pika_conf->log_path()));
}

void PikaServer::AutoCompactRange() {
  struct statfs disk_info;
  int ret = statfs(g_pika_conf->db_path().c_str(), &disk_info);
  if (ret == -1) {
    LOG(WARNING) << "statfs error: " << strerror(errno);
    return;
  }

  uint64_t total_size = disk_info.f_bsize * disk_info.f_blocks;
  uint64_t free_size = disk_info.f_bsize * disk_info.f_bfree;
  std::string ci = g_pika_conf->compact_interval();
  std::string cc = g_pika_conf->compact_cron();

  if (!ci.empty()) {
    std::string::size_type slash = ci.find('/');
    int interval = std::atoi(ci.substr(0, slash).c_str());
    int usage = std::atoi(ci.substr(slash + 1).c_str());
    struct timeval now;
    gettimeofday(&now, nullptr);
    if (last_check_compact_time_.tv_sec == 0 || now.tv_sec - last_check_compact_time_.tv_sec >= interval * 3600) {
      gettimeofday(&last_check_compact_time_, nullptr);
      if ((static_cast<double>(free_size) / static_cast<double>(total_size)) * 100 >= usage) {
        std::set<std::string> dbs = g_pika_server->GetAllDBName();
        Status s = DoSameThingSpecificDB(dbs, {TaskType::kCompactAll});
        if (s.ok()) {
          LOG(INFO) << "[Interval]schedule compactRange, freesize: " << free_size / 1048576
                    << "MB, disksize: " << total_size / 1048576 << "MB";
        } else {
          LOG(INFO) << "[Interval]schedule compactRange Failed, freesize: " << free_size / 1048576
                    << "MB, disksize: " << total_size / 1048576 << "MB, error: " << s.ToString();
        }
      } else {
        LOG(WARNING) << "compact-interval failed, because there is not enough disk space left, freesize"
                     << free_size / 1048576 << "MB, disksize: " << total_size / 1048576 << "MB";
      }
    }
    return;
  }

  if (!cc.empty()) {
    bool have_week = false;
    std::string compact_cron;
    std::string week_str;
    int64_t slash_num = count(cc.begin(), cc.end(), '/');
    if (slash_num == 2) {
      have_week = true;
      std::string::size_type first_slash = cc.find('/');
      week_str = cc.substr(0, first_slash);
      compact_cron = cc.substr(first_slash + 1);
    } else {
      compact_cron = cc;
    }

    std::string::size_type colon = compact_cron.find('-');
    std::string::size_type underline = compact_cron.find('/');
    int week = have_week ? (std::atoi(week_str.c_str()) % 7) : 0;
    int start = std::atoi(compact_cron.substr(0, colon).c_str());
    int end = std::atoi(compact_cron.substr(colon + 1, underline).c_str());
    int usage = std::atoi(compact_cron.substr(underline + 1).c_str());
    std::time_t t = std::time(nullptr);
    std::tm* t_m = std::localtime(&t);

    bool in_window = false;
    if (start < end && (t_m->tm_hour >= start && t_m->tm_hour < end)) {
      in_window = have_week ? (week == t_m->tm_wday) : true;
    } else if (start > end &&
               ((t_m->tm_hour >= start && t_m->tm_hour < 24) || (t_m->tm_hour >= 0 && t_m->tm_hour < end))) {
      in_window = !have_week;
    } else {
      have_scheduled_crontask_ = false;
    }

    if (!have_scheduled_crontask_ && in_window) {
      if ((static_cast<double>(free_size) / static_cast<double>(total_size)) * 100 >= usage) {
        Status s = DoSameThingEveryDB(TaskType::kCompactAll);
        if (s.ok()) {
          LOG(INFO) << "[Cron]schedule compactRange, freesize: " << free_size / 1048576
                    << "MB, disksize: " << total_size / 1048576 << "MB";
        } else {
          LOG(INFO) << "[Cron]schedule compactRange Failed, freesize: " << free_size / 1048576
                    << "MB, disksize: " << total_size / 1048576 << "MB, error: " << s.ToString();
        }
        have_scheduled_crontask_ = true;
      } else {
        LOG(WARNING) << "compact-cron failed, because there is not enough disk space left, freesize"
                     << free_size / 1048576 << "MB, disksize: " << total_size / 1048576 << "MB";
      }
    }
  }
}

void PikaServer::AutoPurge() { DoSameThingEveryDB(TaskType::kPurgeLog); }

void PikaServer::AutoDeleteExpiredDump() {
  std::string db_sync_prefix = g_pika_conf->bgsave_prefix();
  std::string db_sync_path = g_pika_conf->bgsave_path();
  int expiry_days = g_pika_conf->expire_dump_days();
  std::vector<std::string> dump_dir;

  // Never expire
  if (expiry_days <= 0) {
    return;
  }

  // Dump is not exist
  if (!pstd::FileExists(db_sync_path)) {
    return;
  }

  // Directory traversal
  if (pstd::GetChildren(db_sync_path, dump_dir) != 0) {
    return;
  }
  // Handle dump directory
  for (auto& i : dump_dir) {
    if (i.substr(0, db_sync_prefix.size()) != db_sync_prefix || i.size() != (db_sync_prefix.size() + 8)) {
      continue;
    }

    std::string str_date = i.substr(db_sync_prefix.size(), (i.size() - db_sync_prefix.size()));
    char* end = nullptr;
    std::strtol(str_date.c_str(), &end, 10);
    if (*end != 0) {
      continue;
    }

    // Parse filename
    int dump_year = std::atoi(str_date.substr(0, 4).c_str());
    int dump_month = std::atoi(str_date.substr(4, 2).c_str());
    int dump_day = std::atoi(str_date.substr(6, 2).c_str());

    time_t t = time(nullptr);
    struct tm* now = localtime(&t);
    int now_year = now->tm_year + 1900;
    int now_month = now->tm_mon + 1;
    int now_day = now->tm_mday;

    struct tm dump_time;
    struct tm now_time;

    dump_time.tm_year = dump_year;
    dump_time.tm_mon = dump_month;
    dump_time.tm_mday = dump_day;
    dump_time.tm_hour = 0;
    dump_time.tm_min = 0;
    dump_time.tm_sec = 0;

    now_time.tm_year = now_year;
    now_time.tm_mon = now_month;
    now_time.tm_mday = now_day;
    now_time.tm_hour = 0;
    now_time.tm_min = 0;
    now_time.tm_sec = 0;

    int64_t dump_timestamp = mktime(&dump_time);
    int64_t now_timestamp = mktime(&now_time);
    // How many days, 1 day = 86400s
    int64_t interval_days = (now_timestamp - dump_timestamp) / 86400;

    if (interval_days >= expiry_days) {
      std::string dump_file = db_sync_path + i;
      if (CountSyncSlaves() == 0) {
        LOG(INFO) << "Not syncing, delete dump file: " << dump_file;
        pstd::DeleteDirIfExist(dump_file);
      } else {
        LOG(INFO) << "Syncing, can not delete " << dump_file << " dump file";
      }
    }
  }
}

void PikaServer::AutoUpdateNetworkMetric() {
  monotime current_time = getMonotonicUs();
  size_t factor = 5e6;  // us, 5s
  instant_->trackInstantaneousMetric(STATS_METRIC_NET_INPUT,
                                     g_pika_server->NetInputBytes() + g_pika_server->NetReplInputBytes(), current_time,
                                     factor);
  instant_->trackInstantaneousMetric(STATS_METRIC_NET_OUTPUT,
                                     g_pika_server->NetOutputBytes() + g_pika_server->NetReplOutputBytes(),
                                     current_time, factor);
  instant_->trackInstantaneousMetric(STATS_METRIC_NET_INPUT_REPLICATION, g_pika_server->NetReplInputBytes(),
                                     current_time, factor);
  instant_->trackInstantaneousMetric(STATS_METRIC_NET_OUTPUT_REPLICATION, g_pika_server->NetReplOutputBytes(),
                                     current_time, factor);
}

void PikaServer::PrintThreadPoolQueueStatus() {
  // Print the current queue size if it exceeds QUEUE_SIZE_THRESHOLD_PERCENTAGE/100 of the maximum queue size.
  size_t cur_size = ClientProcessorThreadPoolCurQueueSize();
  size_t max_size = ClientProcessorThreadPoolMaxQueueSize();
  size_t thread_hold = (max_size / 100) * QUEUE_SIZE_THRESHOLD_PERCENTAGE;
  if (cur_size > thread_hold) {
    LOG(INFO) << "The current queue size of the Pika Server's client thread processor thread pool: " << cur_size;
  }
}

void PikaServer::InitStorageOptions() {
  std::lock_guard rwl(storage_options_rw_);

  // For rocksdb::Options
  storage_options_.options.create_if_missing = true;
  storage_options_.options.keep_log_file_num = 10;
  storage_options_.options.max_manifest_file_size = 64 * 1024 * 1024;
  storage_options_.options.max_log_file_size = 512 * 1024 * 1024;

  storage_options_.options.write_buffer_size = g_pika_conf->write_buffer_size();
  storage_options_.options.arena_block_size = g_pika_conf->arena_block_size();
  storage_options_.options.write_buffer_manager =
      std::make_shared<rocksdb::WriteBufferManager>(g_pika_conf->max_write_buffer_size());
  storage_options_.options.max_total_wal_size = g_pika_conf->MaxTotalWalSize();
  storage_options_.options.max_write_buffer_number = g_pika_conf->max_write_buffer_number();
  storage_options_.options.level0_file_num_compaction_trigger = g_pika_conf->level0_file_num_compaction_trigger();
  storage_options_.options.level0_stop_writes_trigger = g_pika_conf->level0_stop_writes_trigger();
  storage_options_.options.level0_slowdown_writes_trigger = g_pika_conf->level0_slowdown_writes_trigger();
  storage_options_.options.min_write_buffer_number_to_merge = g_pika_conf->min_write_buffer_number_to_merge();
  storage_options_.options.max_bytes_for_level_base = g_pika_conf->level0_file_num_compaction_trigger() * g_pika_conf->write_buffer_size();
  storage_options_.options.max_subcompactions = g_pika_conf->max_subcompactions();
  storage_options_.options.target_file_size_base = g_pika_conf->target_file_size_base();
  storage_options_.options.max_compaction_bytes = g_pika_conf->max_compaction_bytes();
  storage_options_.options.max_background_flushes = g_pika_conf->max_background_flushes();
  storage_options_.options.max_background_compactions = g_pika_conf->max_background_compactions();
  storage_options_.options.disable_auto_compactions = g_pika_conf->disable_auto_compactions();
  storage_options_.options.max_background_jobs = g_pika_conf->max_background_jobs();
  storage_options_.options.delayed_write_rate = g_pika_conf->delayed_write_rate();
  storage_options_.options.max_open_files = g_pika_conf->max_cache_files();
  storage_options_.options.max_bytes_for_level_multiplier = g_pika_conf->max_bytes_for_level_multiplier();
  storage_options_.options.optimize_filters_for_hits = g_pika_conf->optimize_filters_for_hits();
  storage_options_.options.level_compaction_dynamic_level_bytes = g_pika_conf->level_compaction_dynamic_level_bytes();

  storage_options_.options.compression = PikaConf::GetCompression(g_pika_conf->compression());
  storage_options_.options.compression_per_level = g_pika_conf->compression_per_level();
  // avoid blocking io on scan
  // see https://github.com/facebook/rocksdb/wiki/IO#avoid-blocking-io
  storage_options_.options.avoid_unnecessary_blocking_io = true;

  // default l0 l1 noCompression l2 and more use `compression` option
  if (storage_options_.options.compression_per_level.empty() &&
      storage_options_.options.compression != rocksdb::kNoCompression) {
    storage_options_.options.compression_per_level.push_back(rocksdb::kNoCompression);
    storage_options_.options.compression_per_level.push_back(rocksdb::kNoCompression);
    storage_options_.options.compression_per_level.push_back(storage_options_.options.compression);
  }

  // For rocksdb::BlockBasedDBOptions
  storage_options_.table_options.block_size = g_pika_conf->block_size();
  storage_options_.table_options.cache_index_and_filter_blocks = g_pika_conf->cache_index_and_filter_blocks();
  storage_options_.block_cache_size = g_pika_conf->block_cache();
  storage_options_.share_block_cache = g_pika_conf->share_block_cache();

  storage_options_.table_options.pin_l0_filter_and_index_blocks_in_cache =
      g_pika_conf->pin_l0_filter_and_index_blocks_in_cache();

  if (storage_options_.block_cache_size == 0) {
    storage_options_.table_options.no_block_cache = true;
  } else if (storage_options_.share_block_cache) {
    storage_options_.table_options.block_cache =
        rocksdb::NewLRUCache(storage_options_.block_cache_size, static_cast<int>(g_pika_conf->num_shard_bits()));
  }
  storage_options_.options.rate_limiter =
      std::shared_ptr<rocksdb::RateLimiter>(
          rocksdb::NewGenericRateLimiter(
              g_pika_conf->rate_limiter_bandwidth(),
              g_pika_conf->rate_limiter_refill_period_us(),
              static_cast<int32_t>(g_pika_conf->rate_limiter_fairness()),
              static_cast<rocksdb::RateLimiter::Mode>(g_pika_conf->rate_limiter_mode()),
              g_pika_conf->rate_limiter_auto_tuned()
                  ));
  // For Storage small compaction
  storage_options_.statistics_max_size = g_pika_conf->max_cache_statistic_keys();
  storage_options_.small_compaction_threshold = g_pika_conf->small_compaction_threshold();

  // rocksdb blob
  if (g_pika_conf->enable_blob_files()) {
    storage_options_.options.enable_blob_files = g_pika_conf->enable_blob_files();
    storage_options_.options.min_blob_size = g_pika_conf->min_blob_size();
    storage_options_.options.blob_file_size = g_pika_conf->blob_file_size();
    storage_options_.options.blob_compression_type = PikaConf::GetCompression(g_pika_conf->blob_compression_type());
    storage_options_.options.enable_blob_garbage_collection = g_pika_conf->enable_blob_garbage_collection();
    storage_options_.options.blob_garbage_collection_age_cutoff = g_pika_conf->blob_garbage_collection_age_cutoff();
    storage_options_.options.blob_garbage_collection_force_threshold =
        g_pika_conf->blob_garbage_collection_force_threshold();
    if (g_pika_conf->blob_cache() > 0) {  // blob cache less than 0，not open cache
      storage_options_.options.blob_cache =
          rocksdb::NewLRUCache(g_pika_conf->blob_cache(), static_cast<int>(g_pika_conf->blob_num_shard_bits()));
    }
  }

  // for column-family options
  storage_options_.options.ttl = g_pika_conf->rocksdb_ttl_second();
  storage_options_.options.periodic_compaction_seconds = g_pika_conf->rocksdb_periodic_compaction_second();

  // For Partitioned Index Filters
  if (g_pika_conf->enable_partitioned_index_filters()) {
    storage_options_.table_options.index_type = rocksdb::BlockBasedTableOptions::IndexType::kTwoLevelIndexSearch;
    storage_options_.table_options.filter_policy.reset(rocksdb::NewBloomFilterPolicy(10, false));
    storage_options_.table_options.partition_filters = true;
    storage_options_.table_options.metadata_block_size = 4096;
    storage_options_.table_options.cache_index_and_filter_blocks_with_high_priority = true;
    storage_options_.table_options.pin_top_level_index_and_filter = true; 
    storage_options_.table_options.optimize_filters_for_memory = true;
  }
}

storage::Status PikaServer::RewriteStorageOptions(const storage::OptionType& option_type,
                                                  const std::unordered_map<std::string, std::string>& options_map) {
  storage::Status s;
  std::shared_lock db_rwl(dbs_rw_);
  for (const auto& db_item : dbs_) {
    s = db_item.second->storage()->SetOptions(option_type, storage::ALL_DB, options_map);
    if (!s.ok()) {
      return s;
    }
  }
  std::lock_guard rwl(storage_options_rw_);
  s = storage_options_.ResetOptions(option_type, options_map);
  return s;
}

Status PikaServer::GetCmdRouting(std::vector<net::RedisCmdArgsType>& redis_cmds, std::vector<Node>* dst,
                                 bool* all_local) {
  UNUSED(redis_cmds);
  UNUSED(dst);
  *all_local = true;
  return Status::OK();
}

void PikaServer::ServerStatus(std::string* info) {
  std::stringstream tmp_stream;
  size_t q_size = ClientProcessorThreadPoolCurQueueSize();
  tmp_stream << "Client Processor thread-pool queue size: " << q_size << "\r\n";
  info->append(tmp_stream.str());
}

bool PikaServer::SlotsMigrateBatch(const std::string &ip, int64_t port, int64_t time_out, int64_t slot_num,int64_t keys_num, const std::shared_ptr<DB>& db) {
  return pika_migrate_thread_->ReqMigrateBatch(ip, port, time_out, slot_num, keys_num, db);
}

void PikaServer::GetSlotsMgrtSenderStatus(std::string *ip, int64_t* port, int64_t *slot, bool *migrating, int64_t *moved, int64_t *remained) {
  return pika_migrate_thread_->GetMigrateStatus(ip, port, slot, migrating, moved, remained);
}

int PikaServer::SlotsMigrateOne(const std::string& key, const std::shared_ptr<DB>& db) {
  return pika_migrate_thread_->ReqMigrateOne(key, db);
}

bool PikaServer::SlotsMigrateAsyncCancel() {
  pika_migrate_thread_->CancelMigrate();
  return true;
}

void PikaServer::Bgslotsreload(const std::shared_ptr<DB>& db) {
  // Only one thread can go through
  {
    std::lock_guard ml(bgslots_protector_);
    if (bgslots_reload_.reloading || db->IsBgSaving()) {
      return;
    }
    bgslots_reload_.reloading = true;
  }

  bgslots_reload_.start_time = time(nullptr);
  char s_time[32];
  size_t len = strftime(s_time, sizeof(s_time), "%Y%m%d%H%M%S", localtime(&bgslots_reload_.start_time));
  bgslots_reload_.s_start_time.assign(s_time, len);
  bgslots_reload_.cursor = 0;
  bgslots_reload_.pattern = "*";
  bgslots_reload_.count = 100;
  bgslots_reload_.db = db;

  LOG(INFO) << "Start slot reloading";

  // Start new thread if needed
  bgsave_thread_.set_thread_name("SlotsReload");
  bgsave_thread_.StartThread();
  bgsave_thread_.Schedule(&DoBgslotsreload, static_cast<void*>(this));
}

void DoBgslotsreload(void* arg) {
  auto p = static_cast<PikaServer*>(arg);
  PikaServer::BGSlotsReload reload = p->bgslots_reload();

  // Do slotsreload
  rocksdb::Status s;
  std::vector<std::string> keys;
  int64_t cursor_ret = -1;
  while(cursor_ret != 0 && p->GetSlotsreloading()){
    cursor_ret = reload.db->storage()->Scan(storage::DataType::kAll, reload.cursor, reload.pattern, reload.count, &keys);

    std::vector<std::string>::const_iterator iter;
    for (iter = keys.begin(); iter != keys.end(); iter++) {
      std::string key_type;
      int s = GetKeyType(*iter, key_type, reload.db);
      //if key is slotkey, can't add to SlotKey
      if (s > 0){
        if (key_type == "s" && ((*iter).find(SlotKeyPrefix) != std::string::npos || (*iter).find(SlotTagPrefix) != std::string::npos)){
          continue;
        }

        AddSlotKey(key_type, *iter, reload.db);
      }
    }

    reload.cursor = cursor_ret;
    p->SetSlotsreloadingCursor(cursor_ret);
    keys.clear();
  }
  p->SetSlotsreloading(false);

  if (cursor_ret == 0) {
    LOG(INFO) << "Finish slot reloading";
  } else {
    LOG(INFO) << "Stop slot reloading";
  }
}

void PikaServer::Bgslotscleanup(std::vector<int> cleanupSlots, const std::shared_ptr<DB>& db) {
  // Only one thread can go through
  {
    std::lock_guard ml(bgslots_protector_);
    if (bgslots_cleanup_.cleaningup || bgslots_reload_.reloading || db->IsBgSaving()) {
      return;
    }
    bgslots_cleanup_.cleaningup = true;
  }

  bgslots_cleanup_.start_time = time(nullptr);
  char s_time[32];
  size_t len = strftime(s_time, sizeof(s_time), "%Y%m%d%H%M%S", localtime(&bgslots_cleanup_.start_time));
  bgslots_cleanup_.s_start_time.assign(s_time, len);
  bgslots_cleanup_.cursor = 0;
  bgslots_cleanup_.pattern = "*";
  bgslots_cleanup_.count = 100;
  bgslots_cleanup_.db = db;
  bgslots_cleanup_.cleanup_slots.swap(cleanupSlots);

  std::string slotsStr;
  slotsStr.assign(cleanupSlots.begin(), cleanupSlots.end());
  LOG(INFO) << "Start slot cleanup, slots: " << slotsStr << std::endl;

  // Start new thread if needed
  bgslots_cleanup_thread_.set_thread_name("SlotsCleanup");
  bgslots_cleanup_thread_.StartThread();
  bgslots_cleanup_thread_.Schedule(&DoBgslotscleanup, static_cast<void*>(this));
}
int64_t PikaServer::GetLastSaveTime(const std::string& dir_path) {
  std::vector<std::string> dump_dir;
  // Dump file is not exist
  if (!pstd::FileExists(dir_path)) {
    LOG(INFO) << "Dump file is not exist,path: " << dir_path;
    return 0;
  }
  if (pstd::GetChildren(dir_path, dump_dir) != 0) {
    return 0;
  }
  std::string dump_file = dir_path + dump_dir[0];
  struct stat fileStat;
  if (stat(dump_file.c_str(), &fileStat) == 0) {
    return static_cast<int64_t>(fileStat.st_mtime);
  }
  return 0;
}

void PikaServer::AllClientUnAuth(const std::set<std::string>& users) {
  pika_dispatch_thread_->UnAuthUserAndKillClient(users, acl_->GetUserLock(Acl::DefaultUser));
}

void PikaServer::CheckPubsubClientKill(const std::string& userName, const std::vector<std::string>& allChannel) {
  pika_pubsub_thread_->ConnCanSubscribe(allChannel, [&](const std::shared_ptr<net::NetConn>& conn) -> bool {
    auto pikaConn = std::dynamic_pointer_cast<PikaClientConn>(conn);
    if (pikaConn && pikaConn->UserName() == userName) {
      return true;
    }
    return false;
  });
}

void PikaServer::DisableCompact() {
  /* disable auto compactions */
  std::unordered_map<std::string, std::string> options_map{{"disable_auto_compactions", "true"}};
  storage::Status s = g_pika_server->RewriteStorageOptions(storage::OptionType::kColumnFamily, options_map);
  if (!s.ok()) {
    LOG(ERROR) << "-ERR Set storage::OptionType::kColumnFamily disable_auto_compactions error: " + s.ToString() + "\r\n";
    return;
  }
  g_pika_conf->SetDisableAutoCompaction("true");

  /* cancel in-progress manual compactions */
  std::shared_lock rwl(dbs_rw_);
  for (const auto& db_item : dbs_) {
      db_item.second->DBLock();
      db_item.second->SetCompactRangeOptions(true);
      db_item.second->DBUnlock();
  }
}

void DoBgslotscleanup(void* arg) {
  auto p = static_cast<PikaServer*>(arg);
  PikaServer::BGSlotsCleanup cleanup = p->bgslots_cleanup();

  // Do slotscleanup
  std::vector<std::string> keys;
  int64_t cursor_ret = -1;
  std::vector<int> cleanupSlots(cleanup.cleanup_slots);
  while (cursor_ret != 0 && p->GetSlotscleaningup()){
    cursor_ret = g_pika_server->bgslots_cleanup_.db->storage()->Scan(storage::DataType::kAll, cleanup.cursor, cleanup.pattern, cleanup.count, &keys);

    std::string key_type;
    std::vector<std::string>::const_iterator iter;
    for (iter = keys.begin(); iter != keys.end(); iter++) {
      if ((*iter).find(SlotKeyPrefix) != std::string::npos || (*iter).find(SlotTagPrefix) != std::string::npos) {
        continue;
      }
      if (std::find(cleanupSlots.begin(), cleanupSlots.end(), GetSlotID(g_pika_conf->default_slot_num(), *iter)) != cleanupSlots.end()){
        if (GetKeyType(*iter, key_type, g_pika_server->bgslots_cleanup_.db) <= 0) {
          LOG(WARNING) << "slots clean get key type for slot " << GetSlotID(g_pika_conf->default_slot_num(), *iter) << " key " << *iter << " error";
          continue;
        }
        if (DeleteKey(*iter, key_type[0], g_pika_server->bgslots_cleanup_.db) <= 0){
          LOG(WARNING) << "slots clean del for slot " << GetSlotID(g_pika_conf->default_slot_num(), *iter) << " key "<< *iter << " error";
        }
      }
    }

    cleanup.cursor = cursor_ret;
    p->SetSlotscleaningupCursor(cursor_ret);
    keys.clear();
  }

  for (int cleanupSlot : cleanupSlots){
    WriteDelKeyToBinlog(GetSlotKey(cleanupSlot), g_pika_server->bgslots_cleanup_.db);
    WriteDelKeyToBinlog(GetSlotsTagKey(cleanupSlot), g_pika_server->bgslots_cleanup_.db);
  }

  p->SetSlotscleaningup(false);
  std::vector<int> empty;
  p->SetCleanupSlots(empty);

  std::string slotsStr;
  slotsStr.assign(cleanup.cleanup_slots.begin(), cleanup.cleanup_slots.end());
  LOG(INFO) << "Finish slots cleanup, slots " << slotsStr;
}

void PikaServer::ResetCacheAsync(uint32_t cache_num, std::shared_ptr<DB> db, cache::CacheConfig *cache_cfg) {
  if (PIKA_CACHE_STATUS_OK == db->cache()->CacheStatus()
      || PIKA_CACHE_STATUS_NONE == db->cache()->CacheStatus()) {
    common_bg_thread_.set_thread_name("ResetCacheTask");
    common_bg_thread_.StartThread();
    BGCacheTaskArg *arg = new BGCacheTaskArg();
    arg->db = db;
    arg->cache_num = cache_num;
    if (cache_cfg == nullptr) {
      arg->task_type = CACHE_BGTASK_RESET_NUM;
    } else {
      arg->task_type = CACHE_BGTASK_RESET_CFG;
      arg->cache_cfg = *cache_cfg;
    }
    common_bg_thread_.Schedule(&DoCacheBGTask, static_cast<void*>(arg));
  } else {
    LOG(WARNING) << "can not reset cache in status: " << db->cache()->CacheStatus();
  }
}

void PikaServer::ClearCacheDbAsync(std::shared_ptr<DB> db) {
  // disable cache temporarily, and restore it after cache cleared
  g_pika_conf->SetCacheDisableFlag();
  if (PIKA_CACHE_STATUS_OK != db->cache()->CacheStatus()) {
    LOG(WARNING) << "can not clear cache in status: " << db->cache()->CacheStatus();
    return;
  }
  common_bg_thread_.set_thread_name("CacheClearThread");
  common_bg_thread_.StartThread();
  BGCacheTaskArg *arg = new BGCacheTaskArg();
  arg->db = db;
  arg->task_type = CACHE_BGTASK_CLEAR;
  common_bg_thread_.Schedule(&DoCacheBGTask, static_cast<void*>(arg));
}

void PikaServer::DoCacheBGTask(void* arg) {
  std::unique_ptr<BGCacheTaskArg> pCacheTaskArg(static_cast<BGCacheTaskArg*>(arg));
  std::shared_ptr<DB> db = pCacheTaskArg->db;

  switch (pCacheTaskArg->task_type) {
    case CACHE_BGTASK_CLEAR:
      LOG(INFO) << "clear cache start...";
      db->cache()->SetCacheStatus(PIKA_CACHE_STATUS_CLEAR);
      g_pika_server->ResetDisplayCacheInfo(PIKA_CACHE_STATUS_CLEAR, db);
      db->cache()->FlushCache();
      LOG(INFO) << "clear cache finish";
      break;
    case CACHE_BGTASK_RESET_NUM:
      LOG(INFO) << "reset cache num start...";
      db->cache()->SetCacheStatus(PIKA_CACHE_STATUS_RESET);
      g_pika_server->ResetDisplayCacheInfo(PIKA_CACHE_STATUS_RESET, db);
      db->cache()->Reset(pCacheTaskArg->cache_num);
      LOG(INFO) << "reset cache num finish";
      break;
    case CACHE_BGTASK_RESET_CFG:
      LOG(INFO) << "reset cache config start...";
      db->cache()->SetCacheStatus(PIKA_CACHE_STATUS_RESET);
      g_pika_server->ResetDisplayCacheInfo(PIKA_CACHE_STATUS_RESET, db);
      db->cache()->Reset(pCacheTaskArg->cache_num);
      LOG(INFO) << "reset cache config finish";
      break;
    default:
      LOG(WARNING) << "invalid cache task type: " << pCacheTaskArg->task_type;
      break;
  }

  db->cache()->SetCacheStatus(PIKA_CACHE_STATUS_OK);
  g_pika_conf->UnsetCacheDisableFlag();
}

void PikaServer::ResetCacheConfig(std::shared_ptr<DB> db) {
  cache::CacheConfig cache_cfg;
  cache_cfg.maxmemory = g_pika_conf->cache_maxmemory();
  cache_cfg.maxmemory_policy = g_pika_conf->cache_maxmemory_policy();
  cache_cfg.maxmemory_samples = g_pika_conf->cache_maxmemory_samples();
  cache_cfg.lfu_decay_time = g_pika_conf->cache_lfu_decay_time();
  cache_cfg.zset_cache_start_direction = g_pika_conf->zset_cache_start_direction();
  cache_cfg.zset_cache_field_num_per_key = g_pika_conf->zset_cache_field_num_per_key();
  db->cache()->ResetConfig(&cache_cfg);
}

void PikaServer::ClearHitRatio(std::shared_ptr<DB> db) {
  db->cache()->ClearHitRatio();
}

void PikaServer::OnCacheStartPosChanged(int zset_cache_start_direction, std::shared_ptr<DB> db) {
  ResetCacheConfig(db);
  ClearCacheDbAsyncV2(db);
}

void PikaServer::ClearCacheDbAsyncV2(std::shared_ptr<DB> db) {
  if (PIKA_CACHE_STATUS_OK != db->cache()->CacheStatus()) {
    LOG(WARNING) << "can not clear cache in status: " << db->cache()->CacheStatus();
    return;
  }
  common_bg_thread_.set_thread_name("V2CacheClearThread");
  common_bg_thread_.StartThread();
  BGCacheTaskArg *arg = new BGCacheTaskArg();
  arg->db = db;
  arg->task_type = CACHE_BGTASK_CLEAR;
  arg->conf = std::move(g_pika_conf);
  arg->reenable_cache = true;
  common_bg_thread_.Schedule(&DoCacheBGTask, static_cast<void*>(arg));
}

void PikaServer::ProcessCronTask() {
  for (auto& dbs : dbs_) {
    auto cache = dbs.second->cache();
    cache->ProcessCronTask();
  }
}

double PikaServer::HitRatio(void) {
  std::unique_lock l(mu_);
  int64_t hits = 0;
  int64_t misses = 0;
  cache::RedisCache::GetHitAndMissNum(&hits, &misses);
  int64_t all_cmds = hits + misses;
  if (0 >= all_cmds) {
    return 0;
  }
  return hits / (all_cmds * 1.0);
}

void PikaServer::UpdateCacheInfo(void) {
  for (auto& dbs : dbs_) {
    if (PIKA_CACHE_STATUS_OK != dbs.second->cache()->CacheStatus()) {
      return;
    }
    // get cache info from redis cache
    CacheInfo cache_info;
    dbs.second->cache()->Info(cache_info);
    dbs.second->UpdateCacheInfo(cache_info);
  }
}

void PikaServer::ResetDisplayCacheInfo(int status, std::shared_ptr<DB> db) {
  db->ResetDisplayCacheInfo(status);
}

void PikaServer::CacheConfigInit(cache::CacheConfig& cache_cfg) {
  cache_cfg.maxmemory = g_pika_conf->cache_maxmemory();
  cache_cfg.maxmemory_policy = g_pika_conf->cache_maxmemory_policy();
  cache_cfg.maxmemory_samples = g_pika_conf->cache_maxmemory_samples();
  cache_cfg.lfu_decay_time = g_pika_conf->cache_lfu_decay_time();
}<|MERGE_RESOLUTION|>--- conflicted
+++ resolved
@@ -170,7 +170,7 @@
     LOG(FATAL) << "Start PikaClientProcessor Error: " << ret
                << (ret == net::kCreateThreadError ? ": create thread error " : ": other error");
   }
-<<<<<<< HEAD
+
   ret = pika_slow_cmd_thread_pool_->start_thread_pool();
   if (ret != net::kSuccess) {
     dbs_.clear();
@@ -183,8 +183,6 @@
     LOG(FATAL) << "Start PikaAdminThreadPool Error: " << ret
                << (ret == net::kCreateThreadError ? ": create thread error " : ": other error");
   }
-=======
->>>>>>> 3eb2e485
   ret = pika_dispatch_thread_->StartThread();
   if (ret != net::kSuccess) {
     dbs_.clear();
@@ -737,13 +735,8 @@
   first_meta_sync_ = v;
 }
 
-<<<<<<< HEAD
 void PikaServer::ScheduleClientPool(net::TaskFunc func, void* arg, bool is_slow_cmd, bool is_monitor_cmd) {
   if (is_slow_cmd) {
-=======
-void PikaServer::ScheduleClientPool(net::TaskFunc func, void* arg, bool is_slow_cmd) {
-  if (is_slow_cmd && g_pika_conf->slow_cmd_pool()) {
->>>>>>> 3eb2e485
     pika_slow_cmd_thread_pool_->Schedule(func, arg);
     return;
   }
