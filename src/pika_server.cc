--- conflicted
+++ resolved
@@ -445,8 +445,7 @@
   ReplState state = force_full_sync_ ? ReplState::kTryDBSync : ReplState::kTryConnect;
   for (const auto& db_item : dbs_) {
     Status s = g_pika_rm->ActivateSyncSlaveDB(
-        RmNode(g_pika_server->master_ip(), g_pika_server->master_port(), db_item.second->GetDBName()),
-           state);
+        RmNode(g_pika_server->master_ip(), g_pika_server->master_port(), db_item.second->GetDBName()), state);
     if (!s.ok()) {
       LOG(WARNING) << s.ToString();
     }
@@ -474,28 +473,18 @@
   }
 }
 
-<<<<<<< HEAD
+void PikaServer::DBSetSmallCompactionDurationThreshold(uint32_t small_compaction_duration_threshold) {
+  std::shared_lock rwl(dbs_rw_);
+  for (const auto& db_item : dbs_) {
+    db_item.second->DbRWLockReader();
+    db_item.second->storage()->SetSmallCompactionDurationThreshold(small_compaction_duration_threshold);
+    db_item.second->DbRWUnLock();
+  }
+}
+
 bool PikaServer::GetDBBinlogOffset(const std::string& db_name, BinlogOffset* const boffset) {
   std::shared_ptr<SyncMasterDB> db = g_pika_rm->GetSyncMasterDBByName(DBInfo(db_name));
   if (!db) {
-=======
-void PikaServer::SlotSetSmallCompactionDurationThreshold(uint32_t small_compaction_duration_threshold) {
-  std::shared_lock rwl(dbs_rw_);
-  for (const auto& db_item : dbs_) {
-    for (const auto& slot_item : db_item.second->slots_) {
-      slot_item.second->DbRWLockReader();
-      slot_item.second->db()->SetSmallCompactionDurationThreshold(small_compaction_duration_threshold);
-      slot_item.second->DbRWUnLock();
-    }
-  }
-}
-
-bool PikaServer::GetDBSlotBinlogOffset(const std::string& db_name, uint32_t slot_id,
-                                       BinlogOffset* const boffset) {
-  std::shared_ptr<SyncMasterSlot> slot =
-      g_pika_rm->GetSyncMasterSlotByName(SlotInfo(db_name, slot_id));
-  if (!slot) {
->>>>>>> d398355a
     return false;
   }
   Status s = db->Logger()->GetProducerStatus(&(boffset->filenum), &(boffset->offset));
@@ -508,8 +497,7 @@
   for (const auto& db_item : dbs_) {
     switch (type) {
       case TaskType::kResetReplState: {
-        slave_db = g_pika_rm->GetSyncSlaveDBByName(
-            DBInfo(db_item.second->GetDBName()));
+        slave_db = g_pika_rm->GetSyncSlaveDBByName(DBInfo(db_item.second->GetDBName()));
         if (!slave_db) {
           LOG(WARNING) << "Slave DB: " << db_item.second->GetDBName() << ":"
                        << " Not Found";
@@ -610,10 +598,10 @@
           uint64_t lag =
               static_cast<uint64_t>((master_boffset.filenum - sent_slave_boffset.filenum)) * g_pika_conf->binlog_file_size() +
               master_boffset.offset - sent_slave_boffset.offset;
-          tmp_stream << "(" << ts.db_name << ":" << lag << ")";
+          tmp_stream << "(" << db->DBName() << ":" << lag << ")";
         }
       } else {
-        tmp_stream << "(" << ts.db_name << ":not syncing)";
+        tmp_stream << "(" << db->DBName() << ":not syncing)";
       }
     }
     tmp_stream << "\r\n";
@@ -1396,7 +1384,7 @@
 }
 
 void PikaServer::AutoUpdateNetworkMetric() {
-  uint64_t current_time = getMonotonicUs();
+  monotime current_time = getMonotonicUs();
   size_t factor = 5e6; // us, 5s
   instant_->trackInstantaneousMetric(STATS_METRIC_NET_INPUT, g_pika_server->NetInputBytes() + g_pika_server->NetReplInputBytes(),
                                      current_time, factor);
@@ -1506,6 +1494,7 @@
                                                   const std::unordered_map<std::string, std::string>& options_map) {
   storage::Status s;
   for (const auto& db_item : dbs_) {
+    std::lock_guard db_rwl(db_item.second->dbs_rw_);
     db_item.second->DbRWLockWriter();
     s = db_item.second->storage()->SetOptions(option_type, storage::ALL_DB, options_map);
     db_item.second->DbRWUnLock();
@@ -1537,7 +1526,7 @@
   return pika_migrate_thread_->ReqMigrateBatch(ip, port, time_out, slot_num, keys_num, db);
 }
 
-void PikaServer::GetSlotsMgrtSenderStatus(std::string *ip, int64_t *port, int64_t *slot, bool *migrating, int64_t *moved, int64_t *remained){
+void PikaServer::GetSlotsMgrtSenderStatus(std::string *ip, int64_t* port, int64_t *slot, bool *migrating, int64_t *moved, int64_t *remained) {
   return pika_migrate_thread_->GetMigrateStatus(ip, port, slot, migrating, moved, remained);
 }
 
