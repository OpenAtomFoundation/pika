--- conflicted
+++ resolved
@@ -539,15 +539,9 @@
   if (iter->sender != NULL) {
     delete static_cast<PikaBinlogSenderThread*>(iter->sender);
   }
-<<<<<<< HEAD
-  RmNode slave(iter->table, iter->partition_id, ip, port);
-  pika_repl_client_->RemoveBinlogSyncCtl(slave);
-  slaves_.erase(iter);
-=======
   //RmNode slave(iter->table, iter->partition_id, ip, port);
   //pika_repl_client_->RemoveBinlogSyncCtl(slave);
   //slaves_.erase(iter);
->>>>>>> 3dec388c
   }
 }
 
@@ -571,15 +565,9 @@
         LOG(INFO) << "Delete slave success";
         break;
       }
-<<<<<<< HEAD
-      RmNode slave(iter->table, iter->partition_id, ip, port);
-      pika_repl_client_->RemoveBinlogSyncCtl(slave);
-      slaves_.erase(iter);
-=======
       //RmNode slave(iter->table, iter->partition_id, ip, port);
       //pika_repl_client_->RemoveBinlogSyncCtl(slave);
       //slaves_.erase(iter);
->>>>>>> 3dec388c
       LOG(INFO) << "Delete slave success";
       break;
     }
