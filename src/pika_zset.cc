--- conflicted
+++ resolved
@@ -480,13 +480,9 @@
   }
 
   std::vector<storage::ScoreMember> score_members;
-<<<<<<< HEAD
-  auto s = db->cache()->ZRangebyscore(key_, min_, max_, &score_members, this);
-=======
   min_ = std::to_string(min_score_);
   max_ = std::to_string(max_score_);
-  auto s = slot->cache()->ZRangebyscore(key_, min_, max_, &score_members, this);
->>>>>>> d398355a
+  auto s = db->cache()->ZRangebyscore(key_, min_, max_, &score_members, this);
   if (s.ok()) {
     auto sm_count = score_members.size();
     if (with_scores_) {
@@ -689,14 +685,8 @@
 
 void ZRemCmd::Do(std::shared_ptr<DB> db) {
   int32_t count = 0;
-<<<<<<< HEAD
-  rocksdb::Status s = db->storage()->ZRem(key_, members_, &count);
-  if (s.ok() || s.IsNotFound()) {
-    AddSlotKey("z", key_, db);
-=======
-  s_ = slot->db()->ZRem(key_, members_, &count);
+  s_ = db->storage()->ZRem(key_, members_, &count);
   if (s_.ok() || s_.IsNotFound()) {
->>>>>>> d398355a
     res_.AppendInteger(count);
   } else {
     res_.SetRes(CmdRes::kErrOther, s_.ToString());
@@ -807,7 +797,7 @@
   PikaCmdArgsType del_args;
   del_args.emplace_back("del");
   del_args.emplace_back(dest_key_);
-  std::shared_ptr<Cmd> del_cmd = std::make_unique<DelCmd>(kCmdNameDel, -2, kCmdFlagsWrite | kCmdFlagsMultiSlot | kCmdFlagsKv | kCmdFlagsDoThroughDB);
+  std::shared_ptr<Cmd> del_cmd = std::make_unique<DelCmd>(kCmdNameDel, -2, kCmdFlagsWrite | kCmdFlagsMultiDB | kCmdFlagsKv | kCmdFlagsDoThroughDB);
   del_cmd->Initial(del_args, db_name_);
   del_cmd->SetConn(GetConn());
   del_cmd->SetResp(resp_.lock());
@@ -885,7 +875,7 @@
   PikaCmdArgsType del_args;
   del_args.emplace_back("del");
   del_args.emplace_back(dest_key_);
-  std::shared_ptr<Cmd> del_cmd = std::make_unique<DelCmd>(kCmdNameDel, -2, kCmdFlagsWrite | kCmdFlagsMultiSlot | kCmdFlagsKv | kCmdFlagsDoThroughDB);
+  std::shared_ptr<Cmd> del_cmd = std::make_unique<DelCmd>(kCmdNameDel, -2, kCmdFlagsWrite | kCmdFlagsMultiDB | kCmdFlagsKv | kCmdFlagsDoThroughDB);
   del_cmd->Initial(del_args, db_name_);
   del_cmd->SetConn(GetConn());
   del_cmd->SetResp(resp_.lock());
@@ -1214,15 +1204,9 @@
     return;
   }
   std::vector<std::string> members;
-<<<<<<< HEAD
-  rocksdb::Status s = db->storage()->ZRangebylex(key_, min_member_, max_member_, left_close_, right_close_, &members);
-  if (!s.ok() && !s.IsNotFound()) {
-    res_.SetRes(CmdRes::kErrOther, s.ToString());
-=======
-  s_ = slot->db()->ZRangebylex(key_, min_member_, max_member_, left_close_, right_close_, &members);
+  s_ = db->storage()->ZRangebylex(key_, min_member_, max_member_, left_close_, right_close_, &members);
   if (!s_.ok() && !s_.IsNotFound()) {
     res_.SetRes(CmdRes::kErrOther, s_.ToString());
->>>>>>> d398355a
     return;
   }
   FitLimit(count_, offset_, static_cast<int32_t>(members.size()));
