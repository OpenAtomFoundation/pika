--- conflicted
+++ resolved
@@ -184,11 +184,7 @@
 void ZIncrbyCmd::DoUpdateCache(std::shared_ptr<DB> db) {
   if (s_.ok()) {
     std::string CachePrefixKeyZ = PCacheKeyPrefixZ + key_;
-<<<<<<< HEAD
-    db->cache()->ZIncrbyIfKeyExist(CachePrefixKeyZ, member_, by_, this);
-=======
-    slot->cache()->ZIncrbyIfKeyExist(CachePrefixKeyZ, member_, by_, this, slot);
->>>>>>> b63fb13d
+    db->cache()->ZIncrbyIfKeyExist(CachePrefixKeyZ, member_, by_, this, db);
   }
 }
 
@@ -585,11 +581,7 @@
     return;
   }
   std::vector<storage::ScoreMember> score_members;
-<<<<<<< HEAD
-  auto s = db->cache()->ZRevrangebyscore(key_, min_, max_, &score_members, this);
-=======
-  auto s = slot->cache()->ZRevrangebyscore(key_, min_, max_, &score_members, this, slot);
->>>>>>> b63fb13d
+  auto s = db->cache()->ZRevrangebyscore(key_, min_, max_, &score_members, this, db);
   if (s.ok()) {
     auto sm_count = score_members.size();
     if (with_scores_) {
@@ -634,7 +626,7 @@
     return;
   }
   key_ = argv_[1];
-  min_= argv_[2];
+  min_ = argv_[2];
   max_ = argv_[3];
   int32_t ret = DoScoreStrRange(argv_[2], argv_[3], &left_close_, &right_close_, &min_score_, &max_score_);
   if (ret == -1) {
@@ -695,14 +687,8 @@
   members_.assign(iter, argv_.end());
 }
 
-<<<<<<< HEAD
 void ZRemCmd::Do(std::shared_ptr<DB> db) {
-  int32_t count = 0;
-  s_ = db->storage()->ZRem(key_, members_, &count);
-=======
-void ZRemCmd::Do(std::shared_ptr<Slot> slot) {
-  s_ = slot->db()->ZRem(key_, members_, &deleted_);
->>>>>>> b63fb13d
+  s_ = db->storage()->ZRem(key_, members_, &deleted_);
   if (s_.ok() || s_.IsNotFound()) {
     res_.AppendInteger(deleted_);
   } else {
@@ -717,11 +703,7 @@
 void ZRemCmd::DoUpdateCache(std::shared_ptr<DB> db) {
   if (s_.ok() && deleted_ > 0) {
     std::string CachePrefixKeyZ = PCacheKeyPrefixZ + key_;
-<<<<<<< HEAD
     db->cache()->ZRem(CachePrefixKeyZ, members_, db);
-=======
-    slot->cache()->ZRem(CachePrefixKeyZ, members_, slot);
->>>>>>> b63fb13d
   }
 }
 
@@ -809,13 +791,8 @@
 void ZUnionstoreCmd::DoUpdateCache(std::shared_ptr<DB> db) {
   if (s_.ok()) {
     std::vector<std::string> v;
-<<<<<<< HEAD
-    v.emplace_back(dest_key_);
+    v.emplace_back(PCacheKeyPrefixZ + dest_key_);
     db->cache()->Del(v);
-=======
-    v.emplace_back(PCacheKeyPrefixZ+dest_key_);
-    slot->cache()->Del(v);
->>>>>>> b63fb13d
   }
 }
 
@@ -823,7 +800,7 @@
   PikaCmdArgsType del_args;
   del_args.emplace_back("del");
   del_args.emplace_back(dest_key_);
-  std::shared_ptr<Cmd> del_cmd = std::make_unique<DelCmd>(kCmdNameDel, -2, kCmdFlagsWrite | kCmdFlagsMultiDB | kCmdFlagsKv | kCmdFlagsDoThroughDB);
+  std::shared_ptr<Cmd> del_cmd = std::make_unique<DelCmd>(kCmdNameDel, -2, kCmdFlagsWrite | kCmdFlagsMultiSlot | kCmdFlagsKv | kCmdFlagsDoThroughDB);
   del_cmd->Initial(del_args, db_name_);
   del_cmd->SetConn(GetConn());
   del_cmd->SetResp(resp_.lock());
@@ -901,7 +878,7 @@
   PikaCmdArgsType del_args;
   del_args.emplace_back("del");
   del_args.emplace_back(dest_key_);
-  std::shared_ptr<Cmd> del_cmd = std::make_unique<DelCmd>(kCmdNameDel, -2, kCmdFlagsWrite | kCmdFlagsMultiDB | kCmdFlagsKv | kCmdFlagsDoThroughDB);
+  std::shared_ptr<Cmd> del_cmd = std::make_unique<DelCmd>(kCmdNameDel, -2, kCmdFlagsWrite | kCmdFlagsMultiSlot | kCmdFlagsKv | kCmdFlagsDoThroughDB);
   del_cmd->Initial(del_args, db_name_);
   del_cmd->SetConn(GetConn());
   del_cmd->SetResp(resp_.lock());
