// Copyright (c) 2015-present, Qihoo, Inc.  All rights reserved.
// This source code is licensed under the BSD-style license found in the
// LICENSE file in the root directory of this source tree. An additional grant
// of patent rights can be found in the PATENTS file in the same directory.

#include "include/pika_zset.h"
#include "include/pika_slot_command.h"

#include <cstdint>

#include "pstd/include/pstd_string.h"
#include "include/pika_cache.h"

void ZAddCmd::DoInitial() {
  if (!CheckArg(argv_.size())) {
    res_.SetRes(CmdRes::kWrongNum, kCmdNameZAdd);
    return;
  }
  size_t argc = argv_.size();
  if (argc % 2 == 1) {
    res_.SetRes(CmdRes::kSyntaxErr);
    return;
  }
  key_ = argv_[1];
  score_members.clear();
  double score;
  size_t index = 2;
  for (; index < argc; index += 2) {
    if (pstd::string2d(argv_[index].data(), argv_[index].size(), &score) == 0) {
      res_.SetRes(CmdRes::kInvalidFloat);
      return;
    }
    score_members.push_back({score, argv_[index + 1]});
  }
}

void ZAddCmd::Do(std::shared_ptr<Slot> slot) {
  int32_t count = 0;
  s_ = slot->db()->ZAdd(key_, score_members, &count);
  if (s_.ok()) {
    res_.AppendInteger(count);
    AddSlotKey("z", key_, slot);
  } else {
    res_.SetRes(CmdRes::kErrOther, s_.ToString());
  }
}

void ZAddCmd::DoThroughDB(std::shared_ptr<Slot> slot) {
  Do(slot);
}

void ZAddCmd::DoUpdateCache(std::shared_ptr<Slot> slot) {
  if (s_.ok()) {
    std::string CachePrefixKeyZ = PCacheKeyPrefixZ + key_;
    slot->cache()->ZAddIfKeyExist(CachePrefixKeyZ, score_members);
  }
}

void ZCardCmd::DoInitial() {
  if (!CheckArg(argv_.size())) {
    res_.SetRes(CmdRes::kWrongNum, kCmdNameZCard);
    return;
  }
  key_ = argv_[1];
}

void ZCardCmd::Do(std::shared_ptr<Slot> slot) {
  int32_t card = 0;
  s_ = slot->db()->ZCard(key_, &card);
  if (s_.ok() || s_.IsNotFound()) {
    res_.AppendInteger(card);
  } else {
    res_.SetRes(CmdRes::kErrOther, "zcard error");
  }
}

void ZCardCmd::ReadCache(std::shared_ptr<Slot> slot){
  res_.SetRes(CmdRes::kCacheMiss);
}

void ZCardCmd::DoThroughDB(std::shared_ptr<Slot> slot) {
  res_.clear();
  Do(slot);
}

void ZCardCmd::DoUpdateCache(std::shared_ptr<Slot> slot) {
  return;
}

void ZScanCmd::DoInitial() {
  if (!CheckArg(argv_.size())) {
    res_.SetRes(CmdRes::kWrongNum, kCmdNameZScan);
    return;
  }
  key_ = argv_[1];
  if (pstd::string2int(argv_[2].data(), argv_[2].size(), &cursor_) == 0) {
    res_.SetRes(CmdRes::kWrongNum, kCmdNameZScan);
    return;
  }
  size_t argc = argv_.size();
  size_t index = 3;
  while (index < argc) {
    std::string opt = argv_[index];
    if ((strcasecmp(opt.data(), "match") == 0) || (strcasecmp(opt.data(), "count") == 0)) {
      index++;
      if (index >= argc) {
        res_.SetRes(CmdRes::kSyntaxErr);
        return;
      }
      if (strcasecmp(opt.data(), "match") == 0) {
        pattern_ = argv_[index];
      } else if (pstd::string2int(argv_[index].data(), argv_[index].size(), &count_) == 0) {
        res_.SetRes(CmdRes::kInvalidInt);
        return;
      }
    } else {
      res_.SetRes(CmdRes::kSyntaxErr);
      return;
    }
    index++;
  }
  if (count_ < 0) {
    res_.SetRes(CmdRes::kSyntaxErr);
    return;
  }
}

void ZScanCmd::Do(std::shared_ptr<Slot> slot) {
  int64_t next_cursor = 0;
  std::vector<storage::ScoreMember> score_members;
  rocksdb::Status s = slot->db()->ZScan(key_, cursor_, pattern_, count_, &score_members, &next_cursor);
  if (s.ok() || s.IsNotFound()) {
    res_.AppendContent("*2");
    char buf[32];
    int64_t len = pstd::ll2string(buf, sizeof(buf), next_cursor);
    res_.AppendStringLen(len);
    res_.AppendContent(buf);

    res_.AppendArrayLenUint64(score_members.size() * 2);
    for (const auto& score_member : score_members) {
      res_.AppendString(score_member.member);

      len = pstd::d2string(buf, sizeof(buf), score_member.score);
      res_.AppendStringLen(len);
      res_.AppendContent(buf);
    }
  } else {
    res_.SetRes(CmdRes::kErrOther, s.ToString());
  }
}

void ZIncrbyCmd::DoInitial() {
  if (!CheckArg(argv_.size())) {
    res_.SetRes(CmdRes::kWrongNum, kCmdNameZIncrby);
    return;
  }
  key_ = argv_[1];
  if (pstd::string2d(argv_[2].data(), argv_[2].size(), &by_) == 0) {
    res_.SetRes(CmdRes::kInvalidFloat);
    return;
  }
  member_ = argv_[3];
}

void ZIncrbyCmd::Do(std::shared_ptr<Slot> slot) {
  double score = 0.0;
  rocksdb::Status s = slot->db()->ZIncrby(key_, member_, by_, &score);
  if (s.ok()) {
    score_ = score;
    char buf[32];
    int64_t len = pstd::d2string(buf, sizeof(buf), score);
    res_.AppendStringLen(len);
    res_.AppendContent(buf);
    AddSlotKey("z", key_, slot);
  } else {
    res_.SetRes(CmdRes::kErrOther, s.ToString());
  }
}

void ZIncrbyCmd::DoThroughDB(std::shared_ptr<Slot> slot) {
  Do(slot);
}

void ZIncrbyCmd::DoUpdateCache(std::shared_ptr<Slot> slot) {
  if (s_.ok()) {
    std::string CachePrefixKeyZ = PCacheKeyPrefixZ + key_;
    slot->cache()->ZIncrbyIfKeyExist(CachePrefixKeyZ, member_, by_, this);
  }
}

void ZsetRangeParentCmd::DoInitial() {
  if (argv_.size() == 5 && (strcasecmp(argv_[4].data(), "withscores") == 0)) {
    is_ws_ = true;
  } else if (argv_.size() != 4) {
    res_.SetRes(CmdRes::kSyntaxErr);
    return;
  }
  key_ = argv_[1];
  if (pstd::string2int(argv_[2].data(), argv_[2].size(), &start_) == 0) {
    res_.SetRes(CmdRes::kInvalidInt);
    return;
  }
  if (pstd::string2int(argv_[3].data(), argv_[3].size(), &stop_) == 0) {
    res_.SetRes(CmdRes::kInvalidInt);
    return;
  }
}

void ZRangeCmd::DoInitial() {
  if (!CheckArg(argv_.size())) {
    res_.SetRes(CmdRes::kWrongNum, kCmdNameZRange);
    return;
  }
  ZsetRangeParentCmd::DoInitial();
}

void ZRangeCmd::Do(std::shared_ptr<Slot> slot) {
  std::vector<storage::ScoreMember> score_members;
  s_ = slot->db()->ZRange(key_, static_cast<int32_t>(start_), static_cast<int32_t>(stop_), &score_members);
  if (s_.ok() || s_.IsNotFound()) {
    if (is_ws_) {
      char buf[32];
      int64_t len = 0;
      res_.AppendArrayLenUint64(score_members.size() * 2);
      for (const auto& sm : score_members) {
        res_.AppendStringLenUint64(sm.member.size());
        res_.AppendContent(sm.member);
        len = pstd::d2string(buf, sizeof(buf), sm.score);
        res_.AppendStringLen(len);
        res_.AppendContent(buf);
      }
    } else {
      res_.AppendArrayLenUint64(score_members.size());
      for (const auto& sm : score_members) {
        res_.AppendStringLenUint64(sm.member.size());
        res_.AppendContent(sm.member);
      }
    }
  } else {
    res_.SetRes(CmdRes::kErrOther, s_.ToString());
  }
}

void ZRangeCmd::ReadCache(std::shared_ptr<Slot> slot) {
  std::vector<storage::ScoreMember> score_members;
  auto s = slot ->cache()->ZRange(key_, start_, stop_, &score_members, slot);
  if (s.ok()) {
    if (is_ws_) {
      char buf[32];
      int64_t len;
      res_.AppendArrayLen(score_members.size() * 2);
      for (const auto& sm : score_members) {
        res_.AppendStringLen(sm.member.size());
        res_.AppendContent(sm.member);
        len = pstd::d2string(buf, sizeof(buf), sm.score);
        res_.AppendStringLen(len);
        res_.AppendContent(buf);
      }
    } else {
      res_.AppendArrayLen(score_members.size());
      for (const auto& sm : score_members) {
        res_.AppendStringLen(sm.member.size());
        res_.AppendContent(sm.member);
      }
    }
  } else if (s.IsNotFound()) {
    res_.SetRes(CmdRes::kCacheMiss);
  } else {
    res_.SetRes(CmdRes::kErrOther, s.ToString());
  }
  return;
}

void ZRangeCmd::DoThroughDB(std::shared_ptr<Slot> slot) {
  res_.clear();
  Do(slot);
}

void ZRangeCmd::DoUpdateCache(std::shared_ptr<Slot> slot) {
  if (s_.ok()) {
    slot->cache()->PushKeyToAsyncLoadQueue(PIKA_KEY_TYPE_ZSET, key_, slot);
  }
}

void ZRevrangeCmd::DoInitial() {
  if (!CheckArg(argv_.size())) {
    res_.SetRes(CmdRes::kWrongNum, kCmdNameZRevrange);
    return;
  }
  ZsetRangeParentCmd::DoInitial();
}

void ZRevrangeCmd::Do(std::shared_ptr<Slot> slot) {
  std::vector<storage::ScoreMember> score_members;
  s_ = slot->db()->ZRevrange(key_, static_cast<int32_t>(start_), static_cast<int32_t>(stop_), &score_members);
  if (s_.ok() || s_.IsNotFound()) {
    if (is_ws_) {
      char buf[32];
      int64_t len = 0;
      res_.AppendArrayLenUint64(score_members.size() * 2);
      for (const auto& sm : score_members) {
        res_.AppendStringLenUint64(sm.member.size());
        res_.AppendContent(sm.member);
        len = pstd::d2string(buf, sizeof(buf), sm.score);
        res_.AppendStringLen(len);
        res_.AppendContent(buf);
      }
    } else {
      res_.AppendArrayLenUint64(score_members.size());
      for (const auto& sm : score_members) {
        res_.AppendStringLenUint64(sm.member.size());
        res_.AppendContent(sm.member);
      }
    }
  } else {
    res_.SetRes(CmdRes::kErrOther, s_.ToString());
  }
}

void ZRevrangeCmd::ReadCache(std::shared_ptr<Slot> slot) {
  std::vector<storage::ScoreMember> score_members;
  auto s = slot->cache()->ZRevrange(key_, start_, stop_, &score_members, slot);

  if (s.ok()) {
    if (is_ws_) {
      char buf[32];
      int64_t len;
      res_.AppendArrayLen(score_members.size() * 2);
      for (const auto& sm : score_members) {
        res_.AppendStringLen(sm.member.size());
        res_.AppendContent(sm.member);
        len = pstd::d2string(buf, sizeof(buf), sm.score);
        res_.AppendStringLen(len);
        res_.AppendContent(buf);
      }
    } else {
      res_.AppendArrayLen(score_members.size());
      for (const auto& sm : score_members) {
        res_.AppendStringLen(sm.member.size());
        res_.AppendContent(sm.member);
      }
    }
  } else if (s.IsNotFound()) {
    res_.SetRes(CmdRes::kCacheMiss);
  } else {
    res_.SetRes(CmdRes::kErrOther, s_.ToString());
  }
  return;
}

void ZRevrangeCmd::DoThroughDB(std::shared_ptr<Slot> slot) {
  res_.clear();
  Do(slot);
}

void ZRevrangeCmd::DoUpdateCache(std::shared_ptr<Slot> slot) {
  if (s_.ok()) {
    slot->cache()->PushKeyToAsyncLoadQueue(PIKA_KEY_TYPE_ZSET, key_, slot);
  }
}

int32_t DoScoreStrRange(std::string begin_score, std::string end_score, bool* left_close, bool* right_close,
                        double* min_score, double* max_score) {
  if (!begin_score.empty() && begin_score.at(0) == '(') {
    *left_close = false;
    begin_score.erase(begin_score.begin());
  }
  if (begin_score == "-inf") {
    *min_score = storage::ZSET_SCORE_MIN;
  } else if (begin_score == "inf" || begin_score == "+inf") {
    *min_score = storage::ZSET_SCORE_MAX;
  } else if (pstd::string2d(begin_score.data(), begin_score.size(), min_score) == 0) {
    return -1;
  }

  if (!end_score.empty() && end_score.at(0) == '(') {
    *right_close = false;
    end_score.erase(end_score.begin());
  }
  if (end_score == "+inf" || end_score == "inf") {
    *max_score = storage::ZSET_SCORE_MAX;
  } else if (end_score == "-inf") {
    *max_score = storage::ZSET_SCORE_MIN;
  } else if (pstd::string2d(end_score.data(), end_score.size(), max_score) == 0) {
    return -1;
  }
  return 0;
}

static void FitLimit(int64_t& count, int64_t& offset, const int64_t size) {
  count = count >= 0 ? count : size;
  offset = (offset >= 0 && offset < size) ? offset : size;
  count = (offset + count < size) ? count : size - offset;
}

void ZsetRangebyscoreParentCmd::DoInitial() {
  key_ = argv_[1];
  int32_t ret = DoScoreStrRange(argv_[2], argv_[3], &left_close_, &right_close_, &min_score_, &max_score_);
  if (ret == -1) {
    res_.SetRes(CmdRes::kErrOther, "min or max is not a float");
    return;
  }
  size_t argc = argv_.size();
  if (argc < 5) {
    return;
  }
  size_t index = 4;
  while (index < argc) {
    if (strcasecmp(argv_[index].data(), "withscores") == 0) {
      with_scores_ = true;
    } else if (strcasecmp(argv_[index].data(), "limit") == 0) {
      if (index + 3 > argc) {
        res_.SetRes(CmdRes::kSyntaxErr);
        return;
      }
      index++;
      if (pstd::string2int(argv_[index].data(), argv_[index].size(), &offset_) == 0) {
        res_.SetRes(CmdRes::kInvalidInt);
        return;
      }
      index++;
      if (pstd::string2int(argv_[index].data(), argv_[index].size(), &count_) == 0) {
        res_.SetRes(CmdRes::kInvalidInt);
        return;
      }
    } else {
      res_.SetRes(CmdRes::kSyntaxErr);
      return;
    }
    index++;
  }
}

void ZRangebyscoreCmd::DoInitial() {
  if (!CheckArg(argv_.size())) {
    res_.SetRes(CmdRes::kWrongNum, kCmdNameZRangebyscore);
    return;
  }
  ZsetRangebyscoreParentCmd::DoInitial();
}

void ZRangebyscoreCmd::Do(std::shared_ptr<Slot> slot) {
  if (min_score_ == storage::ZSET_SCORE_MAX || max_score_ == storage::ZSET_SCORE_MIN) {
    res_.AppendContent("*0");
    return;
  }
  std::vector<storage::ScoreMember> score_members;
  s_ = slot->db()->ZRangebyscore(key_, min_score_, max_score_, left_close_, right_close_, &score_members);
  if (!s_.ok() && !s_.IsNotFound()) {
    res_.SetRes(CmdRes::kErrOther, s_.ToString());
    return;
  }
  FitLimit(count_, offset_, static_cast<int64_t>(score_members.size()));
  size_t index = offset_;
  size_t end = offset_ + count_;
  if (with_scores_) {
    char buf[32];
    int64_t len;
    res_.AppendArrayLen(count_ * 2);
    for (; index < end; index++) {
      res_.AppendStringLenUint64(score_members[index].member.size());
      res_.AppendContent(score_members[index].member);
      len = pstd::d2string(buf, sizeof(buf), score_members[index].score);
      res_.AppendStringLen(len);
      res_.AppendContent(buf);
    }
  } else {
    res_.AppendArrayLen(count_);
    for (; index < end; index++) {
      res_.AppendStringLenUint64(score_members[index].member.size());
      res_.AppendContent(score_members[index].member);
    }
  }
}

void ZRangebyscoreCmd::ReadCache(std::shared_ptr<Slot> slot) {
  if (min_score_ == storage::ZSET_SCORE_MAX || max_score_ == storage::ZSET_SCORE_MIN) {
    res_.AppendContent("*0");
    return;
  }

  std::vector<storage::ScoreMember> score_members;
  auto s = slot->cache()->ZRangebyscore(key_, min_, max_, &score_members, this);
  if (s.ok()) {
    auto sm_count = score_members.size();
    if (with_scores_) {
      char buf[32];
      int64_t len;
      res_.AppendArrayLen(sm_count * 2);
      for (auto& item : score_members) {
        res_.AppendStringLen(item.member.size());
        res_.AppendContent(item.member);
        len = pstd::d2string(buf, sizeof(buf), item.score);
        res_.AppendStringLen(len);
        res_.AppendContent(buf);
      }
    } else {
      res_.AppendArrayLen(sm_count);
      for (auto& item : score_members) {
        res_.AppendStringLen(item.member.size());
        res_.AppendContent(item.member);
      }
    }
  } else if (s.IsNotFound()) {
    res_.SetRes(CmdRes::kCacheMiss);
  } else {
    res_.SetRes(CmdRes::kErrOther, s.ToString());
  }
}

void ZRangebyscoreCmd::DoThroughDB(std::shared_ptr<Slot> slot) {
  res_.clear();
  Do(slot);
}

void ZRangebyscoreCmd::DoUpdateCache(std::shared_ptr<Slot> slot) {
  if (s_.ok()) {
    slot->cache()->PushKeyToAsyncLoadQueue(PIKA_KEY_TYPE_ZSET, key_, slot);
  }
}

void ZRevrangebyscoreCmd::DoInitial() {
  if (!CheckArg(argv_.size())) {
    res_.SetRes(CmdRes::kWrongNum, kCmdNameZRevrangebyscore);
    return;
  }
  ZsetRangebyscoreParentCmd::DoInitial();
  double tmp_score = 0.0;
  tmp_score = min_score_;
  min_score_ = max_score_;
  max_score_ = tmp_score;

  bool tmp_close = false;
  tmp_close = left_close_;
  left_close_ = right_close_;
  right_close_ = tmp_close;
}

void ZRevrangebyscoreCmd::Do(std::shared_ptr<Slot> slot) {
  if (min_score_ == storage::ZSET_SCORE_MAX || max_score_ == storage::ZSET_SCORE_MIN) {
    res_.AppendContent("*0");
    return;
  }
  std::vector<storage::ScoreMember> score_members;
  s_ = slot->db()->ZRevrangebyscore(key_, min_score_, max_score_, left_close_, right_close_, &score_members);
  if (!s_.ok() && !s_.IsNotFound()) {
    res_.SetRes(CmdRes::kErrOther, s_.ToString());
    return;
  }
  FitLimit(count_, offset_, static_cast<int64_t>(score_members.size()));
  int64_t index = offset_;
  int64_t end = offset_ + count_;
  if (with_scores_) {
    char buf[32];
    int64_t len = 0;
    res_.AppendArrayLen(count_ * 2);
    for (; index < end; index++) {
      res_.AppendStringLenUint64(score_members[index].member.size());
      res_.AppendContent(score_members[index].member);
      len = pstd::d2string(buf, sizeof(buf), score_members[index].score);
      res_.AppendStringLen(len);
      res_.AppendContent(buf);
    }
  } else {
    res_.AppendArrayLen(count_);
    for (; index < end; index++) {
      res_.AppendStringLenUint64(score_members[index].member.size());
      res_.AppendContent(score_members[index].member);
    }
  }
}

void ZRevrangebyscoreCmd::ReadCache(std::shared_ptr<Slot> slot){
  if (min_score_ == storage::ZSET_SCORE_MAX || max_score_ == storage::ZSET_SCORE_MIN
      || max_score_ < min_score_) {
    res_.AppendContent("*0");
    return;
  }
  std::vector<storage::ScoreMember> score_members;
  auto s = slot->cache()->ZRevrangebyscore(key_, min_, max_, &score_members, this);
  if (s.ok()) {
    auto sm_count = score_members.size();
    if (with_scores_) {
      char buf[32];
      int64_t len;
      res_.AppendArrayLen(sm_count * 2);
      for (auto& item : score_members) {
        res_.AppendStringLen(item.member.size());
        res_.AppendContent(item.member);
        len = pstd::d2string(buf, sizeof(buf), item.score);
        res_.AppendStringLen(len);
        res_.AppendContent(buf);
      }
    } else {
      res_.AppendArrayLen(sm_count);
      for (auto& item : score_members) {
        res_.AppendStringLen(item.member.size());
        res_.AppendContent(item.member);
      }
    }
  } else if (s.IsNotFound()) {
    res_.SetRes(CmdRes::kCacheMiss);
  } else {
    res_.SetRes(CmdRes::kErrOther, s.ToString());
  }
}

void ZRevrangebyscoreCmd::DoThroughDB(std::shared_ptr<Slot> slot) {
  res_.clear();
  Do(slot);
}

void ZRevrangebyscoreCmd::DoUpdateCache(std::shared_ptr<Slot> slot) {
  if (s_.ok()) {
    slot->cache()->PushKeyToAsyncLoadQueue(PIKA_KEY_TYPE_ZSET, key_, slot);
  }
}

void ZCountCmd::DoInitial() {
  if (!CheckArg(argv_.size())) {
    res_.SetRes(CmdRes::kWrongNum, kCmdNameZCount);
    return;
  }
  key_ = argv_[1];
  int32_t ret = DoScoreStrRange(argv_[2], argv_[3], &left_close_, &right_close_, &min_score_, &max_score_);
  if (ret == -1) {
    res_.SetRes(CmdRes::kErrOther, "min or max is not a float");
    return;
  }
}

void ZCountCmd::Do(std::shared_ptr<Slot> slot) {
  if (min_score_ == storage::ZSET_SCORE_MAX || max_score_ == storage::ZSET_SCORE_MIN) {
    res_.AppendContent("*0");
    return;
  }

  int32_t count = 0;
  s_ = slot->db()->ZCount(key_, min_score_, max_score_, left_close_, right_close_, &count);
  if (s_.ok() || s_.IsNotFound()) {
    res_.AppendInteger(count);
  } else {
    res_.SetRes(CmdRes::kErrOther, s_.ToString());
  }
}

void ZCountCmd::ReadCache(std::shared_ptr<Slot> slot) {
  if (min_score_ == storage::ZSET_SCORE_MAX || max_score_ == storage::ZSET_SCORE_MIN) {
    res_.AppendContent("*0");
    return;
  }
  uint64_t count = 0;
  auto s = slot->cache()->ZCount(key_, min_, max_, &count, this);
  if (s.ok()) {
    res_.AppendInteger(count);
  } else if (s.IsNotFound()) {
    res_.SetRes(CmdRes::kCacheMiss);
  } else {
    res_.SetRes(CmdRes::kErrOther, s.ToString());
  }
}

void ZCountCmd::DoThroughDB(std::shared_ptr<Slot> slot) {
  res_.clear();
  Do(slot);
}

void ZCountCmd::DoUpdateCache(std::shared_ptr<Slot> slot) {
  if (s_.ok()) {
    slot->cache()->PushKeyToAsyncLoadQueue(PIKA_KEY_TYPE_ZSET, key_, slot);
  }
}

void ZRemCmd::DoInitial() {
  if (!CheckArg(argv_.size())) {
    res_.SetRes(CmdRes::kWrongNum, kCmdNameZRem);
    return;
  }
  key_ = argv_[1];
  auto iter = argv_.begin() + 2;
  members_.assign(iter, argv_.end());
}

void ZRemCmd::Do(std::shared_ptr<Slot> slot) {
  int32_t count = 0;
  rocksdb::Status s = slot->db()->ZRem(key_, members_, &count);
  if (s.ok() || s.IsNotFound()) {
    AddSlotKey("z", key_, slot);
    res_.AppendInteger(count);
  } else {
    res_.SetRes(CmdRes::kErrOther, s.ToString());
  }
}

void ZRemCmd::DoThroughDB(std::shared_ptr<Slot> slot) {
  Do(slot);
}

void ZRemCmd::DoUpdateCache(std::shared_ptr<Slot> slot) {
  if (s_.ok() && deleted_ > 0) {
    std::string CachePrefixKeyZ = PCacheKeyPrefixZ + key_;
    slot->cache()->ZRem(CachePrefixKeyZ, members_);
  }
}

void ZsetUIstoreParentCmd::DoInitial() {
  dest_key_ = argv_[1];
  if (pstd::string2int(argv_[2].data(), argv_[2].size(), &num_keys_) == 0) {
    res_.SetRes(CmdRes::kInvalidInt);
    return;
  }
  if (num_keys_ < 1) {
    res_.SetRes(CmdRes::kErrOther, "at least 1 input key is needed for ZUNIONSTORE/ZINTERSTORE");
    return;
  }
  auto argc = argv_.size();
  if (argc < num_keys_ + 3) {
    res_.SetRes(CmdRes::kSyntaxErr);
    return;
  }
  keys_.assign(argv_.begin() + 3, argv_.begin() + 3 + num_keys_);
  weights_.assign(num_keys_, 1);
  auto index = num_keys_ + 3;
  while (index < argc) {
    if (strcasecmp(argv_[index].data(), "weights") == 0) {
      index++;
      if (argc < index + num_keys_) {
        res_.SetRes(CmdRes::kSyntaxErr);
        return;
      }
      double weight;
      auto base = index;
      for (; index < base + num_keys_; index++) {
        if (pstd::string2d(argv_[index].data(), argv_[index].size(), &weight) == 0) {
          res_.SetRes(CmdRes::kErrOther, "weight value is not a float");
          return;
        }
        weights_[index - base] = weight;
      }
    } else if (strcasecmp(argv_[index].data(), "aggregate") == 0) {
      index++;
      if (argc < index + 1) {
        res_.SetRes(CmdRes::kSyntaxErr);
        return;
      }
      if (strcasecmp(argv_[index].data(), "sum") == 0) {
        aggregate_ = storage::SUM;
      } else if (strcasecmp(argv_[index].data(), "min") == 0) {
        aggregate_ = storage::MIN;
      } else if (strcasecmp(argv_[index].data(), "max") == 0) {
        aggregate_ = storage::MAX;
      } else {
        res_.SetRes(CmdRes::kSyntaxErr);
        return;
      }
      index++;
    } else {
      res_.SetRes(CmdRes::kSyntaxErr);
      return;
    }
  }
}

void ZUnionstoreCmd::DoInitial() {
  if (!CheckArg(argv_.size())) {
    res_.SetRes(CmdRes::kWrongNum, kCmdNameZUnionstore);
    return;
  }
  ZsetUIstoreParentCmd::DoInitial();
}

void ZUnionstoreCmd::Do(std::shared_ptr<Slot> slot) {
  int32_t count = 0;
  s_ = slot->db()->ZUnionstore(dest_key_, keys_, weights_, aggregate_, value_to_dest_, &count);
  if (s_.ok()) {
    res_.AppendInteger(count);
    AddSlotKey("z", dest_key_, slot);
  } else {
    res_.SetRes(CmdRes::kErrOther, s_.ToString());
  }
}

void ZUnionstoreCmd::DoThroughDB(std::shared_ptr<Slot> slot) {
  Do(slot);
}

void ZUnionstoreCmd::DoUpdateCache(std::shared_ptr<Slot> slot) {
  if (s_.ok()) {
    std::vector<std::string> v;
    v.emplace_back(dest_key_);
    slot->cache()->Del(v);
  }
}

void ZUnionstoreCmd::DoBinlog(const std::shared_ptr<SyncMasterSlot>& slot) {
  PikaCmdArgsType del_args;
  del_args.emplace_back("del");
  del_args.emplace_back(dest_key_);
  del_cmd_->Initial(del_args, db_name_);
  del_cmd_->SetConn(GetConn());
  del_cmd_->SetResp(resp_.lock());
  del_cmd_->DoBinlog(slot);

  if(value_to_dest_.empty()){
    // The union operation got an empty set, only use del to simulate overwrite the dest_key with empty set
    return;
  }

  PikaCmdArgsType initial_args;
  initial_args.emplace_back("zadd");
  initial_args.emplace_back(dest_key_);
  auto first_pair = value_to_dest_.begin();
  char buf[32];
  int64_t d_len = pstd::d2string(buf, sizeof(buf), first_pair->second);
  initial_args.emplace_back(buf);
  initial_args.emplace_back(first_pair->first);
  value_to_dest_.erase(value_to_dest_.begin());
  zadd_cmd_->Initial(initial_args, db_name_);
  zadd_cmd_->SetConn(GetConn());
  zadd_cmd_->SetResp(resp_.lock());

  auto& zadd_argv = zadd_cmd_->argv();
  size_t data_size = d_len + zadd_argv[3].size();
  constexpr size_t kDataSize = 131072; //128KB
  for (const auto& it : value_to_dest_) {
    if (data_size >= kDataSize) {
      // If the binlog has reached the size of 128KB. (131,072 bytes = 128KB)
      zadd_cmd_->DoBinlog(slot);
      zadd_argv.clear();
      zadd_argv.emplace_back("zadd");
      zadd_argv.emplace_back(dest_key_);
      data_size = 0;
    }
    d_len = pstd::d2string(buf, sizeof(buf), it.second);
    zadd_argv.emplace_back(buf);
    zadd_argv.emplace_back(it.first);
    data_size += (d_len + it.first.size());
  }
  zadd_cmd_->DoBinlog(slot);
}

void ZInterstoreCmd::DoInitial() {
  if (!CheckArg(argv_.size())) {
    res_.SetRes(CmdRes::kWrongNum, kCmdNameZInterstore);
    return;
  }
  ZsetUIstoreParentCmd::DoInitial();
}

void ZInterstoreCmd::Do(std::shared_ptr<Slot> slot) {
  int32_t count = 0;
  s_ = slot->db()->ZInterstore(dest_key_, keys_, weights_, aggregate_, value_to_dest_, &count);
  if (s_.ok()) {
    res_.AppendInteger(count);
  } else {
    res_.SetRes(CmdRes::kErrOther, s_.ToString());
  }
}

void ZInterstoreCmd::DoThroughDB(std::shared_ptr<Slot> slot) {
  Do(slot);
}

void ZInterstoreCmd::DoUpdateCache(std::shared_ptr<Slot> slot) {
  if (s_.ok()) {
    std::vector<std::string> v;
    v.emplace_back(PCacheKeyPrefixZ + dest_key_);
    slot->cache()->Del(v);
  }
}

void ZInterstoreCmd::DoBinlog(const std::shared_ptr<SyncMasterSlot>& slot) {
  PikaCmdArgsType del_args;
  del_args.emplace_back("del");
  del_args.emplace_back(dest_key_);
  del_cmd_->Initial(del_args, db_name_);
  del_cmd_->SetConn(GetConn());
  del_cmd_->SetResp(resp_.lock());
  del_cmd_->DoBinlog(slot);

  if (value_to_dest_.size() == 0) {
    //The inter operation got an empty set, just exec del to simulate overwrite an empty set to dest_key
    return;
  }

  PikaCmdArgsType initial_args;
  initial_args.emplace_back("zadd");
  initial_args.emplace_back(dest_key_);
  char buf[32];
  int64_t d_len = pstd::d2string(buf, sizeof(buf), value_to_dest_[0].score);
  initial_args.emplace_back(buf);
  initial_args.emplace_back(value_to_dest_[0].member);
  zadd_cmd_->Initial(initial_args, db_name_);
  zadd_cmd_->SetConn(GetConn());
  zadd_cmd_->SetResp(resp_.lock());

  auto& zadd_argv = zadd_cmd_->argv();
  size_t data_size = d_len + value_to_dest_[0].member.size();
  constexpr size_t kDataSize = 131072; //128KB
  for (size_t i = 1; i < value_to_dest_.size(); i++) {
    if (data_size >= kDataSize) {
      // If the binlog has reached the size of 128KB. (131,072 bytes = 128KB)
      zadd_cmd_->DoBinlog(slot);
      zadd_argv.clear();
      zadd_argv.emplace_back("zadd");
      zadd_argv.emplace_back(dest_key_);
      data_size = 0;
    }
    d_len = pstd::d2string(buf, sizeof(buf), value_to_dest_[i].score);
    zadd_argv.emplace_back(buf);
    zadd_argv.emplace_back(value_to_dest_[i].member);
    data_size += (value_to_dest_[i].member.size() + d_len);
  }
  zadd_cmd_->DoBinlog(slot);
}

void ZsetRankParentCmd::DoInitial() {
  key_ = argv_[1];
  member_ = argv_[2];
}

void ZRankCmd::DoInitial() {
  if (!CheckArg(argv_.size())) {
    res_.SetRes(CmdRes::kWrongNum, kCmdNameZRank);
    return;
  }
  ZsetRankParentCmd::DoInitial();
}

void ZRankCmd::Do(std::shared_ptr<Slot> slot) {
  int32_t rank = 0;
  s_ = slot->db()->ZRank(key_, member_, &rank);
  if (s_.ok()) {
    res_.AppendInteger(rank);
  } else if (s_.IsNotFound()) {
    res_.AppendContent("$-1");
  } else {
    res_.SetRes(CmdRes::kErrOther, s_.ToString());
  }
}

void ZRankCmd::ReadCache(std::shared_ptr<Slot> slot) {
  int64_t rank = 0;
  auto s = slot->cache()->ZRank(key_, member_, &rank, slot);
  if (s.ok()) {
    res_.AppendInteger(rank);
  } else if (s.IsNotFound()){
    res_.SetRes(CmdRes::kCacheMiss);
  }  else {
    res_.SetRes(CmdRes::kErrOther, s.ToString());
  }
}

void ZRankCmd::DoThroughDB(std::shared_ptr<Slot> slot) {
  res_.clear();
  Do(slot);
}

void ZRankCmd::DoUpdateCache(std::shared_ptr<Slot> slot) {
  if (s_.ok()) {
    slot->cache()->PushKeyToAsyncLoadQueue(PIKA_KEY_TYPE_ZSET, key_, slot);
  }
}

void ZRevrankCmd::DoInitial() {
  if (!CheckArg(argv_.size())) {
    res_.SetRes(CmdRes::kWrongNum, kCmdNameZRevrank);
    return;
  }
  ZsetRankParentCmd::DoInitial();
}

void ZRevrankCmd::Do(std::shared_ptr<Slot> slot) {
  int32_t revrank = 0;
  s_ = slot->db()->ZRevrank(key_, member_, &revrank);
  if (s_.ok()) {
    res_.AppendInteger(revrank);
  } else if (s_.IsNotFound()) {
    res_.AppendContent("$-1");
  } else {
    res_.SetRes(CmdRes::kErrOther, s_.ToString());
  }
}

void ZRevrankCmd::ReadCache(std::shared_ptr<Slot> slot) {
  int64_t revrank = 0;
  auto s = slot->cache()->ZRevrank(key_, member_, &revrank, slot);
  if (s.ok()) {
    res_.AppendInteger(revrank);
  } else if (s.IsNotFound()){
    res_.SetRes(CmdRes::kCacheMiss);
  } else {
    res_.SetRes(CmdRes::kErrOther, s.ToString());
  }
}

void ZRevrankCmd::DoThroughDB(std::shared_ptr<Slot> slot) {
  res_.clear();
  Do(slot);
}

void ZRevrankCmd::DoUpdateCache(std::shared_ptr<Slot> slot) {
  if (s_.ok()) {
    slot->cache()->PushKeyToAsyncLoadQueue(PIKA_KEY_TYPE_ZSET, key_, slot);
  }
}

void ZScoreCmd::DoInitial() {
  if (!CheckArg(argv_.size())) {
    res_.SetRes(CmdRes::kWrongNum, kCmdNameZScore);
    return;
  }
  key_ = argv_[1];
  member_ = argv_[2];
}

void ZScoreCmd::Do(std::shared_ptr<Slot> slot) {
<<<<<<< HEAD
  double score = 0.0;
  rocksdb::Status s = slot->db()->ZScore(key_, member_, &score);
=======
  double score = 0;
  s_ = slot->db()->ZScore(key_, member_, &score);
  if (s_.ok()) {
    char buf[32];
    int64_t len = pstd::d2string(buf, sizeof(buf), score);
    res_.AppendStringLen(len);
    res_.AppendContent(buf);
  } else if (s_.IsNotFound()) {
    res_.AppendContent("$-1");
  } else {
    res_.SetRes(CmdRes::kErrOther, s_.ToString());
  }
}

void ZScoreCmd::ReadCache(std::shared_ptr<Slot> slot) {
  double score = 0;
  std::string CachePrefixKeyZ = PCacheKeyPrefixZ + key_;
  auto s = slot->cache()->ZScore(CachePrefixKeyZ, member_, &score, slot);
>>>>>>> 3ad5f2f9
  if (s.ok()) {
    char buf[32];
    int64_t len = pstd::d2string(buf, sizeof(buf), score);
    res_.AppendStringLen(len);
    res_.AppendContent(buf);
  } else if (s.IsNotFound()) {
    res_.SetRes(CmdRes::kCacheMiss);
  } else {
    res_.SetRes(CmdRes::kErrOther, s.ToString());
  }
}

void ZScoreCmd::DoThroughDB(std::shared_ptr<Slot> slot) {
  res_.clear();
  Do(slot);
}

void ZScoreCmd::DoUpdateCache(std::shared_ptr<Slot> slot) {
  return;
}

static int32_t DoMemberRange(const std::string& raw_min_member, const std::string& raw_max_member, bool* left_close,
                             bool* right_close, std::string* min_member, std::string* max_member) {
  if (raw_min_member == "-") {
    *min_member = "-";
  } else if (raw_min_member == "+") {
    *min_member = "+";
  } else {
    if (!raw_min_member.empty() && raw_min_member.at(0) == '(') {
      *left_close = false;
    } else if (!raw_min_member.empty() && raw_min_member.at(0) == '[') {
      *left_close = true;
    } else {
      return -1;
    }
    min_member->assign(raw_min_member.begin() + 1, raw_min_member.end());
  }

  if (raw_max_member == "+") {
    *max_member = "+";
  } else if (raw_max_member == "-") {
    *max_member = "-";
  } else {
    if (!raw_max_member.empty() && raw_max_member.at(0) == '(') {
      *right_close = false;
    } else if (!raw_max_member.empty() && raw_max_member.at(0) == '[') {
      *right_close = true;
    } else {
      return -1;
    }
    max_member->assign(raw_max_member.begin() + 1, raw_max_member.end());
  }
  return 0;
}

void ZsetRangebylexParentCmd::DoInitial() {
  key_ = argv_[1];
  int32_t ret = DoMemberRange(argv_[2], argv_[3], &left_close_, &right_close_, &min_member_, &max_member_);
  if (ret == -1) {
    res_.SetRes(CmdRes::kErrOther, "min or max not valid string range item");
    return;
  }
  size_t argc = argv_.size();
  if (argc == 4) {
    return;
  } else if (argc != 7 || strcasecmp(argv_[4].data(), "limit") != 0) {
    res_.SetRes(CmdRes::kSyntaxErr);
    return;
  }
  if (pstd::string2int(argv_[5].data(), argv_[5].size(), &offset_) == 0) {
    res_.SetRes(CmdRes::kInvalidInt);
    return;
  }
  if (pstd::string2int(argv_[6].data(), argv_[6].size(), &count_) == 0) {
    res_.SetRes(CmdRes::kInvalidInt);
    return;
  }
}

void ZRangebylexCmd::DoInitial() {
  if (!CheckArg(argv_.size())) {
    res_.SetRes(CmdRes::kWrongNum, kCmdNameZRangebylex);
    return;
  }
  ZsetRangebylexParentCmd::DoInitial();
}

void ZRangebylexCmd::Do(std::shared_ptr<Slot> slot) {
  if (min_member_ == "+" || max_member_ == "-") {
    res_.AppendContent("*0");
    return;
  }
  std::vector<std::string> members;
  s_ = slot->db()->ZRangebylex(key_, min_member_, max_member_, left_close_, right_close_, &members);
  if (!s_.ok() && !s_.IsNotFound()) {
    res_.SetRes(CmdRes::kErrOther, s_.ToString());
    return;
  }
  FitLimit(count_, offset_, static_cast<int32_t>(members.size()));

  res_.AppendArrayLen(count_);
  size_t index = offset_;
  size_t end = offset_ + count_;
  for (; index < end; index++) {
    res_.AppendStringLenUint64(members[index].size());
    res_.AppendContent(members[index]);
  }
}

void ZRangebylexCmd::ReadCache(std::shared_ptr<Slot> slot) {
  if (min_member_ == "+" || max_member_ == "-") {
    res_.AppendContent("*0");
    return;
  }
  std::vector<std::string> members;
  auto s = slot->cache()->ZRangebylex(key_, min_, max_, &members, slot);
  if (s.ok()) {
    FitLimit(count_, offset_, members.size());

    res_.AppendArrayLen(count_);
    size_t index = offset_;
    size_t end = offset_ + count_;
    for (; index < end; index++) {
      res_.AppendStringLen(members[index].size());
      res_.AppendContent(members[index]);
    }
  } else if (s.IsNotFound()) {
    res_.SetRes(CmdRes::kCacheMiss);
  } else {
    res_.SetRes(CmdRes::kErrOther, s.ToString());
  }
}

void ZRangebylexCmd::DoThroughDB(std::shared_ptr<Slot> slot) {
  res_.clear();
  Do(slot);
}

void ZRangebylexCmd::DoUpdateCache(std::shared_ptr<Slot> slot) {
  if (s_.ok()) {
    slot->cache()->PushKeyToAsyncLoadQueue(PIKA_KEY_TYPE_ZSET, key_, slot);
  }
}

void ZRevrangebylexCmd::DoInitial() {
  if (!CheckArg(argv_.size())) {
    res_.SetRes(CmdRes::kWrongNum, kCmdNameZRevrangebylex);
    return;
  }
  ZsetRangebylexParentCmd::DoInitial();

  std::string tmp_s;
  tmp_s = min_member_;
  min_member_ = max_member_;
  max_member_ = tmp_s;

  bool tmp_b = false;
  tmp_b = left_close_;
  left_close_ = right_close_;
  right_close_ = tmp_b;
}

void ZRevrangebylexCmd::Do(std::shared_ptr<Slot> slot) {
  if (min_member_ == "+" || max_member_ == "-") {
    res_.AppendContent("*0");
    return;
  }
  std::vector<std::string> members;
  rocksdb::Status s = slot->db()->ZRangebylex(key_, min_member_, max_member_, left_close_, right_close_, &members);
  if (!s.ok() && !s.IsNotFound()) {
    res_.SetRes(CmdRes::kErrOther, s.ToString());
    return;
  }
  FitLimit(count_, offset_, static_cast<int32_t>(members.size()));

  res_.AppendArrayLen(count_);
  int64_t index = static_cast<int64_t>(members.size()) - 1 - offset_;
  int64_t end = index - count_;
  for (; index > end; index--) {
    res_.AppendStringLenUint64(members[index].size());
    res_.AppendContent(members[index]);
  }
}

void ZRevrangebylexCmd::ReadCache(std::shared_ptr<Slot> slot) {
  if (min_member_ == "+" || max_member_ == "-") {
    res_.AppendContent("*0");
    return;
  }
  std::vector<std::string> members;
  auto s = slot->cache()->ZRevrangebylex(key_, min_, max_, &members, slot);
  if (s.ok()) {
    FitLimit(count_, offset_, members.size());

    res_.AppendArrayLen(count_);
    int64_t index = members.size() - 1 - offset_, end = index - count_;
    for (; index > end; index--) {
      res_.AppendStringLen(members[index].size());
      res_.AppendContent(members[index]);
    }
  } else if (s.IsNotFound()) {
    res_.SetRes(CmdRes::kCacheMiss);
  } else {
    res_.SetRes(CmdRes::kErrOther, s.ToString());
  }
}

void ZRevrangebylexCmd::DoThroughDB(std::shared_ptr<Slot> slot) {
  res_.clear();
  Do(slot);
}

void ZRevrangebylexCmd::DoUpdateCache(std::shared_ptr<Slot> slot) {
  if (s_.ok()) {
    slot->cache()->PushKeyToAsyncLoadQueue(PIKA_KEY_TYPE_ZSET, key_, slot);
  }
}

void ZLexcountCmd::DoInitial() {
  if (!CheckArg(argv_.size())) {
    res_.SetRes(CmdRes::kWrongNum, kCmdNameZLexcount);
    return;
  }
  key_ = argv_[1];
  int32_t ret = DoMemberRange(argv_[2], argv_[3], &left_close_, &right_close_, &min_member_, &max_member_);
  if (ret == -1) {
    res_.SetRes(CmdRes::kErrOther, "min or max not valid string range item");
    return;
  }
}

void ZLexcountCmd::Do(std::shared_ptr<Slot> slot) {
  if (min_member_ == "+" || max_member_ == "-") {
    res_.AppendContent(":0");
    return;
  }
  int32_t count = 0;
  s_ = slot->db()->ZLexcount(key_, min_member_, max_member_, left_close_, right_close_, &count);
  if (!s_.ok() && !s_.IsNotFound()) {
    res_.SetRes(CmdRes::kErrOther, s_.ToString());
    return;
  }
  res_.AppendInteger(count);
}

void ZLexcountCmd::ReadCache(std::shared_ptr<Slot> slot) {
  if (min_member_ == "+" || max_member_ == "-") {
    res_.AppendContent(":0");
    return;
  }
  uint64_t count = 0;
  auto s = slot->cache()->ZLexcount(key_, min_, max_, &count, slot);
  if (s.ok()) {
    res_.AppendInteger(count);
  } else if (s.IsNotFound()) {
    res_.SetRes(CmdRes::kCacheMiss);
  } else {
    res_.SetRes(CmdRes::kErrOther, s.ToString());
  }
}

void ZLexcountCmd::DoThroughDB(std::shared_ptr<Slot> slot) {
  res_.clear();
  Do(slot);
}

void ZLexcountCmd::DoUpdateCache(std::shared_ptr<Slot> slot) {
  if (s_.ok()) {
    slot->cache()->PushKeyToAsyncLoadQueue(PIKA_KEY_TYPE_ZSET, key_, slot);
  }
}

void ZRemrangebyrankCmd::DoInitial() {
  if (!CheckArg(argv_.size())) {
    res_.SetRes(CmdRes::kWrongNum, kCmdNameZRemrangebyrank);
    return;
  }
  key_ = argv_[1];
  if (pstd::string2int(argv_[2].data(), argv_[2].size(), &start_rank_) == 0) {
    res_.SetRes(CmdRes::kInvalidInt);
    return;
  }
  if (pstd::string2int(argv_[3].data(), argv_[3].size(), &stop_rank_) == 0) {
    res_.SetRes(CmdRes::kInvalidInt);
    return;
  }
}

void ZRemrangebyrankCmd::Do(std::shared_ptr<Slot> slot) {
  int32_t count = 0;
  s_ = slot->db()->ZRemrangebyrank(key_, static_cast<int32_t>(start_rank_), static_cast<int32_t>(stop_rank_), &count);
  if (s_.ok() || s_.IsNotFound()) {
    res_.AppendInteger(count);
  } else {
    res_.SetRes(CmdRes::kErrOther, s_.ToString());
  }
}

void ZRemrangebyrankCmd::DoThroughDB(std::shared_ptr<Slot> slot) {
  Do(slot);
}

void ZRemrangebyrankCmd::DoUpdateCache(std::shared_ptr<Slot> slot) {
  if (s_.ok()) {
    std::string CachePrefixKeyZ = PCacheKeyPrefixZ + key_;
    slot->cache()->ZRemrangebyrank(CachePrefixKeyZ, min_, max_, ele_deleted_);
  }
}

void ZRemrangebyscoreCmd::DoInitial() {
  if (!CheckArg(argv_.size())) {
    res_.SetRes(CmdRes::kWrongNum, kCmdNameZRemrangebyscore);
    return;
  }
  key_ = argv_[1];
  int32_t ret = DoScoreStrRange(argv_[2], argv_[3], &left_close_, &right_close_, &min_score_, &max_score_);
  if (ret == -1) {
    res_.SetRes(CmdRes::kErrOther, "min or max is not a float");
    return;
  }
}

void ZRemrangebyscoreCmd::Do(std::shared_ptr<Slot> slot) {
  if (min_score_ == storage::ZSET_SCORE_MAX || max_score_ == storage::ZSET_SCORE_MIN) {
    res_.AppendContent(":0");
    return;
  }
  int32_t count = 0;
  s_ = slot->db()->ZRemrangebyscore(key_, min_score_, max_score_, left_close_, right_close_, &count);
  if (!s_.ok() && !s_.IsNotFound()) {
    res_.SetRes(CmdRes::kErrOther, s_.ToString());
    return;
  }
  res_.AppendInteger(count);
}

void ZRemrangebyscoreCmd::DoThroughDB(std::shared_ptr<Slot> slot) {
  Do(slot);
}

void ZRemrangebyscoreCmd::DoUpdateCache(std::shared_ptr<Slot> slot) {
  if (s_.ok()) {
    std::string CachePrefixKeyZ = PCacheKeyPrefixZ + key_;
    slot->cache()->ZRemrangebyscore(CachePrefixKeyZ, min_, max_, slot);
  }
}

void ZRemrangebylexCmd::DoInitial() {
  if (!CheckArg(argv_.size())) {
    res_.SetRes(CmdRes::kWrongNum, kCmdNameZRemrangebylex);
    return;
  }
  key_ = argv_[1];
  int32_t ret = DoMemberRange(argv_[2], argv_[3], &left_close_, &right_close_, &min_member_, &max_member_);
  if (ret == -1) {
    res_.SetRes(CmdRes::kErrOther, "min or max not valid string range item");
    return;
  }
}

void ZRemrangebylexCmd::Do(std::shared_ptr<Slot> slot) {
  if (min_member_ == "+" || max_member_ == "-") {
    res_.AppendContent("*0");
    return;
  }
  int32_t count = 0;

  s_ = slot->db()->ZRemrangebylex(key_, min_member_, max_member_, left_close_, right_close_, &count);
  if (!s_.ok() && !s_.IsNotFound()) {
    res_.SetRes(CmdRes::kErrOther, s_.ToString());
    return;
  }
  res_.AppendInteger(count);
}

void ZRemrangebylexCmd::DoThroughDB(std::shared_ptr<Slot> slot) {
  Do(slot);
}

void ZRemrangebylexCmd::DoUpdateCache(std::shared_ptr<Slot> slot) {
  if (s_.ok()) {
    std::string CachePrefixKeyZ = PCacheKeyPrefixZ + key_;
    slot->cache()->ZRemrangebylex(CachePrefixKeyZ, min_, max_, slot);
  }
}

void ZPopmaxCmd::DoInitial() {
  if (!CheckArg(argv_.size())) {
    res_.SetRes(CmdRes::kWrongNum, kCmdNameZPopmax);
    return;
  }
  key_ = argv_[1];
  if (argv_.size() == 2) {
    count_ = 1;
    return;
  }
  if (pstd::string2int(argv_[2].data(), argv_[2].size(), static_cast<int64_t *>(&count_)) == 0) {
    res_.SetRes(CmdRes::kInvalidInt);
    return;
  }
}

void ZPopmaxCmd::Do(std::shared_ptr<Slot> slot) {
  std::vector<storage::ScoreMember> score_members;
  rocksdb::Status s = slot->db()->ZPopMax(key_, count_, &score_members);
  if (s.ok() || s.IsNotFound()) {
    char buf[32];
    int64_t len = 0;
    res_.AppendArrayLenUint64(score_members.size() * 2);
    for (const auto& sm : score_members) {
      res_.AppendString(sm.member);
      len = pstd::d2string(buf, sizeof(buf), sm.score);
      res_.AppendStringLen(len);
      res_.AppendContent(buf);
    }
  } else {
    res_.SetRes(CmdRes::kErrOther, s.ToString());
  }
}

void ZPopminCmd::DoInitial() {
  if (!CheckArg(argv_.size())) {
    res_.SetRes(CmdRes::kWrongNum, kCmdNameZPopmin);
    return;
  }
  key_ = argv_[1];
  if (argv_.size() == 2) {
    count_ = 1;
    return;
  }
  if (pstd::string2int(argv_[2].data(), argv_[2].size(), static_cast<int64_t *>(&count_)) == 0) {
    res_.SetRes(CmdRes::kInvalidInt);
    return;
  }
}

void ZPopminCmd::Do(std::shared_ptr<Slot> slot) {
  std::vector<storage::ScoreMember> score_members;
  rocksdb::Status s = slot->db()->ZPopMin(key_, count_, &score_members);
  if (s.ok() || s.IsNotFound()) {
    char buf[32];
    int64_t len = 0;
    res_.AppendArrayLenUint64(score_members.size() * 2);
    for (const auto& sm : score_members) {
      res_.AppendString(sm.member);
      len = pstd::d2string(buf, sizeof(buf), sm.score);
      res_.AppendStringLen(len);
      res_.AppendContent(buf);
    }
  } else {
    res_.SetRes(CmdRes::kErrOther, s.ToString());
  }
}<|MERGE_RESOLUTION|>--- conflicted
+++ resolved
@@ -1015,11 +1015,7 @@
 }
 
 void ZScoreCmd::Do(std::shared_ptr<Slot> slot) {
-<<<<<<< HEAD
   double score = 0.0;
-  rocksdb::Status s = slot->db()->ZScore(key_, member_, &score);
-=======
-  double score = 0;
   s_ = slot->db()->ZScore(key_, member_, &score);
   if (s_.ok()) {
     char buf[32];
@@ -1034,10 +1030,9 @@
 }
 
 void ZScoreCmd::ReadCache(std::shared_ptr<Slot> slot) {
-  double score = 0;
+  double score = 0.0;
   std::string CachePrefixKeyZ = PCacheKeyPrefixZ + key_;
   auto s = slot->cache()->ZScore(CachePrefixKeyZ, member_, &score, slot);
->>>>>>> 3ad5f2f9
   if (s.ok()) {
     char buf[32];
     int64_t len = pstd::d2string(buf, sizeof(buf), score);
