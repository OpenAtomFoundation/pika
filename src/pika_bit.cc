--- conflicted
+++ resolved
@@ -60,13 +60,8 @@
 
 void BitSetCmd::DoUpdateCache() {
   if (s_.ok()) {
-<<<<<<< HEAD
     std::string CachePrefixKeyK = PCacheKeyPrefixK + key_;
-    slot->cache()->SetBitIfKeyExist(CachePrefixKeyK, bit_offset_, on_);
-=======
-    std::string CachePrefixKeyB = PCacheKeyPrefixB + key_;
-    db_->cache()->SetBitIfKeyExist(CachePrefixKeyB, bit_offset_, on_);
->>>>>>> 39fc96e7
+    db_->cache()->SetBitIfKeyExist(CachePrefixKeyK, bit_offset_, on_);
   }
 }
 
@@ -99,13 +94,8 @@
 
 void BitGetCmd::ReadCache() {
   int64_t bit_val = 0;
-<<<<<<< HEAD
   std::string CachePrefixKeyK = PCacheKeyPrefixK + key_;
-  auto s = slot->cache()->GetBit(CachePrefixKeyK, bit_offset_, &bit_val);
-=======
-  std::string CachePrefixKeyB = PCacheKeyPrefixB + key_;
-  auto s = db_->cache()->GetBit(CachePrefixKeyB, bit_offset_, &bit_val);
->>>>>>> 39fc96e7
+  auto s = db_->cache()->GetBit(CachePrefixKeyK, bit_offset_, &bit_val);
   if (s.ok()) {
     res_.AppendInteger(bit_val);
   } else if (s.IsNotFound()) {
@@ -171,15 +161,9 @@
   rocksdb::Status s;
   std::string CachePrefixKeyK = PCacheKeyPrefixK + key_;
   if (count_all_) {
-<<<<<<< HEAD
-    s = slot->cache()->BitCount(CachePrefixKeyK, start, end, &count, 0);
-  } else {
-    s = slot->cache()->BitCount(CachePrefixKeyK, start, end, &count, 1);
-=======
-    s = db_->cache()->BitCount(CachePrefixKeyB, start, end, &count, 0);
-  } else {
-    s = db_->cache()->BitCount(CachePrefixKeyB, start, end, &count, 1);
->>>>>>> 39fc96e7
+    s = db_->cache()->BitCount(CachePrefixKeyK, start, end, &count, 0);
+  } else {
+    s = db_->cache()->BitCount(CachePrefixKeyK, start, end, &count, 1);
   }
 
   if (s.ok()) {
@@ -267,19 +251,11 @@
   int64_t end = static_cast<long>(end_offset_);\
   std::string CachePrefixKeyK = PCacheKeyPrefixK + key_;
   if (pos_all_) {
-<<<<<<< HEAD
-    s = slot->cache()->BitPos(CachePrefixKeyK, bit, &pos);
+    s = db_->cache()->BitPos(CachePrefixKeyK, bit, &pos);
   } else if (!pos_all_ && !endoffset_set_) {
-    s = slot->cache()->BitPos(CachePrefixKeyK, bit, start, &pos);
+    s = db_->cache()->BitPos(CachePrefixKeyK, bit, start, &pos);
   } else if (!pos_all_ && endoffset_set_) {
-    s = slot->cache()->BitPos(CachePrefixKeyK, bit, start, end, &pos);
-=======
-    s = db_->cache()->BitPos(CachePrefixKeyB, bit, &pos);
-  } else if (!pos_all_ && !endoffset_set_) {
-    s = db_->cache()->BitPos(CachePrefixKeyB, bit, start, &pos);
-  } else if (!pos_all_ && endoffset_set_) {
-    s = db_->cache()->BitPos(CachePrefixKeyB, bit, start, end, &pos);
->>>>>>> 39fc96e7
+    s = db_->cache()->BitPos(CachePrefixKeyK, bit, start, end, &pos);
   }
   if (s.ok()) {
     res_.AppendInteger(pos);
@@ -353,13 +329,8 @@
 void BitOpCmd::DoUpdateCache() {
   if (s_.ok()) {
     std::vector<std::string> v;
-<<<<<<< HEAD
     v.emplace_back(PCacheKeyPrefixK + dest_key_);
-    slot->cache()->Del(v);
-=======
-    v.emplace_back(PCacheKeyPrefixB + dest_key_);
     db_->cache()->Del(v);
->>>>>>> 39fc96e7
   }
 }
 
