// Copyright (c) 2015-present, Qihoo, Inc.  All rights reserved.
// This source code is licensed under the BSD-style license found in the
// LICENSE file in the root directory of this source tree. An additional grant
// of patent rights can be found in the PATENTS file in the same directory.

#include "include/pika_slave_node.h"

#include "include/pika_conf.h"

<<<<<<< HEAD
using pstd::Status;
extern PikaConf* g_pika_conf;
=======
extern std::unique_ptr<PikaConf> g_pika_conf;
>>>>>>> 07b2c6dd

/* SyncWindow */

void SyncWindow::Push(const SyncWinItem& item) {
  win_.push_back(item);
  total_size_ += item.binlog_size_;
}

bool SyncWindow::Update(const SyncWinItem& start_item, const SyncWinItem& end_item, LogOffset* acked_offset) {
  size_t start_pos = win_.size();
  size_t end_pos = win_.size();
  for (size_t i = 0; i < win_.size(); ++i) {
    if (win_[i] == start_item) {
      start_pos = i;
    }
    if (win_[i] == end_item) {
      end_pos = i;
      break;
    }
  }
  if (start_pos == win_.size() || end_pos == win_.size()) {
    LOG(WARNING) << "Ack offset Start: " << start_item.ToString() << "End: " << end_item.ToString()
                 << " not found in binlog controller window." << std::endl
                 << "window status " << std::endl
                 << ToStringStatus();
    return false;
  }
  for (size_t i = start_pos; i <= end_pos; ++i) {
    win_[i].acked_ = true;
    total_size_ -= win_[i].binlog_size_;
  }
  while (!win_.empty()) {
    if (win_[0].acked_) {
      *acked_offset = win_[0].offset_;
      win_.pop_front();
    } else {
      break;
    }
  }
  return true;
}

int SyncWindow::Remaining() {
  std::size_t remaining_size = g_pika_conf->sync_window_size() - win_.size();
  return remaining_size > 0 ? remaining_size : 0;
}

/* SlaveNode */

SlaveNode::SlaveNode(const std::string& ip, int port, const std::string& table_name, uint32_t partition_id,
                     int session_id)
    : RmNode(ip, port, table_name, partition_id, session_id),
      slave_state(kSlaveNotSync),
      b_state(kNotSync)
      {}

SlaveNode::~SlaveNode() = default;

Status SlaveNode::InitBinlogFileReader(const std::shared_ptr<Binlog>& binlog, const BinlogOffset& offset) {
  binlog_reader = std::make_shared<PikaBinlogReader>();
  int res = binlog_reader->Seek(binlog, offset.filenum, offset.offset);
  if (res != 0) {
    return Status::Corruption(ToString() + "  binlog reader init failed");
  }
  return Status::OK();
}

std::string SlaveNode::ToStringStatus() {
  std::stringstream tmp_stream;
  tmp_stream << "    Slave_state: " << SlaveStateMsg[slave_state] << "\r\n";
  tmp_stream << "    Binlog_sync_state: " << BinlogSyncStateMsg[b_state] << "\r\n";
  tmp_stream << "    Sync_window: "
             << "\r\n"
             << sync_win.ToStringStatus();
  tmp_stream << "    Sent_offset: " << sent_offset.ToString() << "\r\n";
  tmp_stream << "    Acked_offset: " << acked_offset.ToString() << "\r\n";
  tmp_stream << "    Binlog_reader activated: " << (binlog_reader != nullptr) << "\r\n";
  return tmp_stream.str();
}

Status SlaveNode::Update(const LogOffset& start, const LogOffset& end, LogOffset* updated_offset) {
  if (slave_state != kSlaveBinlogSync) {
    return Status::Corruption(ToString() + "state not BinlogSync");
  }
  *updated_offset = LogOffset();
  bool res = sync_win.Update(SyncWinItem(start), SyncWinItem(end), updated_offset);
  if (!res) {
    return Status::Corruption("UpdateAckedInfo failed");
  }
  if (*updated_offset == LogOffset()) {
    // nothing to update return current acked_offset
    *updated_offset = acked_offset;
    return Status::OK();
  }
  // update acked_offset
  acked_offset = *updated_offset;
  return Status::OK();
}<|MERGE_RESOLUTION|>--- conflicted
+++ resolved
@@ -7,12 +7,9 @@
 
 #include "include/pika_conf.h"
 
-<<<<<<< HEAD
 using pstd::Status;
-extern PikaConf* g_pika_conf;
-=======
+
 extern std::unique_ptr<PikaConf> g_pika_conf;
->>>>>>> 07b2c6dd
 
 /* SyncWindow */
 
