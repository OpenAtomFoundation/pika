--- conflicted
+++ resolved
@@ -57,12 +57,7 @@
   p += sizeof(uint32_t);
   memcpy(p, &meta_str_size, sizeof(uint32_t));
   p += sizeof(uint32_t);
-<<<<<<< HEAD
   strncpy(p, meta_str.data(), meta_str.size());
-  delete saver;
-=======
-  memcpy(p, meta_str.data(), meta_str.size());
->>>>>>> 07b2c6dd
 
   pstd::DeleteFile(local_meta_file);
   if (pstd::RenameFile(tmp_file, local_meta_file) != 0) {
@@ -94,16 +89,10 @@
 
   uint32_t version = 0;
   uint32_t meta_size = 0;
-<<<<<<< HEAD
   memcpy(reinterpret_cast<char*>(&version), reader->GetData(), sizeof(uint32_t));
   memcpy(reinterpret_cast<char*>(&meta_size), reader->GetData() + sizeof(uint32_t), sizeof(uint32_t));
-  char* const buf = new char[meta_size];
-=======
-  memcpy((char*)(&version), reader->GetData(), sizeof(uint32_t));
-  memcpy((char*)(&meta_size), reader->GetData() + sizeof(uint32_t), sizeof(uint32_t));
   auto const buf_ptr = std::make_unique<char[]>(meta_size);
   char* const buf = buf_ptr.get();
->>>>>>> 07b2c6dd
   memcpy(buf, reader->GetData() + 2 * sizeof(uint32_t), meta_size);
 
   InnerMessage::PikaMeta meta;
