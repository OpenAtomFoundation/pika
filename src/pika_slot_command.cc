// Copyright (c) 2015-present, Qihoo, Inc.  All rights reserved.
// This source code is licensed under the BSD-style license found in the
// LICENSE file in the root directory of this source tree. An additional grant
// of patent rights can be found in the PATENTS file in the same directory.

#include <algorithm>
#include <memory>
#include <string>
#include <vector>

#include "include/pika_slot_command.h"
#include "include/pika_command.h"
#include "include/pika_data_distribution.h"
#include "include/pika_migrate_thread.h"
#include "include/pika_server.h"
#include "include/pika_admin.h"
#include "include/pika_cmd_table_manager.h"
#include "include/pika_rm.h"
#include "pstd/include/pstd_status.h"
#include "pstd/include/pstd_string.h"
#include "include/pika_conf.h"
#include "pstd/include/pika_codis_slot.h"
#include "include/pika_define.h"
#include "storage/include/storage/storage.h"


#define min(a, b) (((a) > (b)) ? (b) : (a))
#define MAX_MEMBERS_NUM 512

extern std::unique_ptr<PikaServer> g_pika_server;
extern std::unique_ptr<PikaConf> g_pika_conf;
extern std::unique_ptr<PikaReplicaManager> g_pika_rm;
extern std::unique_ptr<PikaCmdTableManager> g_pika_cmd_table_manager;

PikaMigrate::PikaMigrate() { migrate_clients_.clear(); }

PikaMigrate::~PikaMigrate() {
  // close and release all clients
  // get the mutex lock
  std::lock_guard lm(mutex_);
  KillAllMigrateClient();
}

net::NetCli *PikaMigrate::GetMigrateClient(const std::string &host, const int port, int timeout) {
  std::string ip_port = host + ":" + std::to_string(port);
  net::NetCli *migrate_cli;
  pstd::Status s;

  auto migrate_clients_iter = migrate_clients_.find(ip_port);
  if (migrate_clients_iter == migrate_clients_.end()) {
    migrate_cli = net::NewRedisCli();
    s = migrate_cli->Connect(host, port, g_pika_server->host());
    if (!s.ok()) {
      LOG(ERROR) << "GetMigrateClient: new  migrate_cli[" << ip_port.c_str() << "] failed";

      delete migrate_cli;
      return nullptr;
    }

    LOG(INFO) << "GetMigrateClient: new  migrate_cli[" << ip_port.c_str() << "]";

    // add a new migrate client to the map
    migrate_clients_[ip_port] = migrate_cli;
  } else {
    migrate_cli = static_cast<net::NetCli *>(migrate_clients_iter->second);
  }

  // set the client connect timeout
  migrate_cli->set_send_timeout(timeout);
  migrate_cli->set_recv_timeout(timeout);

  // modify the client last time
  gettimeofday(&migrate_cli->last_interaction_, nullptr);

  return migrate_cli;
}

void PikaMigrate::KillMigrateClient(net::NetCli *migrate_cli) {
  auto migrate_clients_iter = migrate_clients_.begin();
  while (migrate_clients_iter != migrate_clients_.end()) {
    if (migrate_cli == static_cast<net::NetCli *>(migrate_clients_iter->second)) {
      LOG(INFO) << "KillMigrateClient: kill  migrate_cli[" << migrate_clients_iter->first.c_str() << "]";

      migrate_cli->Close();
      delete migrate_cli;
      migrate_cli = nullptr;

      migrate_clients_.erase(migrate_clients_iter);
      break;
    }

    ++migrate_clients_iter;
  }
}

// clean and realse timeout client
void PikaMigrate::CleanMigrateClient() {
  struct timeval now;

  // if the size of migrate_clients_ <= 0, don't need clean
  if (migrate_clients_.size() <= 0) {
    return;
  }

  gettimeofday(&now, nullptr);
  auto migrate_clients_iter = migrate_clients_.begin();
  while (migrate_clients_iter != migrate_clients_.end()) {
    auto migrate_cli = static_cast<net::NetCli *>(migrate_clients_iter->second);
    // pika_server do DoTimingTask every 10s, so we Try colse the migrate_cli before pika timeout, do it at least 20s in
    // advance
    int timeout = (g_pika_conf->timeout() > 0) ? g_pika_conf->timeout() : 60;
    if (now.tv_sec - migrate_cli->last_interaction_.tv_sec > timeout - 20) {
      LOG(INFO) << "CleanMigrateClient: clean  migrate_cli[" << migrate_clients_iter->first.c_str() << "]";
      migrate_cli->Close();
      delete migrate_cli;

      migrate_clients_iter = migrate_clients_.erase(migrate_clients_iter);
    } else {
      ++migrate_clients_iter;
    }
  }
}

// clean and realse all client
void PikaMigrate::KillAllMigrateClient() {
  auto migrate_clients_iter = migrate_clients_.begin();
  while (migrate_clients_iter != migrate_clients_.end()) {
    auto migrate_cli = static_cast<net::NetCli *>(migrate_clients_iter->second);

    LOG(INFO) << "KillAllMigrateClient: kill  migrate_cli[" << migrate_clients_iter->first.c_str() << "]";

    migrate_cli->Close();
    delete migrate_cli;

    migrate_clients_iter = migrate_clients_.erase(migrate_clients_iter);
  }
}

/* *
 * do migrate a key-value for slotsmgrt/slotsmgrtone commands
 * return value:
 *    -1 - error happens
 *   >=0 - # of success migration (0 or 1)
 * */
int PikaMigrate::MigrateKey(const std::string &host, const int port, int timeout, const std::string& key,
                            const char type, std::string &detail, const std::shared_ptr<DB>& db) {
  int send_command_num = -1;

  net::NetCli *migrate_cli = GetMigrateClient(host, port, timeout);
  if (!migrate_cli) {
    detail = "IOERR error or timeout connecting to the client";
    return -1;
  }

  send_command_num = MigrateSend(migrate_cli, key, type, detail, db);
  if (send_command_num <= 0) {
    return send_command_num;
  }

  if (MigrateRecv(migrate_cli, send_command_num, detail)) {
    return send_command_num;
  }

  return -1;
}

int PikaMigrate::MigrateSend(net::NetCli* migrate_cli, const std::string& key, const char type, std::string& detail,
                             const std::shared_ptr<DB>& db) {
  std::string wbuf_str;
  pstd::Status s;
  int command_num = -1;

  // chech the client is alive
  if (!migrate_cli) {
    return -1;
  }

  command_num = ParseKey(key, type, wbuf_str, db);
  if (command_num < 0) {
    detail = "ParseKey failed";
    return command_num;
  }

  // don't need seed data, key is not exists
  if (command_num == 0 || wbuf_str.empty()) {
    return 0;
  }

  s = migrate_cli->Send(&wbuf_str);
  if (!s.ok()) {
    LOG(ERROR) << "Connect slots target, Send error: " << s.ToString();
    detail = "Connect slots target, Send error: " + s.ToString();
    KillMigrateClient(migrate_cli);
    return -1;
  }

  return command_num;
}

bool PikaMigrate::MigrateRecv(net::NetCli* migrate_cli, int need_receive, std::string& detail) {
  pstd::Status s;
  std::string reply;
  int64_t ret;

  if (nullptr == migrate_cli || need_receive < 0) {
    return false;
  }

  net::RedisCmdArgsType argv;
  while (need_receive) {
    s = migrate_cli->Recv(&argv);
    if (!s.ok()) {
      LOG(ERROR) << "Connect slots target, Recv error: " << s.ToString();
      detail = "Connect slots target, Recv error: " + s.ToString();
      KillMigrateClient(migrate_cli);
      return false;
    }

    reply = argv[0];
    need_receive--;

    // set   return ok
    // zadd  return number
    // hset  return 0 or 1
    // hmset return ok
    // sadd  return number
    // rpush return length
    if (argv.size() == 1 &&
        (kInnerReplOk == pstd::StringToLower(reply) || pstd::string2int(reply.data(), reply.size(), &ret))) {
      // continue reiceve response
      if (need_receive > 0) {
        continue;
      }

      // has got all responses
      break;
    }

    // failed
    detail = "something wrong with slots migrate, reply: " + reply;
    LOG(ERROR) << "something wrong with slots migrate, reply:" << reply;
    return false;
  }

  return true;
}

// return -1 is error; 0 don't migrate; >0 the number of commond
int PikaMigrate::ParseKey(const std::string& key, const char type, std::string& wbuf_str, const std::shared_ptr<DB>& db) {
  int command_num = -1;
  int64_t ttl = 0;
  rocksdb::Status s;

  switch (type) {
    case 'k':
      command_num = ParseKKey(key, wbuf_str, db);
      break;
    case 'h':
      command_num = ParseHKey(key, wbuf_str, db);
      break;
    case 'l':
      command_num = ParseLKey(key, wbuf_str, db);
      break;
    case 'z':
      command_num = ParseZKey(key, wbuf_str, db);
      break;
    case 's':
      command_num = ParseSKey(key, wbuf_str, db);
      break;
    default:
      LOG(INFO) << "ParseKey key[" << key << "], the type[" << type << "] is not support.";
      return -1;
      break;
  }

  // error or key is not existed
  if (command_num <= 0) {
    LOG(INFO) << "ParseKey key[" << key << "], parse return " << command_num
              << ", the key maybe is not exist or expired.";
    return command_num;
  }

  // skip kv, because kv cmd: SET key value ttl
  if (type == 'k') {
    return command_num;
  }

  ttl = TTLByType(type, key, db);

  //-1 indicates the key is valid forever
  if (ttl == -1) {
    return command_num;
  }

  // key is expired or not exist, don't migrate
  if (ttl == 0 or ttl == -2) {
    wbuf_str.clear();
    return 0;
  }

  // no kv, because kv cmd: SET key value ttl
  if (SetTTL(key, wbuf_str, ttl)) {
    command_num += 1;
  }

  return command_num;
}

bool PikaMigrate::SetTTL(const std::string& key, std::string& wbuf_str, int64_t ttl) {
  //-1 indicates the key is valid forever
  if (ttl == -1) {
    return false;
  }

  // if ttl = -2 indicates, the key is not existed
  if (ttl < 0) {
    LOG(INFO) << "SetTTL key[" << key << "], ttl is " << ttl;
    ttl = 0;
  }

  net::RedisCmdArgsType argv;
  std::string cmd;

  argv.emplace_back("EXPIRE");
  argv.emplace_back(key);
  argv.emplace_back(std::to_string(ttl));

  net::SerializeRedisCommand(argv, &cmd);
  wbuf_str.append(cmd);

  return true;
}

// return -1 is error; 0 don't migrate; >0 the number of commond
int PikaMigrate::ParseKKey(const std::string& key, std::string& wbuf_str, const std::shared_ptr<DB>& db) {
  net::RedisCmdArgsType argv;
  std::string cmd;
  std::string value;
  int64_t ttl = 0;
  rocksdb::Status s;

  s = db->storage()->Get(key, &value);

  // if key is not existed, don't migrate
  if (s.IsNotFound()) {
    return 0;
  }

  if (!s.ok()) {
    return -1;
  }

  argv.emplace_back("SET");
  argv.emplace_back(key);
  argv.emplace_back(value);

  ttl = TTLByType('k', key, db);

  // ttl = -1 indicates the key is valid forever, dont process
  // key is expired or not exist, dont migrate
  // todo check ttl
  if (ttl == 0 || ttl == -2) {
    wbuf_str.clear();
    return 0;
  }

  if (ttl > 0) {
    argv.emplace_back("EX");
    argv.emplace_back(std::to_string(ttl));
  }
  net::SerializeRedisCommand(argv, &cmd);
  wbuf_str.append(cmd);
  return 1;
}

int64_t PikaMigrate::TTLByType(const char key_type, const std::string& key, const std::shared_ptr<DB>& db) {
  std::map<storage::DataType, int64_t> type_timestamp;
  std::map<storage::DataType, rocksdb::Status> type_status;
  type_timestamp = db->storage()->TTL(key, &type_status);

  switch (key_type) {
    case 'k': {
      return type_timestamp[storage::kStrings];
    } break;
    case 'h': {
      return type_timestamp[storage::kHashes];
    } break;
    case 'z': {
      return type_timestamp[storage::kZSets];
    } break;
    case 's': {
      return type_timestamp[storage::kSets];
    } break;
    case 'l': {
      return type_timestamp[storage::kLists];
    } break;
    default:
      return -3;
  }
}

int PikaMigrate::ParseZKey(const std::string& key, std::string& wbuf_str, const std::shared_ptr<DB>& db) {
  int command_num = 0;

  int64_t next_cursor = 0;
  std::vector<storage::ScoreMember> score_members;
  do {
    score_members.clear();
    rocksdb::Status s = db->storage()->ZScan(key, next_cursor, "*", MAX_MEMBERS_NUM, &score_members, &next_cursor);
    if (s.ok()) {
      if (score_members.empty()) {
        break;
      }

      net::RedisCmdArgsType argv;
      std::string cmd;
      argv.emplace_back("ZADD");
      argv.emplace_back(key);

      for (const auto &score_member : score_members) {
        argv.emplace_back(std::to_string(score_member.score));
        argv.emplace_back(score_member.member);
      }

      net::SerializeRedisCommand(argv, &cmd);
      wbuf_str.append(cmd);
      command_num++;
    } else if (s.IsNotFound()) {
      wbuf_str.clear();
      return 0;
    } else {
      wbuf_str.clear();
      return -1;
    }
  } while (next_cursor > 0);

  return command_num;
}

// return -1 is error; 0 don't migrate; >0 the number of commond
int PikaMigrate::ParseHKey(const std::string& key, std::string& wbuf_str, const std::shared_ptr<DB>& db) {
  int64_t next_cursor = 0;
  int command_num = 0;
  std::vector<storage::FieldValue> field_values;
  do {
    field_values.clear();
    rocksdb::Status s = db->storage()->HScan(key, next_cursor, "*", MAX_MEMBERS_NUM, &field_values, &next_cursor);
    if (s.ok()) {
      if (field_values.empty()) {
        break;
      }

      net::RedisCmdArgsType argv;
      std::string cmd;
      argv.emplace_back("HMSET");
      argv.emplace_back(key);

      for (const auto &field_value : field_values) {
        argv.emplace_back(field_value.field);
        argv.emplace_back(field_value.value);
      }

      net::SerializeRedisCommand(argv, &cmd);
      wbuf_str.append(cmd);
      command_num++;
    } else if (s.IsNotFound()) {
      wbuf_str.clear();
      return 0;
    } else {
      wbuf_str.clear();
      return -1;
    }
  } while (next_cursor > 0);

  return command_num;
}

// return -1 is error; 0 don't migrate; >0 the number of commond
int PikaMigrate::ParseSKey(const std::string& key, std::string& wbuf_str, const std::shared_ptr<DB>& db) {
  int command_num = 0;
  int64_t next_cursor = 0;
  std::vector<std::string> members;

  do {
    members.clear();
    rocksdb::Status s = db->storage()->SScan(key, next_cursor, "*", MAX_MEMBERS_NUM, &members, &next_cursor);

    if (s.ok()) {
      if (members.empty()) {
        break;
      }

      net::RedisCmdArgsType argv;
      std::string cmd;
      argv.emplace_back("SADD");
      argv.emplace_back(key);

      for (const auto &member : members) {
        argv.emplace_back(member);
      }

      net::SerializeRedisCommand(argv, &cmd);
      wbuf_str.append(cmd);
      command_num++;
    } else if (s.IsNotFound()) {
      wbuf_str.clear();
      return 0;
    } else {
      wbuf_str.clear();
      return -1;
    }
  } while (next_cursor > 0);

  return command_num;
}

// return -1 is error; 0 don't migrate; >0 the number of commond
int PikaMigrate::ParseLKey(const std::string& key, std::string& wbuf_str, const std::shared_ptr<DB>& db) {
  int64_t left = 0;
  int command_num = 0;
  std::vector<std::string> values;

  net::RedisCmdArgsType argv;
  std::string cmd;

  // del old key, before migrate list; prevent redo when failed
  argv.emplace_back("DEL");
  argv.emplace_back(key);
  net::SerializeRedisCommand(argv, &cmd);
  wbuf_str.append(cmd);
  command_num++;

  do {
    values.clear();
    rocksdb::Status s = db->storage()->LRange(key, left, left + (MAX_MEMBERS_NUM - 1), &values);
    if (s.ok()) {
      if (values.empty()) {
        break;
      }

      net::RedisCmdArgsType argv;
      std::string cmd;

      argv.emplace_back("RPUSH");
      argv.emplace_back(key);

      for (const auto &value : values) {
        argv.emplace_back(value);
      }

      net::SerializeRedisCommand(argv, &cmd);
      wbuf_str.append(cmd);
      command_num++;

      left += MAX_MEMBERS_NUM;
    } else if (s.IsNotFound()) {
      wbuf_str.clear();
      return 0;
    } else {
      wbuf_str.clear();
      return -1;
    }
  } while (!values.empty());

  if (command_num == 1) {
    wbuf_str.clear();
    command_num = 0;
  }

  return command_num;
}

/* *
 * do migrate a key-value for slotsmgrt/slotsmgrtone commands
 * return value:
 *    -1 - error happens
 *   >=0 - # of success migration (0 or 1)
 * */
static int SlotsMgrtOne(const std::string &host, const int port, int timeout, const std::string& key, const char type,
                        std::string& detail, const std::shared_ptr<DB>& db) {
  int send_command_num = 0;
  rocksdb::Status s;
  std::map<storage::DataType, rocksdb::Status> type_status;

  send_command_num = g_pika_server->pika_migrate_->MigrateKey(host, port, timeout, key, type, detail, db);

  // the key is migrated to target, delete key and slotsinfo
  if (send_command_num >= 1) {
    std::vector<std::string> keys;
    keys.emplace_back(key);
    int64_t count = db->storage()->Del(keys, &type_status);
    if (count > 0) {
      WriteDelKeyToBinlog(key, db);
    }

    // del slots info
    RemSlotKeyByType(std::string(1, type), key, db);
    return 1;
  }

  // key is not existed, only del slotsinfo
  if (send_command_num == 0) {
    // del slots info
    RemSlotKeyByType(std::string(1, type), key, db);
    return 0;
  }
  return -1;
}

void RemSlotKeyByType(const std::string& type, const std::string& key, const std::shared_ptr<DB>& db) {
  uint32_t crc;
  int hastag;
  uint32_t slotNum = GetSlotsID(g_pika_conf->default_slot_num(), key, &crc, &hastag);

  std::string slot_key = GetSlotKey(slotNum);
  int32_t res = 0;

  std::vector<std::string> members;
  members.emplace_back(type + key);
  rocksdb::Status s = db->storage()->SRem(slot_key, members, &res);
  if (!s.ok()) {
    LOG(ERROR) << "srem key[" << key << "] from slotKey[" << slot_key << "] failed, error: " << s.ToString();
    return;
  }

  if (hastag) {
    std::string tag_key = GetSlotsTagKey(crc);
    s = db->storage()->SRem(tag_key, members, &res);
    if (!s.ok()) {
      LOG(ERROR) << "srem key[" << key << "] from tagKey[" << tag_key << "] failed, error: " << s.ToString();
      return;
    }
  }
}

/* *
 * do migrate mutli key-value(s) for {slotsmgrt/slotsmgrtone}with tag commands
 * return value:
 *    -1 - error happens
 *   >=0 - # of success migration
 * */
static int SlotsMgrtTag(const std::string& host, const int port, int timeout, const std::string& key, const char type,
                        std::string& detail, const std::shared_ptr<DB>& db) {
  int count = 0;
  uint32_t crc;
  int hastag;
  GetSlotsID(g_pika_conf->default_slot_num(), key, &crc, &hastag);
  if (!hastag) {
    if (type == 0) {
      return 0;
    }
    return SlotsMgrtOne(host, port, timeout, key, type, detail, db);
  }

  std::string tag_key = GetSlotsTagKey(crc);
  std::vector<std::string> members;

  // get all keys that have the same crc
  rocksdb::Status s = db->storage()->SMembers(tag_key, &members);
  if (!s.ok()) {
    return -1;
  }

  auto iter = members.begin();
  for (; iter != members.end(); iter++) {
    std::string key = *iter;
    char type = key.at(0);
    key.erase(key.begin());
    int ret = SlotsMgrtOne(host, port, timeout, key, type, detail, db);

    // the key is migrated to target
    if (ret == 1) {
      count++;
      continue;
    }

    if (ret == 0) {
      LOG(WARNING) << "slots migrate tag failed, key: " << key << ", detail: " << detail;
      continue;
    }

    return -1;
  }

  return count;
}

std::string GetSlotKey(uint32_t slot) {
  return SlotKeyPrefix + std::to_string(slot);
}

// add key to slotkey
void AddSlotKey(const std::string& type, const std::string& key, const std::shared_ptr<DB>& db) {
  if (g_pika_conf->slotmigrate() != true) {
    return;
  }

  rocksdb::Status s;
  int32_t res = -1;
  uint32_t crc;
  int hastag;
  uint32_t slotID = GetSlotsID(g_pika_conf->default_slot_num(), key, &crc, &hastag);
  std::string slot_key = GetSlotKey(slotID);
  std::vector<std::string> members;
  members.emplace_back(type + key);
  s = db->storage()->SAdd(slot_key, members, &res);
  if (!s.ok()) {
    LOG(ERROR) << "sadd key[" << key << "] to slotKey[" << slot_key << "] failed, error: " << s.ToString();
    return;
  }

  // if res == 0, indicate the key is existed; may return,
  // prevent write slot_key success, but write tag_key failed, so always write tag_key
  if (hastag) {
    std::string tag_key = GetSlotsTagKey(crc);
    s = db->storage()->SAdd(tag_key, members, &res);
    if (!s.ok()) {
      LOG(ERROR) << "sadd key[" << key << "] to tagKey[" << tag_key << "] failed, error: " << s.ToString();
      return;
    }
  }
}

// del key from slotkey
void RemSlotKey(const std::string& key, const std::shared_ptr<DB>& db) {
  if (g_pika_conf->slotmigrate() != true) {
    return;
  }
  std::string type;
  if (GetKeyType(key, type, db) < 0) {
    LOG(WARNING) << "SRem key: " << key << " from slotKey error";
    return;
  }
  std::string slotKey = GetSlotKey(GetSlotID(g_pika_conf->default_slot_num(), key));
  int32_t count = 0;
  std::vector<std::string> members(1, type + key);
  rocksdb::Status s = db->storage()->SRem(slotKey, members, &count);
  if (!s.ok()) {
    LOG(WARNING) << "SRem key: " << key << " from slotKey, error: " << s.ToString();
    return;
  }
}

int GetKeyType(const std::string& key, std::string& key_type, const std::shared_ptr<DB>& db) {
  std::vector<std::string> type_str(1);
  rocksdb::Status s = db->storage()->GetType(key, true, type_str);
  if (!s.ok()) {
    LOG(WARNING) << "Get key type error: " << key << " " << s.ToString();
    key_type = "";
    return -1;
  }
  if (type_str[0] == "string") {
    key_type = "k";
  } else if (type_str[0] == "hash") {
    key_type = "h";
  } else if (type_str[0] == "list") {
    key_type = "l";
  } else if (type_str[0] == "set") {
    key_type = "s";
  } else if (type_str[0] == "zset") {
    key_type = "z";
  } else {
    LOG(WARNING) << "Get key type error: " << key;
    key_type = "";
    return -1;
  }
  return 1;
}

// get slotstagkey by key
std::string GetSlotsTagKey(uint32_t crc) {
  return SlotTagPrefix + std::to_string(crc);
}

// delete key from db && cache
int DeleteKey(const std::string& key, const char key_type, const std::shared_ptr<DB>& db) {
<<<<<<< HEAD

=======
>>>>>>> 888ceb9c
  int32_t res = 0;
  std::string slotKey = GetSlotKey(GetSlotID(g_pika_conf->default_slot_num(), key));

  // delete slotkey
  std::vector<std::string> members;
  members.emplace_back(key_type + key);
  rocksdb::Status s = db->storage()->SRem(slotKey, members, &res);
  if (!s.ok()) {
    if (s.IsNotFound()) {
      LOG(INFO) << "Del key Srem key " << key << " not found";
      return 0;
    } else {
      LOG(WARNING) << "Del key Srem key: " << key << " from slotKey, error: " << strerror(errno);
      return -1;
    }
  }

  // delete from cache
  if (PIKA_CACHE_NONE != g_pika_conf->cache_model()
      && PIKA_CACHE_STATUS_OK == db->cache()->CacheStatus()) {
    db->cache()->Del(members);
  }

  // delete key from db
  members.clear();
  members.emplace_back(key);
  std::map<storage::DataType, storage::Status> type_status;
  int64_t del_nums = db->storage()->Del(members, &type_status);
  if (0 > del_nums) {
    LOG(WARNING) << "Del key: " << key << " at slot " << GetSlotID(g_pika_conf->default_slot_num(), key) << " error";
    return -1;
  }

  return 1;
}

void SlotsMgrtTagSlotCmd::DoInitial() {
  if (!CheckArg(argv_.size())) {
    res_.SetRes(CmdRes::kWrongNum, kCmdNameSlotsMgrtTagSlot);
    return;
  }
  // Remember the first args is the opt name
  auto it = argv_.begin() + 1;
  dest_ip_ = *it++;
  pstd::StringToLower(dest_ip_);

  std::string str_dest_port = *it++;
  if (!pstd::string2int(str_dest_port.data(), str_dest_port.size(), &dest_port_)) {
    std::string detail = "invalid port number " + std::to_string(dest_port_);
    res_.SetRes(CmdRes::kErrOther, detail);
    return;
  }
  if (dest_port_ < 0 || dest_port_ > 65535) {
    std::string detail = "invalid port number " + std::to_string(dest_port_);
    res_.SetRes(CmdRes::kErrOther, detail);
    return;
  }

  if ((dest_ip_ == "127.0.0.1" || dest_ip_ == g_pika_server->host()) && dest_port_ == g_pika_server->port()) {
    res_.SetRes(CmdRes::kErrOther, "destination address error");
    return;
  }

  std::string str_timeout_ms = *it++;
  if (!pstd::string2int(str_timeout_ms.data(), str_timeout_ms.size(), &timeout_ms_)) {
    res_.SetRes(CmdRes::kInvalidInt);
    return;
  }
  if (timeout_ms_ < 0) {
    std::string detail = "invalid timeout number " + std::to_string(timeout_ms_);
    res_.SetRes(CmdRes::kErrOther, detail);
    return;
  }
  if (timeout_ms_ == 0) {
    timeout_ms_ = 100;
  }

  std::string str_slot_num = *it++;
  if (!pstd::string2int(str_slot_num.data(), str_slot_num.size(), &slot_id_)) {
    res_.SetRes(CmdRes::kInvalidInt);
    return;
  }
  if (slot_id_ < 0 || slot_id_ >= g_pika_conf->default_slot_num()) {
    std::string detail = "invalid slot number " + std::to_string(slot_id_);
    res_.SetRes(CmdRes::kErrOther, detail);
    return;
  }
}

void SlotsMgrtTagSlotCmd::Do() {
  if (g_pika_conf->slotmigrate() != true) {
    LOG(WARNING) << "Not in slotmigrate mode";
    res_.SetRes(CmdRes::kErrOther, "not set slotmigrate");
    return;
  }

  int32_t len = 0;
  int ret = 0;
  std::string detail;
  std::string slot_key = GetSlotKey(static_cast<int32_t>(slot_id_));

  // first, get the count of slot_key, prevent to sscan key very slowly when the key is not found
  rocksdb::Status s = db_->storage()->SCard(slot_key, &len);
  if (len < 0) {
    detail = "Get the len of slot Error";
  }
  // mutex between SlotsMgrtTagSlotCmd、SlotsMgrtTagOneCmd and migrator_thread
  if (len > 0 && g_pika_server->pika_migrate_->Trylock()) {
    g_pika_server->pika_migrate_->CleanMigrateClient();
    int64_t next_cursor = 0;
    std::vector<std::string> members;
    rocksdb::Status s = db_->storage()->SScan(slot_key, 0, "*", 1, &members, &next_cursor);
    if (s.ok()) {
      for (const auto &member : members) {
        std::string key = member;
        char type = key.at(0);
        key.erase(key.begin());
        ret = SlotsMgrtTag(dest_ip_, static_cast<int32_t>(dest_port_), static_cast<int32_t>(timeout_ms_), key, type, detail, db_);
      }
    }
    // unlock
    g_pika_server->pika_migrate_->Unlock();
  } else {
    LOG(WARNING) << "pika migrate is running, try again later, slot_id_: " << slot_id_;
  }
  if (ret == 0) {
    LOG(WARNING) << "slots migrate without tag failed, slot_id_: " << slot_id_ << ", detail: " << detail;
  }
  if (len >= 0 && ret >= 0) {
    res_.AppendArrayLen(2);
    // the number of keys migrated
    res_.AppendInteger(ret);
    // the number of keys remained
    res_.AppendInteger(len - ret);
  } else {
    res_.SetRes(CmdRes::kErrOther, detail);
  }

  return;
}

// check key type
int SlotsMgrtTagOneCmd::KeyTypeCheck(const std::shared_ptr<DB>& db) {
  std::vector<std::string> type_str(1);
  rocksdb::Status s = db->storage()->GetType(key_, true, type_str);
  if (!s.ok()) {
    if (s.IsNotFound()) {
      LOG(WARNING) << "Migrate slot key " << key_ << " not found";
      res_.AppendInteger(0);
    } else {
      LOG(WARNING) << "Migrate slot key: " << key_ << " error: " << s.ToString();
      res_.SetRes(CmdRes::kErrOther, "migrate slot error");
    }
    return -1;
  }
  if (type_str[0] == "string") {
    key_type_ = 'k';
  } else if (type_str[0] == "hash") {
    key_type_ = 'h';
  } else if (type_str[0] == "list") {
    key_type_ = 'l';
  } else if (type_str[0] == "set") {
    key_type_ = 's';
  } else if (type_str[0] == "zset") {
    key_type_ = 'z';
  } else {
    LOG(WARNING) << "Migrate slot key: " << key_ << " not found";
    res_.AppendInteger(0);
    return -1;
  }
  return 0;
}

void SlotsMgrtTagOneCmd::DoInitial() {
  if (!CheckArg(argv_.size())) {
    res_.SetRes(CmdRes::kWrongNum, kCmdNameSlotsMgrtTagSlot);
    return;
  }
  // Remember the first args is the opt name
  auto it = argv_.begin() + 1;
  dest_ip_ = *it++;
  pstd::StringToLower(dest_ip_);

  std::string str_dest_port = *it++;
  if (!pstd::string2int(str_dest_port.data(), str_dest_port.size(), &dest_port_)) {
    std::string detail = "invalid port number " + std::to_string(dest_port_);
    res_.SetRes(CmdRes::kErrOther, detail);
    return;
  }
  if (dest_port_ < 0 || dest_port_ > 65535) {
    std::string detail = "invalid port number " + std::to_string(dest_port_);
    res_.SetRes(CmdRes::kErrOther, detail);
    return;
  }

  if ((dest_ip_ == "127.0.0.1" || dest_ip_ == g_pika_server->host()) && dest_port_ == g_pika_server->port()) {
    res_.SetRes(CmdRes::kErrOther, "destination address error");
    return;
  }

  std::string str_timeout_ms = *it++;
  if (!pstd::string2int(str_timeout_ms.data(), str_timeout_ms.size(), &timeout_ms_)) {
    res_.SetRes(CmdRes::kInvalidInt);
    return;
  }
  if (timeout_ms_ < 0) {
    std::string detail = "invalid timeout number " + std::to_string(timeout_ms_);
    res_.SetRes(CmdRes::kErrOther, detail);
    return;
  }
  if (timeout_ms_ == 0) {
    timeout_ms_ = 100;
  }

  key_ = *it++;
}

void SlotsMgrtTagOneCmd::Do() {
  if (!g_pika_conf->slotmigrate()) {
    LOG(WARNING) << "Not in slotmigrate mode";
    res_.SetRes(CmdRes::kErrOther, "not set slotmigrate");
    return;
  }

  int64_t ret = 0;
  int32_t len = 0;
  int hastag = 0;
  uint32_t crc = 0;
  std::string detail;
  rocksdb::Status s;
  std::map<storage::DataType, rocksdb::Status> type_status;

  // if you need migrates key, if the key is not existed, return
  GetSlotsID(g_pika_conf->default_slot_num(), key_, &crc, &hastag);
  if (!hastag) {
    std::vector<std::string> keys;
    keys.emplace_back(key_);

    // check the key is not existed
    ret = db_->storage()->Exists(keys, &type_status);

    // when the key is not existed, ret = 0
    if (ret == -1) {
      res_.SetRes(CmdRes::kErrOther, "exists internal error");
      return;
    }

    if (ret == 0) {
      res_.AppendInteger(0);
      return;
    }

    // else need to migrate
  } else {
    // key is tag_key, check the number of the tag_key
    std::string tag_key = GetSlotsTagKey(crc);
    s = db_->storage()->SCard(tag_key, &len);
    if (s.IsNotFound()) {
      res_.AppendInteger(0);
      return;
    }
    if (!s.ok() || len == -1) {
      res_.SetRes(CmdRes::kErrOther, "can't get the number of tag_key");
      return;
    }

    if (len == 0) {
      res_.AppendInteger(0);
      return;
    }

    // else need to migrate
  }

  // lock batch migrate, dont do slotsmgrttagslot when do slotsmgrttagone
  // pika_server thread exit(~PikaMigrate) and dispatch thread do CronHandle nead lock()
  g_pika_server->pika_migrate_->Lock();

  // if the key is not existed, return
  if (!hastag) {
    std::vector<std::string> keys;
    keys.emplace_back(key_);
    // the key may be deleted by another thread
    std::map<storage::DataType, rocksdb::Status> type_status;
    ret = db_->storage()->Exists(keys, &type_status);

    // when the key is not existed, ret = 0
    if (ret == -1) {
      detail = s.ToString();
    } else if (KeyTypeCheck(db_) != 0) {
      detail = "cont get the key type.";
      ret = -1;
    } else {
      ret = SlotsMgrtTag(dest_ip_, static_cast<int32_t>(dest_port_), static_cast<int32_t>(timeout_ms_), key_, key_type_, detail, db_);
    }
  } else {
    // key maybe doesn't exist, the key is tag key, migrate the same tag key
    ret = SlotsMgrtTag(dest_ip_, static_cast<int32_t>(dest_port_), static_cast<int32_t>(timeout_ms_), key_, 0, detail, db_);
  }

  // unlock the record lock
  g_pika_server->pika_migrate_->Unlock();

  if (ret >= 0) {
    res_.AppendInteger(ret);
  } else {
    if (detail.size() == 0) {
      detail = "Unknown Error";
    }
    res_.SetRes(CmdRes::kErrOther, detail);
  }

  return;
}

/* *
 * slotsinfo [start] [count]
 * */
void SlotsInfoCmd::DoInitial() {
  if (!CheckArg(argv_.size())) {
    res_.SetRes(CmdRes::kWrongNum, kCmdNameSlotsInfo);
    return;
  }

  if (argv_.size() >= 2) {
    if (!pstd::string2int(argv_[1].data(), argv_[1].size(), &begin_)) {
      res_.SetRes(CmdRes::kInvalidInt);
      return;
    }

    if (begin_ < 0 || begin_ >= end_) {
      std::string detail = "invalid slot begin = " + argv_[1];
      res_.SetRes(CmdRes::kErrOther, detail);
      return;
    }
  }

  if (argv_.size() >= 3) {
    int64_t count = 0;
    if (!pstd::string2int(argv_[2].data(), argv_[2].size(), &count)) {
      res_.SetRes(CmdRes::kInvalidInt);
      return;
    }

    if (count < 0) {
      std::string detail = "invalid slot count = " + argv_[2];
      res_.SetRes(CmdRes::kErrOther, detail);
      return;
    }

    if (begin_ + count < end_) {
      end_ = begin_ + count;
    }
  }

  if (argv_.size() >= 4) {
    res_.SetRes(CmdRes::kWrongNum, kCmdNameSlotsInfo);
    return;
  }
}

void SlotsInfoCmd::Do() {
  int slotNum = g_pika_conf->default_slot_num();
  int slots_slot[slotNum];
  int slots_size[slotNum];
  memset(slots_slot, 0, slotNum);
  memset(slots_size, 0, slotNum);
  int n = 0;
  int32_t len = 0;
  std::string slot_key;

  for (auto i = static_cast<int32_t>(begin_); i < end_; i++) {
    slot_key = GetSlotKey(i);
    len = 0;
    rocksdb::Status s = db_->storage()->SCard(slot_key, &len);
    if (!s.ok() || len == 0) {
      continue;
    }

    slots_slot[n] = i;
    slots_size[n] = len;
    n++;
  }

  res_.AppendArrayLen(n);
  for (int i = 0; i < n; i++) {
    res_.AppendArrayLen(2);
    res_.AppendInteger(slots_slot[i]);
    res_.AppendInteger(slots_size[i]);
  }

  return;
}

void SlotsMgrtTagSlotAsyncCmd::DoInitial() {
  if (!CheckArg(argv_.size())) {
    res_.SetRes(CmdRes::kWrongNum, kCmdNameSlotsMgrtTagSlotAsync);
  }
  // Remember the first args is the opt name
  auto it = argv_.begin() + 1;
  dest_ip_ = *it++;
  pstd::StringToLower(dest_ip_);

  std::string str_dest_port = *it++;
  if (!pstd::string2int(str_dest_port.data(), str_dest_port.size(), &dest_port_) || dest_port_ <= 0) {
    res_.SetRes(CmdRes::kInvalidInt);
    return;
  }

  if ((dest_ip_ == "127.0.0.1" || dest_ip_ == g_pika_server->host()) && dest_port_ == g_pika_server->port()) {
    res_.SetRes(CmdRes::kErrOther, "destination address error");
    return;
  }

  std::string str_timeout_ms = *it++;
  if (!pstd::string2int(str_timeout_ms.data(), str_timeout_ms.size(), &timeout_ms_) || timeout_ms_ <= 0) {
    res_.SetRes(CmdRes::kInvalidInt);
    return;
  }

  std::string str_max_bulks = *it++;
  if (!pstd::string2int(str_max_bulks.data(), str_max_bulks.size(), &max_bulks_) || max_bulks_ <= 0) {
    res_.SetRes(CmdRes::kInvalidInt);
    return;
  }

  std::string str_max_bytes_ = *it++;
  if (!pstd::string2int(str_max_bytes_.data(), str_max_bytes_.size(), &max_bytes_) || max_bytes_ <= 0) {
    res_.SetRes(CmdRes::kInvalidInt);
    return;
  }

  std::string str_slot_num = *it++;
  if (!pstd::string2int(str_slot_num.data(), str_slot_num.size(), &slot_id_) || slot_id_ < 0 ||
      slot_id_ >= g_pika_conf->default_slot_num()) {
    res_.SetRes(CmdRes::kInvalidInt);
    return;
  }

  std::string str_keys_num = *it++;
  if (!pstd::string2int(str_keys_num.data(), str_keys_num.size(), &keys_num_) || keys_num_ < 0) {
    res_.SetRes(CmdRes::kInvalidInt);
    return;
  }
  return;
}

void SlotsMgrtTagSlotAsyncCmd::Do() {
  // check whether open slotmigrate
  if (!g_pika_conf->slotmigrate()) {
    res_.SetRes(CmdRes::kErrOther, "please open slotmigrate and reload slot");
    return;
  }

  int32_t remained = 0;
  std::string slotKey = GetSlotKey(static_cast<int32_t>(slot_id_));
  storage::Status status = db_->storage()->SCard(slotKey, &remained);
  if (status.IsNotFound()) {
    LOG(INFO) << "find no record in slot " << slot_id_;
    res_.AppendArrayLen(2);
    res_.AppendInteger(0);
    res_.AppendInteger(remained);
    return;
  }
  if (!status.ok()) {
    LOG(WARNING) << "Slot batch migrate keys get result error";
    res_.SetRes(CmdRes::kErrOther, "Slot batch migrating keys get result error");
    return;
  }

  bool ret = g_pika_server->SlotsMigrateBatch(dest_ip_, dest_port_, timeout_ms_, slot_id_, keys_num_, db_);
  if (!ret) {
    LOG(WARNING) << "Slot batch migrate keys error";
    res_.SetRes(CmdRes::kErrOther, "Slot batch migrating keys error, may be currently migrating");
    return;
  }

  res_.AppendArrayLen(2);
  res_.AppendInteger(0);
  res_.AppendInteger(remained);
  return;
}

void SlotsMgrtAsyncStatusCmd::DoInitial() {
  if (!CheckArg(argv_.size())) {
    res_.SetRes(CmdRes::kWrongNum, kCmdNameSlotsMgrtAsyncStatus);
  }
  return;
}

void SlotsMgrtAsyncStatusCmd::Do() {
  std::string status;
  std::string ip;
  int64_t port = -1, slots = -1, moved = -1, remained = -1;
  bool migrating = false;
  g_pika_server->GetSlotsMgrtSenderStatus(&ip, &port, &slots, &migrating, &moved, &remained);
  std::string mstatus = migrating ? "yes" : "no";
  res_.AppendArrayLen(5);
  status = "dest server: " + ip + ":" + std::to_string(port);
  res_.AppendStringLenUint64(status.size());
  res_.AppendContent(status);
  status = "slot number: " + std::to_string(slots);
  res_.AppendStringLenUint64(status.size());
  res_.AppendContent(status);
  status = "migrating  : " + mstatus;
  res_.AppendStringLenUint64(status.size());
  res_.AppendContent(status);
  status = "moved keys : " + std::to_string(moved);
  res_.AppendStringLenUint64(status.size());
  res_.AppendContent(status);
  status = "remain keys: " + std::to_string(remained);
  res_.AppendStringLenUint64(status.size());
  res_.AppendContent(status);

  return;
}

void SlotsMgrtAsyncCancelCmd::DoInitial() {
  if (!CheckArg(argv_.size())) {
    res_.SetRes(CmdRes::kWrongNum, kCmdNameSlotsMgrtAsyncCancel);
  }
  return;
}

void SlotsMgrtAsyncCancelCmd::Do() {
  bool ret = g_pika_server->SlotsMigrateAsyncCancel();
  if (!ret) {
    res_.SetRes(CmdRes::kErrOther, "slotsmgrt-async-cancel error");
  }
  res_.SetRes(CmdRes::kOk);
  return;
}

void SlotsDelCmd::DoInitial() {
  if (!CheckArg(argv_.size())) {
    res_.SetRes(CmdRes::kWrongNum, kCmdNameSlotsDel);
  }
  slots_.assign(argv_.begin(), argv_.end());
  return;
}

void SlotsDelCmd::Do() {
  std::vector<std::string> keys;
  std::vector<std::string>::const_iterator iter;
  for (iter = slots_.begin(); iter != slots_.end(); iter++) {
    keys.emplace_back(SlotKeyPrefix + *iter);
  }
  std::map<storage::DataType, rocksdb::Status> type_status;
  int64_t count = db_->storage()->Del(keys, &type_status);
  if (count >= 0) {
    res_.AppendInteger(count);
  } else {
    res_.SetRes(CmdRes::kErrOther, "SlotsDel error");
  }
  return;
}

/* *
 * slotshashkey [key1 key2...]
 * */
void SlotsHashKeyCmd::DoInitial() {
  if (!CheckArg(argv_.size())) {
    res_.SetRes(CmdRes::kWrongNum, kCmdNameSlotsHashKey);
    return;
  }

  auto iter = argv_.begin();
  keys_.assign(++iter, argv_.end());
  return;
}

void SlotsHashKeyCmd::Do() {
  std::vector<std::string>::const_iterator keys_it;

  res_.AppendArrayLenUint64(keys_.size());
  for (keys_it = keys_.begin(); keys_it != keys_.end(); ++keys_it) {
    res_.AppendInteger(GetSlotsID(g_pika_conf->default_slot_num(), *keys_it, nullptr, nullptr));
  }

  return;
}

void SlotsScanCmd::DoInitial() {
  if (!CheckArg(argv_.size())) {
    res_.SetRes(CmdRes::kWrongNum, kCmdNameSlotsScan);
    return;
  }
  key_ = SlotKeyPrefix + argv_[1];
  if (std::stoll(argv_[1].data()) < 0 || std::stoll(argv_[1].data()) >= g_pika_conf->default_slot_num()) {
    res_.SetRes(CmdRes::kWrongNum, kCmdNameSlotsScan);
    return;
  }
  if (!pstd::string2int(argv_[2].data(), argv_[2].size(), &cursor_)) {
    res_.SetRes(CmdRes::kWrongNum, kCmdNameSlotsScan);
    return;
  }
  size_t argc = argv_.size(), index = 3;
  while (index < argc) {
    std::string opt = argv_[index];
    if (!strcasecmp(opt.data(), "match") || !strcasecmp(opt.data(), "count")) {
      index++;
      if (index >= argc) {
        res_.SetRes(CmdRes::kSyntaxErr);
        return;
      }
      if (!strcasecmp(opt.data(), "match")) {
        pattern_ = argv_[index];
      } else if (!pstd::string2int(argv_[index].data(), argv_[index].size(), &count_)) {
        res_.SetRes(CmdRes::kInvalidInt);
        return;
      }
    } else {
      res_.SetRes(CmdRes::kSyntaxErr);
      return;
    }
    index++;
  }
  if (count_ < 0) {
    res_.SetRes(CmdRes::kSyntaxErr);
    return;
  }
  return;
}

void SlotsScanCmd::Do() {
  std::vector<std::string> members;
  rocksdb::Status s = db_->storage()->SScan(key_, cursor_, pattern_, count_, &members, &cursor_);

  if (members.size() <= 0) {
    cursor_ = 0;
  }
  res_.AppendContent("*2");

  char buf[32];
  int64_t len = pstd::ll2string(buf, sizeof(buf), cursor_);
  res_.AppendStringLen(len);
  res_.AppendContent(buf);

  res_.AppendArrayLenUint64(members.size());
  auto iter_member = members.begin();
  for (; iter_member != members.end(); iter_member++) {
    res_.AppendStringLenUint64(iter_member->size());
    res_.AppendContent(*iter_member);
  }
  return;
}

void SlotsMgrtExecWrapperCmd::DoInitial() {
  if (!CheckArg(argv_.size())) {
    res_.SetRes(CmdRes::kWrongNum, kCmdNameSlotsMgrtExecWrapper);
  }
  auto it = argv_.begin() + 1;
  key_ = *it++;
  pstd::StringToLower(key_);
  return;
}

// return 0 means key doesn't exist, or key is not migrating
// return 1 means key is migrating
// return -1 means something wrong
void SlotsMgrtExecWrapperCmd::Do() {
  res_.AppendArrayLen(2);
  int ret = g_pika_server->SlotsMigrateOne(key_, db_);
  switch (ret) {
    case 0:
    case -2:
      res_.AppendInteger(0);
      res_.AppendInteger(0);
      return;
    case 1:
      res_.AppendInteger(1);
      res_.AppendInteger(1);
      return;
    default:
      res_.AppendInteger(-1);
      res_.AppendInteger(-1);
      return;
  }
  return;
}

void SlotsReloadCmd::DoInitial() {
  if (!CheckArg(argv_.size())) {
    res_.SetRes(CmdRes::kWrongNum, kCmdNameSlotsReload);
  }
  return;
}

void SlotsReloadCmd::Do() {
  g_pika_server->Bgslotsreload(db_);
  const PikaServer::BGSlotsReload &info = g_pika_server->bgslots_reload();
  char buf[256];
  snprintf(buf, sizeof(buf), "+%s : %lld", info.s_start_time.c_str(), g_pika_server->GetSlotsreloadingCursor());
  res_.AppendContent(buf);
  return;
}

void SlotsReloadOffCmd::DoInitial() {
  if (!CheckArg(argv_.size())) {
    res_.SetRes(CmdRes::kWrongNum, kCmdNameSlotsReloadOff);
  }
  return;
}

void SlotsReloadOffCmd::Do() {
  g_pika_server->SetSlotsreloading(false);
  res_.SetRes(CmdRes::kOk);
  return;
}

void SlotsCleanupCmd::DoInitial() {
  if (!CheckArg(argv_.size())) {
    res_.SetRes(CmdRes::kWrongNum, kCmdNameSlotsCleanup);
  }

  auto iter = argv_.begin() + 1;
  std::string slot;
  long slotLong = 0;
  std::vector<int> slots;
  for (; iter != argv_.end(); iter++) {
    slot = *iter;
    if (!pstd::string2int(slot.data(), slot.size(), &slotLong) || slotLong < 0) {
      res_.SetRes(CmdRes::kInvalidInt);
      return;
    }
    slots.emplace_back(static_cast<int32_t>(slotLong));
  }
  cleanup_slots_.swap(slots);
  return;
}

void SlotsCleanupCmd::Do() {
  g_pika_server->Bgslotscleanup(cleanup_slots_, db_);
  std::vector<int> cleanup_slots(g_pika_server->GetCleanupSlots());
  res_.AppendArrayLenUint64(cleanup_slots.size());
  auto iter = cleanup_slots.begin();
  for (; iter != cleanup_slots.end(); iter++) {
    res_.AppendInteger(*iter);
  }
  return;
}

void SlotsCleanupOffCmd::DoInitial() {
  if (!CheckArg(argv_.size())) {
    res_.SetRes(CmdRes::kWrongNum, kCmdNameSlotsCleanupOff);
  }
  return;
}

void SlotsCleanupOffCmd::Do() {
  g_pika_server->StopBgslotscleanup();
  res_.SetRes(CmdRes::kOk);
  return;
}<|MERGE_RESOLUTION|>--- conflicted
+++ resolved
@@ -774,10 +774,6 @@
 
 // delete key from db && cache
 int DeleteKey(const std::string& key, const char key_type, const std::shared_ptr<DB>& db) {
-<<<<<<< HEAD
-
-=======
->>>>>>> 888ceb9c
   int32_t res = 0;
   std::string slotKey = GetSlotKey(GetSlotID(g_pika_conf->default_slot_num(), key));
 
