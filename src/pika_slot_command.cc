// Copyright (c) 2015-present, Qihoo, Inc.  All rights reserved.
// This source code is licensed under the BSD-style license found in the
// LICENSE file in the root directory of this source tree. An additional grant
// of patent rights can be found in the PATENTS file in the same directory.

#include "include/pika_slot_command.h"
#include <algorithm>
#include <memory>
#include <string>
#include <vector>
#include "include/pika_command.h"
#include "include/pika_conf.h"
#include "include/pika_data_distribution.h"
#include "include/pika_define.h"
#include "include/pika_migrate_thread.h"
#include "include/pika_server.h"
#include "pstd/include/pstd_status.h"
#include "pstd/include/pstd_string.h"
#include "storage/include/storage/storage.h"

#include "include/pika_admin.h"
#include "include/pika_cmd_table_manager.h"
#include "include/pika_rm.h"

#define min(a, b) (((a) > (b)) ? (b) : (a))
#define MAX_MEMBERS_NUM 512

extern std::unique_ptr<PikaServer> g_pika_server;
extern std::unique_ptr<PikaConf> g_pika_conf;
extern std::unique_ptr<PikaReplicaManager> g_pika_rm;
extern std::unique_ptr<PikaCmdTableManager> g_pika_cmd_table_manager;

uint32_t crc32tab[256];
void CRC32TableInit(uint32_t poly) {
  int i, j;
  for (i = 0; i < 256; i++) {
    uint32_t crc = i;
    for (j = 0; j < 8; j++) {
      if (crc & 1) {
        crc = (crc >> 1) ^ poly;
      } else {
        crc = (crc >> 1);
      }
    }
    crc32tab[i] = crc;
  }
}

void InitCRC32Table() {
  CRC32TableInit(IEEE_POLY);
}

uint32_t CRC32Update(uint32_t crc, const char *buf, int len) {
  int i;
  crc = ~crc;
  for (i = 0; i < len; i++) {
    crc = crc32tab[static_cast<uint8_t>(static_cast<char>(crc) ^ buf[i])] ^ (crc >> 8);
  }
  return ~crc;
}

PikaMigrate::PikaMigrate() { migrate_clients_.clear(); }

PikaMigrate::~PikaMigrate() {
  // close and release all clients
  // get the mutex lock
  std::lock_guard lm(mutex_);
  KillAllMigrateClient();
}

net::NetCli *PikaMigrate::GetMigrateClient(const std::string &host, const int port, int timeout) {
  std::string ip_port = host + ":" + std::to_string(port);
  net::NetCli *migrate_cli;
  pstd::Status s;

  auto migrate_clients_iter = migrate_clients_.find(ip_port);
  if (migrate_clients_iter == migrate_clients_.end()) {
    migrate_cli = net::NewRedisCli();
    s = migrate_cli->Connect(host, port, g_pika_server->host());
    if (!s.ok()) {
      LOG(ERROR) << "GetMigrateClient: new  migrate_cli[" << ip_port.c_str() << "] failed";

      delete migrate_cli;
      return nullptr;
    }

    LOG(INFO) << "GetMigrateClient: new  migrate_cli[" << ip_port.c_str() << "]";

    std::string userpass = g_pika_conf->userpass();
    if (userpass != "") {
      net::RedisCmdArgsType argv;
      std::string wbuf_str;
      argv.emplace_back("auth");
      argv.emplace_back(userpass);
      net::SerializeRedisCommand(argv, &wbuf_str);

      s = migrate_cli->Send(&wbuf_str);
      if (!s.ok()) {
        LOG(ERROR) << "GetMigrateClient: new  migrate_cli Send, error: " << s.ToString();
        delete migrate_cli;
        return nullptr;
      }

      s = migrate_cli->Recv(&argv);
      if (!s.ok()) {
        LOG(ERROR) << "GetMigrateClient: new  migrate_cli Recv, error: " << s.ToString();
        delete migrate_cli;
        return nullptr;
      }

      if (strcasecmp(argv[0].data(), kInnerReplOk.data()) != 0) {
        LOG(ERROR) << "GetMigrateClient: new  migrate_cli auth error";
        delete migrate_cli;
        return nullptr;
      }
    }

    // add a new migrate client to the map
    migrate_clients_[ip_port] = migrate_cli;
  } else {
    migrate_cli = static_cast<net::NetCli *>(migrate_clients_iter->second);
  }

  // set the client connect timeout
  migrate_cli->set_send_timeout(timeout);
  migrate_cli->set_recv_timeout(timeout);

  // modify the client last time
  gettimeofday(&migrate_cli->last_interaction_, nullptr);

  return migrate_cli;
}

void PikaMigrate::KillMigrateClient(net::NetCli *migrate_cli) {
  auto migrate_clients_iter = migrate_clients_.begin();
  while (migrate_clients_iter != migrate_clients_.end()) {
    if (migrate_cli == static_cast<net::NetCli *>(migrate_clients_iter->second)) {
      LOG(INFO) << "KillMigrateClient: kill  migrate_cli[" << migrate_clients_iter->first.c_str() << "]";

      migrate_cli->Close();
      delete migrate_cli;
      migrate_cli = nullptr;

      migrate_clients_.erase(migrate_clients_iter);
      break;
    }

    ++migrate_clients_iter;
  }
}

// clean and realse timeout client
void PikaMigrate::CleanMigrateClient() {
  struct timeval now;

  // if the size of migrate_clients_ <= 0, don't need clean
  if (migrate_clients_.size() <= 0) {
    return;
  }

  gettimeofday(&now, nullptr);
  auto migrate_clients_iter = migrate_clients_.begin();
  while (migrate_clients_iter != migrate_clients_.end()) {
    auto *migrate_cli = static_cast<net::NetCli *>(migrate_clients_iter->second);
    // pika_server do DoTimingTask every 10s, so we Try colse the migrate_cli before pika timeout, do it at least 20s in
    // advance
    int timeout = (g_pika_conf->timeout() > 0) ? g_pika_conf->timeout() : 60;
    if (now.tv_sec - migrate_cli->last_interaction_.tv_sec > timeout - 20) {
      LOG(INFO) << "CleanMigrateClient: clean  migrate_cli[" << migrate_clients_iter->first.c_str() << "]";
      migrate_cli->Close();
      delete migrate_cli;

      migrate_clients_iter = migrate_clients_.erase(migrate_clients_iter);
    } else {
      ++migrate_clients_iter;
    }
  }
}

// clean and realse all client
void PikaMigrate::KillAllMigrateClient() {
  auto migrate_clients_iter = migrate_clients_.begin();
  while (migrate_clients_iter != migrate_clients_.end()) {
    auto *migrate_cli = static_cast<net::NetCli *>(migrate_clients_iter->second);

    LOG(INFO) << "KillAllMigrateClient: kill  migrate_cli[" << migrate_clients_iter->first.c_str() << "]";

    migrate_cli->Close();
    delete migrate_cli;

    migrate_clients_iter = migrate_clients_.erase(migrate_clients_iter);
  }
}

/* *
 * do migrate a key-value for slotsmgrt/slotsmgrtone commands
 * return value:
 *    -1 - error happens
 *   >=0 - # of success migration (0 or 1)
 * */
int PikaMigrate::MigrateKey(const std::string &host, const int port, int timeout, const std::string &key,
                            const char type, std::string &detail, const std::shared_ptr<Slot>& slot) {
  int send_command_num = -1;

  net::NetCli *migrate_cli = GetMigrateClient(host, port, timeout);
  if (!migrate_cli) {
    detail = "IOERR error or timeout connecting to the client";
    LOG(INFO) << "GetMigrateClient failed, key: " << key;
    return -1;
  }

  send_command_num = MigrateSend(migrate_cli, key, type, detail, slot);
  if (send_command_num <= 0) {
    return send_command_num;
  }

  if (MigrateRecv(migrate_cli, send_command_num, detail)) {
    return send_command_num;
  }

  return -1;
}

int PikaMigrate::MigrateSend(net::NetCli *migrate_cli, const std::string &key, const char type, std::string &detail,
                             const std::shared_ptr<Slot>& slot) {
  std::string wbuf_str;
  pstd::Status s;
  int command_num = -1;

  // chech the client is alive
  if (!migrate_cli) {
    return -1;
  }

  command_num = ParseKey(key, type, wbuf_str, slot);
  if (command_num < 0) {
    detail = "ParseKey failed";
    return command_num;
  }

  // don't need seed data, key is not exists
  if (command_num == 0 || wbuf_str.empty()) {
    return 0;
  }

  s = migrate_cli->Send(&wbuf_str);
  if (!s.ok()) {
    LOG(ERROR) << "Connect slots target, Send error: " << s.ToString();
    detail = "Connect slots target, Send error: " + s.ToString();
    KillMigrateClient(migrate_cli);
    return -1;
  }

  return command_num;
}

bool PikaMigrate::MigrateRecv(net::NetCli *migrate_cli, int need_receive, std::string &detail) {
  pstd::Status s;
  std::string reply;
  int64_t ret;

  if (nullptr == migrate_cli || need_receive < 0) {
    return false;
  }

  net::RedisCmdArgsType argv;
  while (need_receive) {
    s = migrate_cli->Recv(&argv);
    if (!s.ok()) {
      LOG(ERROR) << "Connect slots target, Recv error: " << s.ToString();
      detail = "Connect slots target, Recv error: " + s.ToString();
      KillMigrateClient(migrate_cli);
      return false;
    }

    reply = argv[0];
    need_receive--;

    // set   return ok
    // zadd  return number
    // hset  return 0 or 1
    // hmset return ok
    // sadd  return number
    // rpush return length
    if (argv.size() == 1 &&
        (kInnerReplOk == pstd::StringToLower(reply) || pstd::string2int(reply.data(), reply.size(), &ret))) {
      // continue reiceve response
      if (need_receive > 0) {
        continue;
      }

      // has got all responses
      break;
    }

    // failed
    detail = "something wrong with slots migrate, reply: " + reply;
    LOG(ERROR) << "something wrong with slots migrate, reply:" << reply;
    return false;
  }

  return true;
}

// return -1 is error; 0 don't migrate; >0 the number of commond
int PikaMigrate::ParseKey(const std::string &key, const char type, std::string &wbuf_str, const std::shared_ptr<Slot>& slot) {
  int command_num = -1;
  int64_t ttl = 0;
  rocksdb::Status s;

  switch (type) {
    case 'k':
      command_num = ParseKKey(key, wbuf_str, slot);
      break;
    case 'h':
      command_num = ParseHKey(key, wbuf_str, slot);
      break;
    case 'l':
      command_num = ParseLKey(key, wbuf_str, slot);
      break;
    case 'z':
      command_num = ParseZKey(key, wbuf_str, slot);
      break;
    case 's':
      command_num = ParseSKey(key, wbuf_str, slot);
      break;
    default:
      LOG(INFO) << "ParseKey key[" << key << "], the type[" << type << "] is not support.";
      return -1;
      break;
  }

  // error or key is not existed
  if (command_num <= 0) {
    LOG(INFO) << "ParseKey key[" << key << "], parse return " << command_num
              << ", the key maybe is not exist or expired.";
    return command_num;
  }

  // skip kv, because kv cmd: SET key value ttl
  if (type == 'k') {
    return command_num;
  }

  ttl = TTLByType(type, key, slot);

  //-1 indicates the key is valid forever
  if (ttl == -1) {
    return command_num;
  }

  // key is expired or not exist, don't migrate
  if (ttl == 0 or ttl == -2) {
    wbuf_str.clear();
    return 0;
  }

  // no kv, because kv cmd: SET key value ttl
  if (SetTTL(key, wbuf_str, ttl)) {
    command_num += 1;
  }

  return command_num;
}

bool PikaMigrate::SetTTL(const std::string &key, std::string &wbuf_str, int64_t ttl) {
  //-1 indicates the key is valid forever
  if (ttl == -1) {
    return false;
  }

  // if ttl = -2 indicates, the key is not existed
  if (ttl < 0) {
    LOG(INFO) << "SetTTL key[" << key << "], ttl is " << ttl;
    ttl = 0;
  }

  net::RedisCmdArgsType argv;
  std::string cmd;

  argv.emplace_back("EXPIRE");
  argv.emplace_back(key);
  argv.emplace_back(std::to_string(ttl));

  net::SerializeRedisCommand(argv, &cmd);
  wbuf_str.append(cmd);

  return true;
}

// return -1 is error; 0 don't migrate; >0 the number of commond
int PikaMigrate::ParseKKey(const std::string &key, std::string &wbuf_str, const std::shared_ptr<Slot>& slot) {
  net::RedisCmdArgsType argv;
  std::string cmd;
  std::string value;
  int64_t ttl = 0;
  rocksdb::Status s;

  s = slot->db()->Get(key, &value);

  // if key is not existed, don't migrate
  if (s.IsNotFound()) {
    return 0;
  }

  if (!s.ok()) {
    return -1;
  }

  argv.emplace_back("SET");
  argv.emplace_back(key);
  argv.emplace_back(value);

  ttl = TTLByType('k', key, slot);

  // ttl = -1 indicates the key is valid forever, dont process
  // key is expired or not exist, dont migrate
  // todo check ttl
  if (ttl == 0 || ttl == -2) {
    wbuf_str.clear();
    return 0;
  }

  if (ttl > 0) {
    argv.emplace_back("EX");
    argv.emplace_back(std::to_string(ttl));
  }
  net::SerializeRedisCommand(argv, &cmd);
  wbuf_str.append(cmd);
  return 1;
}

int64_t PikaMigrate::TTLByType(const char key_type, const std::string &key, const std::shared_ptr<Slot>& slot) {
  std::map<storage::DataType, int64_t> type_timestamp;
  std::map<storage::DataType, rocksdb::Status> type_status;
  type_timestamp = slot->db()->TTL(key, &type_status);

  switch (key_type) {
    case 'k': {
      return type_timestamp[storage::kStrings];
    } break;
    case 'h': {
      return type_timestamp[storage::kHashes];
    } break;
    case 'z': {
      return type_timestamp[storage::kZSets];
    } break;
    case 's': {
      return type_timestamp[storage::kSets];
    } break;
    case 'l': {
      return type_timestamp[storage::kLists];
    } break;
    default:
      return -3;
  }
}

int PikaMigrate::ParseZKey(const std::string &key, std::string &wbuf_str, const std::shared_ptr<Slot>& slot) {
  int command_num = 0;

  int64_t next_cursor = 0;
  std::vector<storage::ScoreMember> score_members;
  do {
    score_members.clear();
    rocksdb::Status s = slot->db()->ZScan(key, next_cursor, "*", MAX_MEMBERS_NUM, &score_members, &next_cursor);
    if (s.ok()) {
      if (score_members.empty()) {
        break;
      }

      net::RedisCmdArgsType argv;
      std::string cmd;
      argv.emplace_back("ZADD");
      argv.emplace_back(key);

      for (const auto &score_member : score_members) {
        argv.emplace_back(std::to_string(score_member.score));
        argv.emplace_back(score_member.member);
      }

      net::SerializeRedisCommand(argv, &cmd);
      wbuf_str.append(cmd);
      command_num++;
    } else if (s.IsNotFound()) {
      wbuf_str.clear();
      return 0;
    } else {
      wbuf_str.clear();
      return -1;
    }
  } while (next_cursor > 0);

  return command_num;
}

// return -1 is error; 0 don't migrate; >0 the number of commond
int PikaMigrate::ParseHKey(const std::string &key, std::string &wbuf_str, const std::shared_ptr<Slot>& slot) {
  int64_t next_cursor = 0;
  int command_num = 0;
  std::vector<storage::FieldValue> field_values;
  do {
    field_values.clear();
    rocksdb::Status s = slot->db()->HScan(key, next_cursor, "*", MAX_MEMBERS_NUM, &field_values, &next_cursor);
    if (s.ok()) {
      if (field_values.empty()) {
        break;
      }

      net::RedisCmdArgsType argv;
      std::string cmd;
      argv.emplace_back("HMSET");
      argv.emplace_back(key);

      for (const auto &field_value : field_values) {
        argv.emplace_back(field_value.field);
        argv.emplace_back(field_value.value);
      }

      net::SerializeRedisCommand(argv, &cmd);
      wbuf_str.append(cmd);
      command_num++;
    } else if (s.IsNotFound()) {
      wbuf_str.clear();
      return 0;
    } else {
      wbuf_str.clear();
      return -1;
    }
  } while (next_cursor > 0);

  return command_num;
}

// return -1 is error; 0 don't migrate; >0 the number of commond
int PikaMigrate::ParseSKey(const std::string &key, std::string &wbuf_str, const std::shared_ptr<Slot>& slot) {
  int command_num = 0;
  int64_t next_cursor = 0;
  std::vector<std::string> members;

  do {
    members.clear();
    rocksdb::Status s = slot->db()->SScan(key, next_cursor, "*", MAX_MEMBERS_NUM, &members, &next_cursor);

    if (s.ok()) {
      if (members.empty()) {
        break;
      }

      net::RedisCmdArgsType argv;
      std::string cmd;
      argv.emplace_back("SADD");
      argv.emplace_back(key);

      for (const auto &member : members) {
        argv.emplace_back(member);
      }

      net::SerializeRedisCommand(argv, &cmd);
      wbuf_str.append(cmd);
      command_num++;
    } else if (s.IsNotFound()) {
      wbuf_str.clear();
      return 0;
    } else {
      wbuf_str.clear();
      return -1;
    }
  } while (next_cursor > 0);

  return command_num;
}

// return -1 is error; 0 don't migrate; >0 the number of commond
int PikaMigrate::ParseLKey(const std::string &key, std::string &wbuf_str, const std::shared_ptr<Slot>& slot) {
  int64_t left = 0;
  int command_num = 0;
  std::vector<std::string> values;

  net::RedisCmdArgsType argv;
  std::string cmd;

  // del old key, before migrate list; prevent redo when failed
  argv.emplace_back("DEL");
  argv.emplace_back(key);
  net::SerializeRedisCommand(argv, &cmd);
  wbuf_str.append(cmd);
  command_num++;

  do {
    values.clear();
    rocksdb::Status s = slot->db()->LRange(key, left, left + (MAX_MEMBERS_NUM - 1), &values);
    if (s.ok()) {
      if (values.empty()) {
        break;
      }

      net::RedisCmdArgsType argv;
      std::string cmd;

      argv.emplace_back("RPUSH");
      argv.emplace_back(key);

      for (const auto &value : values) {
        argv.emplace_back(value);
      }

      net::SerializeRedisCommand(argv, &cmd);
      wbuf_str.append(cmd);
      command_num++;

      left += MAX_MEMBERS_NUM;
    } else if (s.IsNotFound()) {
      wbuf_str.clear();
      return 0;
    } else {
      wbuf_str.clear();
      return -1;
    }
  } while (!values.empty());

  if (command_num == 1) {
    wbuf_str.clear();
    command_num = 0;
  }

  return command_num;
}

/* *
 * do migrate a key-value for slotsmgrt/slotsmgrtone commands
 * return value:
 *    -1 - error happens
 *   >=0 - # of success migration (0 or 1)
 * */
static int SlotsMgrtOne(const std::string &host, const int port, int timeout, const std::string &key, const char type,
                        std::string &detail, const std::shared_ptr<Slot>& slot) {
  int send_command_num = 0;
  rocksdb::Status s;
  std::map<storage::DataType, rocksdb::Status> type_status;

  send_command_num = g_pika_server->pika_migrate_->MigrateKey(host, port, timeout, key, type, detail, slot);

  // the key is migrated to target, delete key and slotsinfo
  if (send_command_num >= 1) {
    LOG(INFO) << "【send command success】Migrate key: " << key << " success, host: " << host << ", port: " << port;
    std::vector<std::string> keys;
    keys.emplace_back(key);
    int64_t count = slot->db()->Del(keys, &type_status);
    if (count > 0) {
      WriteDelKeyToBinlog(key, slot);
    }

    // del slots info
    RemSlotKeyByType(std::string(1, type), key, slot);
    return 1;
  }

  // key is not existed, only del slotsinfo
  if (send_command_num == 0) {
    // del slots info
    RemSlotKeyByType(std::string(1, type), key, slot);
    return 0;
  }
  return -1;
}

void RemSlotKeyByType(const std::string &type, const std::string &key, const std::shared_ptr<Slot>& slot) {
  uint32_t crc;
  int hastag;
  int slotNum = GetSlotsID(key, &crc, &hastag);

  std::string slot_key = GetSlotKey(slotNum);
  int32_t res = 0;

  std::vector<std::string> members;
  members.emplace_back(type + key);
  rocksdb::Status s = slot->db()->SRem(slot_key, members, &res);
  if (!s.ok()) {
    LOG(ERROR) << "srem key[" << key << "] from slotKey[" << slot_key << "] failed, error: " << s.ToString();
    return;
  }

  if (hastag) {
    std::string tag_key = GetSlotsTagKey(crc);
    s = slot->db()->SRem(tag_key, members, &res);
    if (!s.ok()) {
      LOG(ERROR) << "srem key[" << key << "] from tagKey[" << tag_key << "] failed, error: " << s.ToString();
      return;
    }
  }
}

/* *
 * do migrate mutli key-value(s) for {slotsmgrt/slotsmgrtone}with tag commands
 * return value:
 *    -1 - error happens
 *   >=0 - # of success migration
 * */
static int SlotsMgrtTag(const std::string &host, const int port, int timeout, const std::string &key, const char type,
                        std::string &detail, const std::shared_ptr<Slot>& slot) {
  int count = 0;
  uint32_t crc;
  int hastag;
  GetSlotsID(key, &crc, &hastag);
  if (!hastag) {
    if (type == 0) {
      return 0;
    }
    int ret = SlotsMgrtOne(host, port, timeout, key, type, detail, slot);
    if (ret == 0) {
      LOG(INFO) << "slots migrate without tag failed, key: " << key << ", detail: " << detail;
    }
    return ret;
  }

  std::string tag_key = GetSlotsTagKey(crc);
  std::vector<std::string> members;

  // get all keys that have the same crc
  rocksdb::Status s = slot->db()->SMembers(tag_key, &members);
  if (!s.ok()) {
    return -1;
  }

  auto iter = members.begin();
  for (; iter != members.end(); iter++) {
    std::string key = *iter;
    char type = key.at(0);
    key.erase(key.begin());
    int ret = SlotsMgrtOne(host, port, timeout, key, type, detail, slot);

    // the key is migrated to target
    if (ret == 1) {
      count++;
      continue;
    }

    if (ret == 0) {
      LOG(WARNING) << "slots migrate tag failed, key: " << key << ", detail: " << detail;
      continue;
    }

    return -1;
  }

  return count;
}

// get slot tag
static const char *GetSlotsTag(const std::string &str, int *plen) {
  const char *s = str.data();
  int i, j, n = str.length();
  for (i = 0; i < n && s[i] != '{'; i++) {
  }
  if (i == n) {
    return nullptr;
  }
  i++;
  for (j = i; j < n && s[j] != '}'; j++) {
  }
  if (j == n) {
    return nullptr;
  }
  if (plen != nullptr) {
    *plen = j - i;
  }
  return s + i;
}

std::string GetSlotKey(int slot) {
  return SlotKeyPrefix + std::to_string(slot);
}

// get slot number of the key
int GetSlotID(const std::string &str) { return GetSlotsID(str, nullptr, nullptr); }

// get the slot number by key
int GetSlotsID(const std::string &str, uint32_t *pcrc, int *phastag) {
  const char *s = str.data();
  int taglen;
  int hastag = 0;
  const char *tag = GetSlotsTag(str, &taglen);
  if (tag == nullptr) {
    tag = s, taglen = str.length();
  } else {
    hastag = 1;
  }
  uint32_t crc = CRC32CheckSum(tag, taglen);
  if (pcrc != nullptr) {
    *pcrc = crc;
  }
  if (phastag != nullptr) {
    *phastag = hastag;
  }
  return crc % g_pika_conf->default_slot_num();
}

uint32_t CRC32CheckSum(const char *buf, int len) { return CRC32Update(0, buf, len); }

// add key to slotkey
void AddSlotKey(const std::string& type, const std::string& key, const std::shared_ptr<Slot>& slot) {
  if (g_pika_conf->slotmigrate() != true) {
    return;
  }

  rocksdb::Status s;
  int32_t res = -1;
  uint32_t crc;
  int hastag;
  int slotID = GetSlotsID(key, &crc, &hastag);
  std::string slot_key = GetSlotKey(slotID);
  std::vector<std::string> members;
  members.emplace_back(type + key);
  s = slot->db()->SAdd(slot_key, members, &res);
  if (!s.ok()) {
    LOG(ERROR) << "sadd key[" << key << "] to slotKey[" << slot_key << "] failed, error: " << s.ToString();
    return;
  }

  // if res == 0, indicate the key is existed; may return,
  // prevent write slot_key success, but write tag_key failed, so always write tag_key
  if (hastag) {
    std::string tag_key = GetSlotsTagKey(crc);
    s = slot->db()->SAdd(tag_key, members, &res);
    if (!s.ok()) {
      LOG(ERROR) << "sadd key[" << key << "] to tagKey[" << tag_key << "] failed, error: " << s.ToString();
      return;
    }
<<<<<<< HEAD
    WriteSAddToBinlog(tag_key, members.front(), slot);
  }
}

// write sadd key to binlog for slave
void WriteSAddToBinlog(const std::string &key, const std::string &value, const std::shared_ptr<Slot>& slot) {
  std::shared_ptr<Cmd> cmd_ptr = g_pika_cmd_table_manager->GetCmd("sadd");
  std::unique_ptr<PikaCmdArgsType> args = std::make_unique<PikaCmdArgsType>();
  args->emplace_back("SADD");
  args->emplace_back(key);
  args->emplace_back(value);
  cmd_ptr->Initial(*args, slot->GetDBName());

  std::shared_ptr<SyncMasterSlot> sync_slot =
      g_pika_rm->GetSyncMasterSlotByName(SlotInfo(slot->GetDBName(), slot->GetSlotID()));
  pstd::Status s = sync_slot->ConsensusProposeLog(cmd_ptr);
  if (!s.ok()) {
    LOG(ERROR) << "write sadd key to binlog failed, key: " << key;
=======
>>>>>>> e3060915
  }
}

// del key from slotkey
void RemSlotKey(const std::string& key, const std::shared_ptr<Slot>& slot) {
  if (g_pika_conf->slotmigrate() != true) {
    return;
  }
  std::string type;
  if (GetKeyType(key, type, slot) < 0) {
    LOG(WARNING) << "SRem key: " << key << " from slotKey error";
    return;
  }
  std::string slotKey = GetSlotKey(GetSlotID(key));
  int32_t count = 0;
  std::vector<std::string> members(1, type + key);
  rocksdb::Status s = slot->db()->SRem(slotKey, members, &count);
  if (!s.ok()) {
    LOG(WARNING) << "SRem key: " << key << " from slotKey, error: " << s.ToString();
    return;
  }
}

int GetKeyType(const std::string& key, std::string &key_type, const std::shared_ptr<Slot>& slot) {
  std::vector<std::string> type_str(1);
  rocksdb::Status s = slot->db()->GetType(key, true, type_str);
  if (!s.ok()) {
    LOG(WARNING) << "Get key type error: " << key << " " << s.ToString();
    key_type = "";
    return -1;
  }
  if (type_str[0] == "string") {
    key_type = "k";
  } else if (type_str[0] == "hash") {
    key_type = "h";
  } else if (type_str[0] == "list") {
    key_type = "l";
  } else if (type_str[0] == "set") {
    key_type = "s";
  } else if (type_str[0] == "zset") {
    key_type = "z";
  } else {
    LOG(WARNING) << "Get key type error: " << key;
    key_type = "";
    return -1;
  }
  return 1;
}

// get slotstagkey by key
std::string GetSlotsTagKey(uint32_t crc) {
  return SlotTagPrefix + std::to_string(crc);
}

// delete key from db
int DeleteKey(const std::string& key, const char key_type, const std::shared_ptr<Slot>& slot) {
  LOG(INFO) << "Del key Srem key " << key;
  int32_t res = 0;
  std::string slotKey = GetSlotKey(GetSlotID(key));
  LOG(INFO) << "Del key Srem key " << key;

  // delete key from slot
  std::vector<std::string> members;
  members.emplace_back(key_type + key);
  rocksdb::Status s = slot->db()->SRem(slotKey, members, &res);
  if (!s.ok()) {
    if (s.IsNotFound()) {
      LOG(INFO) << "Del key Srem key " << key << " not found";
      return 0;
    } else {
      LOG(WARNING) << "Del key Srem key: " << key << " from slotKey, error: " << strerror(errno);
      return -1;
    }
  }

  // delete key from db
  members.clear();
  members.emplace_back(key);
  std::map<storage::DataType, storage::Status> type_status;
  int64_t del_nums = slot->db()->Del(members, &type_status);
  if (0 > del_nums) {
    LOG(WARNING) << "Del key: " << key << " at slot " << GetSlotID(key) << " error";
    return -1;
  }
  WriteDelKeyToBinlog(key, slot);

  return 1;
}

void SlotsMgrtTagSlotCmd::DoInitial() {
  if (!CheckArg(argv_.size())) {
    res_.SetRes(CmdRes::kWrongNum, kCmdNameSlotsMgrtTagSlot);
    return;
  }
  // Remember the first args is the opt name
  auto it = argv_.begin() + 1;
  dest_ip_ = *it++;
  pstd::StringToLower(dest_ip_);

  std::string str_dest_port = *it++;
  if (!pstd::string2int(str_dest_port.data(), str_dest_port.size(), &dest_port_)) {
    std::string detail = "invalid port number " + std::to_string(dest_port_);
    res_.SetRes(CmdRes::kErrOther, detail);
    return;
  }
  if (dest_port_ < 0 || dest_port_ > 65535) {
    std::string detail = "invalid port number " + std::to_string(dest_port_);
    res_.SetRes(CmdRes::kErrOther, detail);
    return;
  }

  if ((dest_ip_ == "127.0.0.1" || dest_ip_ == g_pika_server->host()) && dest_port_ == g_pika_server->port()) {
    res_.SetRes(CmdRes::kErrOther, "destination address error");
    return;
  }

  std::string str_timeout_ms = *it++;
  if (!pstd::string2int(str_timeout_ms.data(), str_timeout_ms.size(), &timeout_ms_)) {
    res_.SetRes(CmdRes::kInvalidInt);
    return;
  }
  if (timeout_ms_ < 0) {
    std::string detail = "invalid timeout number " + std::to_string(timeout_ms_);
    res_.SetRes(CmdRes::kErrOther, detail);
    return;
  }
  if (timeout_ms_ == 0) {
    timeout_ms_ = 100;
  }

  std::string str_slot_num = *it++;
  if (!pstd::string2int(str_slot_num.data(), str_slot_num.size(), &slot_id_)) {
    res_.SetRes(CmdRes::kInvalidInt);
    return;
  }
  if (slot_id_ < 0 || slot_id_ >= g_pika_conf->default_slot_num()) {
    std::string detail = "invalid slot number " + std::to_string(slot_id_);
    res_.SetRes(CmdRes::kErrOther, detail);
    return;
  }
}

void SlotsMgrtTagSlotCmd::Do(std::shared_ptr<Slot> slot) {
  if (g_pika_conf->slotmigrate() != true) {
    LOG(WARNING) << "Not in slotmigrate mode";
    res_.SetRes(CmdRes::kErrOther, "not set slotmigrate");
    return;
  }

  int32_t len = 0;
  int ret = 0;
  std::string detail;
  std::string slot_key = GetSlotKey(slot_id_);

  // first, get the count of slot_key, prevent to sscan key very slowly when the key is not found
  rocksdb::Status s = slot->db()->SCard(slot_key, &len);
  LOG(INFO) << "【SlotsMgrtTagSlotCmd::Do】Get count, slot_key: " << slot_key << ", len: " << len;
  if (len < 0) {
    detail = "Get the len of slot Error";
  }
  // mutex between SlotsMgrtTagSlotCmd、SlotsMgrtTagOneCmd and migrator_thread
  if (len > 0 && g_pika_server->pika_migrate_->Trylock()) {
    g_pika_server->pika_migrate_->CleanMigrateClient();
    int64_t next_cursor = 0;
    std::vector<std::string> members;
    rocksdb::Status s = slot->db()->SScan(slot_key, 0, "*", 1, &members, &next_cursor);
    if (s.ok()) {
      for (const auto &member : members) {
        std::string key = member;
        char type = key.at(0);
        key.erase(key.begin());
        ret = SlotsMgrtTag(dest_ip_, dest_port_, timeout_ms_, key, type, detail, slot);
      }
    }
    // unlock
    g_pika_server->pika_migrate_->Unlock();
  } else {
    LOG(WARNING) << "pika migrate is running, try again later, slot_id_: " << slot_id_;
  }
  if (ret == 0) {
    LOG(WARNING) << "slots migrate without tag failed, slot_id_: " << slot_id_ << ", detail: " << detail;
  }
  if (len >= 0 && ret >= 0) {
    res_.AppendArrayLen(2);
    // the number of keys migrated
    res_.AppendInteger(ret);
    // the number of keys remained
    res_.AppendInteger(len - ret);
  } else {
    res_.SetRes(CmdRes::kErrOther, detail);
  }

  return;
}

// check key type
int SlotsMgrtTagOneCmd::KeyTypeCheck(const std::shared_ptr<Slot>& slot) {
  std::vector<std::string> type_str(1);
  rocksdb::Status s = slot->db()->GetType(key_, true, type_str);
  if (!s.ok()) {
    if (s.IsNotFound()) {
      LOG(INFO) << "Migrate slot key " << key_ << " not found";
      res_.AppendInteger(0);
    } else {
      LOG(WARNING) << "Migrate slot key: " << key_ << " error: " << s.ToString();
      res_.SetRes(CmdRes::kErrOther, "migrate slot error");
    }
    return -1;
  }
  if (type_str[0] == "string") {
    key_type_ = 'k';
  } else if (type_str[0] == "hash") {
    key_type_ = 'h';
  } else if (type_str[0] == "list") {
    key_type_ = 'l';
  } else if (type_str[0] == "set") {
    key_type_ = 's';
  } else if (type_str[0] == "zset") {
    key_type_ = 'z';
  } else {
    LOG(WARNING) << "Migrate slot key: " << key_ << " not found";
    res_.AppendInteger(0);
    return -1;
  }
  return 0;
}

void SlotsMgrtTagOneCmd::DoInitial() {
  if (!CheckArg(argv_.size())) {
    res_.SetRes(CmdRes::kWrongNum, kCmdNameSlotsMgrtTagSlot);
    return;
  }
  // Remember the first args is the opt name
  auto it = argv_.begin() + 1;
  dest_ip_ = *it++;
  pstd::StringToLower(dest_ip_);

  std::string str_dest_port = *it++;
  if (!pstd::string2int(str_dest_port.data(), str_dest_port.size(), &dest_port_)) {
    std::string detail = "invalid port number " + std::to_string(dest_port_);
    res_.SetRes(CmdRes::kErrOther, detail);
    return;
  }
  if (dest_port_ < 0 || dest_port_ > 65535) {
    std::string detail = "invalid port number " + std::to_string(dest_port_);
    res_.SetRes(CmdRes::kErrOther, detail);
    return;
  }

  if ((dest_ip_ == "127.0.0.1" || dest_ip_ == g_pika_server->host()) && dest_port_ == g_pika_server->port()) {
    res_.SetRes(CmdRes::kErrOther, "destination address error");
    return;
  }

  std::string str_timeout_ms = *it++;
  if (!pstd::string2int(str_timeout_ms.data(), str_timeout_ms.size(), &timeout_ms_)) {
    res_.SetRes(CmdRes::kInvalidInt);
    return;
  }
  if (timeout_ms_ < 0) {
    std::string detail = &"invalid timeout number " [ timeout_ms_];
    res_.SetRes(CmdRes::kErrOther, detail);
    return;
  }
  if (timeout_ms_ == 0) {
    timeout_ms_ = 100;
  }

  key_ = *it++;
}

void SlotsMgrtTagOneCmd::Do(std::shared_ptr<Slot> slot) {
  if (!g_pika_conf->slotmigrate()) {
    LOG(WARNING) << "Not in slotmigrate mode";
    res_.SetRes(CmdRes::kErrOther, "not set slotmigrate");
    return;
  }

  int64_t ret = 0;
  int32_t len = 0;
  int hastag = 0;
  uint32_t crc;
  std::string detail;
  rocksdb::Status s;
  std::map<storage::DataType, rocksdb::Status> type_status;

  // if you need migrates key, if the key is not existed, return
  GetSlotsID(key_, &crc, &hastag);
  if (!hastag) {
    std::vector<std::string> keys;
    keys.emplace_back(key_);

    // check the key is not existed
    ret = slot->db()->Exists(keys, &type_status);

    // when the key is not existed, ret = 0
    if (ret == -1) {
      res_.SetRes(CmdRes::kErrOther, "exists internal error");
      return;
    }

    if (ret == 0) {
      res_.AppendInteger(0);
      return;
    }

    // else need to migrate
  } else {
    // key is tag_key, check the number of the tag_key
    std::string tag_key = GetSlotsTagKey(crc);
    s = slot->db()->SCard(tag_key, &len);
    if (s.IsNotFound()) {
      res_.AppendInteger(0);
      return;
    }
    if (!s.ok() || len == -1) {
      res_.SetRes(CmdRes::kErrOther, "can't get the number of tag_key");
      return;
    }

    if (len == 0) {
      res_.AppendInteger(0);
      return;
    }

    // else need to migrate
  }

  // lock batch migrate, dont do slotsmgrttagslot when do slotsmgrttagone
  // pika_server thread exit(~PikaMigrate) and dispatch thread do CronHandle nead lock()
  g_pika_server->pika_migrate_->Lock();

  // if the key is not existed, return
  if (!hastag) {
    std::vector<std::string> keys;
    keys.emplace_back(key_);
    // the key may be deleted by another thread
    std::map<storage::DataType, rocksdb::Status> type_status;
    ret = slot->db()->Exists(keys, &type_status);

    // when the key is not existed, ret = 0
    if (ret == -1) {
      detail = s.ToString();
    } else if (KeyTypeCheck(slot) != 0) {
      detail = "cont get the key type.";
      ret = -1;
    } else {
      ret = SlotsMgrtTag(dest_ip_, dest_port_, timeout_ms_, key_, key_type_, detail, slot);
    }
  } else {
    // key maybe doesn't exist, the key is tag key, migrate the same tag key
    ret = SlotsMgrtTag(dest_ip_, dest_port_, timeout_ms_, key_, 0, detail, slot);
  }

  // unlock the record lock
  g_pika_server->pika_migrate_->Unlock();

  if (ret >= 0) {
    res_.AppendInteger(ret);
  } else {
    if (detail.size() == 0) {
      detail = "Unknown Error";
    }
    res_.SetRes(CmdRes::kErrOther, detail);
  }

  return;
}

/* *
 * slotsinfo [start] [count]
 * */
void SlotsInfoCmd::DoInitial() {
  if (!CheckArg(argv_.size())) {
    res_.SetRes(CmdRes::kWrongNum, kCmdNameSlotsInfo);
    return;
  }

  if (argv_.size() >= 2) {
    if (!pstd::string2int(argv_[1].data(), argv_[1].size(), &begin_)) {
      res_.SetRes(CmdRes::kInvalidInt);
      return;
    }

    if (begin_ < 0 || begin_ >= end_) {
      std::string detail = "invalid slot begin = " + argv_[1];
      res_.SetRes(CmdRes::kErrOther, detail);
      return;
    }
  }

  if (argv_.size() >= 3) {
    int64_t count = 0;
    if (!pstd::string2int(argv_[2].data(), argv_[2].size(), &count)) {
      res_.SetRes(CmdRes::kInvalidInt);
      return;
    }

    if (count < 0) {
      std::string detail = "invalid slot count = " + argv_[2];
      res_.SetRes(CmdRes::kErrOther, detail);
      return;
    }

    if (begin_ + count < end_) {
      end_ = begin_ + count;
    }
  }

  if (argv_.size() >= 4) {
    res_.SetRes(CmdRes::kWrongNum, kCmdNameSlotsInfo);
    return;
  }
}

void SlotsInfoCmd::Do(std::shared_ptr<Slot> slot) {
  int slotNum = g_pika_conf->default_slot_num();
  int slots_slot[slotNum];
  int slots_size[slotNum];
  memset(slots_slot, 0, slotNum);
  memset(slots_size, 0, slotNum);
  int n = 0;
  int32_t len = 0;
  std::string slot_key;

  for (int i = begin_; i < end_; i++) {
    slot_key = GetSlotKey(i);
    len = 0;
    rocksdb::Status s = slot->db()->SCard(slot_key, &len);
    if (!s.ok() || len == 0) {
      continue;
    }

    slots_slot[n] = i;
    slots_size[n] = len;
    n++;
  }

  res_.AppendArrayLen(n);
  for (int i = 0; i < n; i++) {
    res_.AppendArrayLen(2);
    res_.AppendInteger(slots_slot[i]);
    res_.AppendInteger(slots_size[i]);
  }

  return;
}

void SlotsMgrtTagSlotAsyncCmd::DoInitial() {
  if (!CheckArg(argv_.size())) {
    res_.SetRes(CmdRes::kWrongNum, kCmdNameSlotsMgrtTagSlotAsync);
  }
  // Remember the first args is the opt name
  auto it = argv_.begin() + 1;
  dest_ip_ = *it++;
  pstd::StringToLower(dest_ip_);

  std::string str_dest_port = *it++;
  if (!pstd::string2int(str_dest_port.data(), str_dest_port.size(), &dest_port_) || dest_port_ <= 0) {
    res_.SetRes(CmdRes::kInvalidInt);
    return;
  }

  if ((dest_ip_ == "127.0.0.1" || dest_ip_ == g_pika_server->host()) && dest_port_ == g_pika_server->port()) {
    res_.SetRes(CmdRes::kErrOther, "destination address error");
    return;
  }

  std::string str_timeout_ms = *it++;
  if (!pstd::string2int(str_timeout_ms.data(), str_timeout_ms.size(), &timeout_ms_) || timeout_ms_ <= 0) {
    res_.SetRes(CmdRes::kInvalidInt);
    return;
  }

  std::string str_max_bulks = *it++;
  if (!pstd::string2int(str_max_bulks.data(), str_max_bulks.size(), &max_bulks_) || max_bulks_ <= 0) {
    res_.SetRes(CmdRes::kInvalidInt);
    return;
  }

  std::string str_max_bytes_ = *it++;
  if (!pstd::string2int(str_max_bytes_.data(), str_max_bytes_.size(), &max_bytes_) || max_bytes_ <= 0) {
    res_.SetRes(CmdRes::kInvalidInt);
    return;
  }

  std::string str_slot_num = *it++;
  if (!pstd::string2int(str_slot_num.data(), str_slot_num.size(), &slot_id_) || slot_id_ < 0 ||
      slot_id_ >= g_pika_conf->default_slot_num()) {
    res_.SetRes(CmdRes::kInvalidInt);
    return;
  }

  std::string str_keys_num = *it++;
  if (!pstd::string2int(str_keys_num.data(), str_keys_num.size(), &keys_num_) || keys_num_ < 0) {
    res_.SetRes(CmdRes::kInvalidInt);
    return;
  }
  return;
}

void SlotsMgrtTagSlotAsyncCmd::Do(std::shared_ptr<Slot> slot) {
  // check whether open slotmigrate
  if (!g_pika_conf->slotmigrate()) {
    res_.SetRes(CmdRes::kErrOther, "please open slotmigrate and reload slot");
    return;
  }

  int32_t remained = 0;
  std::string slotKey = GetSlotKey(slot_id_);
  storage::Status status = slot->db()->SCard(slotKey, &remained);
  if (status.IsNotFound()) {
    LOG(INFO) << "find no record in slot " << slot_id_;
    res_.AppendArrayLen(2);
    res_.AppendInteger(0);
    res_.AppendInteger(remained);
    return;
  }
  if (!status.ok()) {
    LOG(WARNING) << "Slot batch migrate keys get result error";
    res_.SetRes(CmdRes::kErrOther, "Slot batch migrating keys get result error");
    return;
  }

  bool ret = g_pika_server->SlotsMigrateBatch(dest_ip_, dest_port_, timeout_ms_, slot_id_, keys_num_, slot);
  if (!ret) {
    LOG(WARNING) << "Slot batch migrate keys error";
    res_.SetRes(CmdRes::kErrOther, "Slot batch migrating keys error, may be currently migrating");
    return;
  }

  res_.AppendArrayLen(2);
  res_.AppendInteger(0);
  res_.AppendInteger(remained);
  return;
}

void SlotsMgrtAsyncStatusCmd::DoInitial() {
  if (!CheckArg(argv_.size())) {
    res_.SetRes(CmdRes::kWrongNum, kCmdNameSlotsMgrtAsyncStatus);
  }
  return;
}

void SlotsMgrtAsyncStatusCmd::Do(std::shared_ptr<Slot> slot) {
  std::string status;
  std::string ip;
  int64_t port = -1, slots = -1, moved = -1, remained = -1;
  bool migrating;
  g_pika_server->GetSlotsMgrtSenderStatus(&ip, &port, &slots, &migrating, &moved, &remained);
  std::string mstatus = migrating ? "yes" : "no";
  res_.AppendArrayLen(5);
  status = "dest server: " + ip + ":" + std::to_string(port);
  res_.AppendStringLen(status.size());
  res_.AppendContent(status);
  status = "slot number: " + std::to_string(slots);
  res_.AppendStringLen(status.size());
  res_.AppendContent(status);
  status = "migrating  : " + mstatus;
  res_.AppendStringLen(status.size());
  res_.AppendContent(status);
  status = "moved keys : " + std::to_string(moved);
  res_.AppendStringLen(status.size());
  res_.AppendContent(status);
  status = "remain keys: " + std::to_string(remained);
  res_.AppendStringLen(status.size());
  res_.AppendContent(status);

  return;
}

void SlotsMgrtAsyncCancelCmd::DoInitial() {
  if (!CheckArg(argv_.size())) {
    res_.SetRes(CmdRes::kWrongNum, kCmdNameSlotsMgrtAsyncCancel);
  }
  return;
}

void SlotsMgrtAsyncCancelCmd::Do(std::shared_ptr<Slot> slot) {
  bool ret = g_pika_server->SlotsMigrateAsyncCancel();
  if (!ret) {
    res_.SetRes(CmdRes::kErrOther, "slotsmgrt-async-cancel error");
  }
  res_.SetRes(CmdRes::kOk);
  return;
}

void SlotsDelCmd::DoInitial() {
  if (!CheckArg(argv_.size())) {
    res_.SetRes(CmdRes::kWrongNum, kCmdNameSlotsDel);
  }
  slots_.assign(argv_.begin(), argv_.end());
  return;
}

void SlotsDelCmd::Do(std::shared_ptr<Slot> slot) {
  std::vector<std::string> keys;
  std::vector<std::string>::const_iterator iter;
  for (iter = slots_.begin(); iter != slots_.end(); iter++) {
    keys.emplace_back(SlotKeyPrefix + *iter);
  }
  std::map<storage::DataType, rocksdb::Status> type_status;
  int64_t count = slot->db()->Del(keys, &type_status);
  if (count >= 0) {
    res_.AppendInteger(count);
  } else {
    res_.SetRes(CmdRes::kErrOther, "SlotsDel error");
  }
  return;
}

/* *
 * slotshashkey [key1 key2...]
 * */
void SlotsHashKeyCmd::DoInitial() {
  if (!CheckArg(argv_.size())) {
    res_.SetRes(CmdRes::kWrongNum, kCmdNameSlotsHashKey);
    return;
  }

  auto iter = argv_.begin();
  keys_.assign(++iter, argv_.end());
  return;
}

void SlotsHashKeyCmd::Do(std::shared_ptr<Slot> slot) {
  std::vector<std::string>::const_iterator keys_it;

  res_.AppendArrayLen(keys_.size());
  for (keys_it = keys_.begin(); keys_it != keys_.end(); ++keys_it) {
    res_.AppendInteger(GetSlotsID(*keys_it, nullptr, nullptr));
  }

  return;
}

void SlotsScanCmd::DoInitial() {
  if (!CheckArg(argv_.size())) {
    res_.SetRes(CmdRes::kWrongNum, kCmdNameSlotsScan);
    return;
  }
  key_ = SlotKeyPrefix + argv_[1];
  if (std::stoll(argv_[1].data()) < 0 || std::stoll(argv_[1].data()) >= g_pika_conf->default_slot_num()) {
    res_.SetRes(CmdRes::kWrongNum, kCmdNameSlotsScan);
    return;
  }
  if (!pstd::string2int(argv_[2].data(), argv_[2].size(), &cursor_)) {
    res_.SetRes(CmdRes::kWrongNum, kCmdNameSlotsScan);
    return;
  }
  size_t argc = argv_.size(), index = 3;
  while (index < argc) {
    std::string opt = argv_[index];
    if (!strcasecmp(opt.data(), "match") || !strcasecmp(opt.data(), "count")) {
      index++;
      if (index >= argc) {
        res_.SetRes(CmdRes::kSyntaxErr);
        return;
      }
      if (!strcasecmp(opt.data(), "match")) {
        pattern_ = argv_[index];
      } else if (!pstd::string2int(argv_[index].data(), argv_[index].size(), &count_)) {
        res_.SetRes(CmdRes::kInvalidInt);
        return;
      }
    } else {
      res_.SetRes(CmdRes::kSyntaxErr);
      return;
    }
    index++;
  }
  if (count_ < 0) {
    res_.SetRes(CmdRes::kSyntaxErr);
    return;
  }
  return;
}

void SlotsScanCmd::Do(std::shared_ptr<Slot> slot) {
  std::vector<std::string> members;
  rocksdb::Status s = slot->db()->SScan(key_, cursor_, pattern_, count_, &members, &cursor_);

  if (members.size() <= 0) {
    cursor_ = 0;
  }
  res_.AppendContent("*2");

  char buf[32];
  int64_t len = pstd::ll2string(buf, sizeof(buf), cursor_);
  res_.AppendStringLen(len);
  res_.AppendContent(buf);

  res_.AppendArrayLen(members.size());
  auto iter_member = members.begin();
  for (; iter_member != members.end(); iter_member++) {
    res_.AppendStringLen(iter_member->size());
    res_.AppendContent(*iter_member);
  }
  return;
}

void SlotsMgrtExecWrapperCmd::DoInitial() {
  if (!CheckArg(argv_.size())) {
    res_.SetRes(CmdRes::kWrongNum, kCmdNameSlotsMgrtExecWrapper);
  }
  auto it = argv_.begin() + 1;
  key_ = *it++;
  pstd::StringToLower(key_);
  return;
}

// return 0 means key doesn't exist, or key is not migrating
// return 1 means key is migrating
// return -1 means something wrong
void SlotsMgrtExecWrapperCmd::Do(std::shared_ptr<Slot> slot) {
  res_.AppendArrayLen(2);
  int ret = g_pika_server->SlotsMigrateOne(key_, slot);
  switch (ret) {
    case 0:
    case -2:
      res_.AppendInteger(0);
      res_.AppendInteger(0);
      return;
    case 1:
      res_.AppendInteger(1);
      res_.AppendInteger(1);
      return;
    default:
      res_.AppendInteger(-1);
      res_.AppendInteger(-1);
      return;
  }
  return;
}

void SlotsReloadCmd::DoInitial() {
  if (!CheckArg(argv_.size())) {
    res_.SetRes(CmdRes::kWrongNum, kCmdNameSlotsReload);
  }
  return;
}

void SlotsReloadCmd::Do(std::shared_ptr<Slot> slot) {
  g_pika_server->Bgslotsreload(slot);
  const PikaServer::BGSlotsReload &info = g_pika_server->bgslots_reload();
  char buf[256];
  snprintf(buf, sizeof(buf), "+%s : %lu", info.s_start_time.c_str(), g_pika_server->GetSlotsreloadingCursor());
  res_.AppendContent(buf);
  return;
}

void SlotsReloadOffCmd::DoInitial() {
  if (!CheckArg(argv_.size())) {
    res_.SetRes(CmdRes::kWrongNum, kCmdNameSlotsReloadOff);
  }
  return;
}

void SlotsReloadOffCmd::Do(std::shared_ptr<Slot> slot) {
  g_pika_server->SetSlotsreloading(false);
  res_.SetRes(CmdRes::kOk);
  return;
}

void SlotsCleanupCmd::DoInitial() {
  if (!CheckArg(argv_.size())) {
    res_.SetRes(CmdRes::kWrongNum, kCmdNameSlotsCleanup);
  }

  auto iter = argv_.begin() + 1;
  std::string slot;
  long slotLong;
  std::vector<int> slots;
  for (; iter != argv_.end(); iter++) {
    slot = *iter;
    if (!pstd::string2int(slot.data(), slot.size(), &slotLong) || slotLong < 0) {
      res_.SetRes(CmdRes::kInvalidInt);
      return;
    }
    slots.emplace_back(static_cast<int>(slotLong));
  }
  cleanup_slots_.swap(slots);
  return;
}

void SlotsCleanupCmd::Do(std::shared_ptr<Slot> slot) {
  g_pika_server->Bgslotscleanup(cleanup_slots_, slot);
  std::vector<int> cleanup_slots(g_pika_server->GetCleanupSlots());
  res_.AppendArrayLen(cleanup_slots.size());
  auto iter = cleanup_slots.begin();
  for (; iter != cleanup_slots.end(); iter++) {
    res_.AppendInteger(*iter);
  }
  return;
}

void SlotsCleanupOffCmd::DoInitial() {
  if (!CheckArg(argv_.size())) {
    res_.SetRes(CmdRes::kWrongNum, kCmdNameSlotsCleanupOff);
  }
  return;
}

void SlotsCleanupOffCmd::Do(std::shared_ptr<Slot> slot) {
  g_pika_server->StopBgslotscleanup();
  res_.SetRes(CmdRes::kOk);
  return;
}<|MERGE_RESOLUTION|>--- conflicted
+++ resolved
@@ -827,27 +827,6 @@
       LOG(ERROR) << "sadd key[" << key << "] to tagKey[" << tag_key << "] failed, error: " << s.ToString();
       return;
     }
-<<<<<<< HEAD
-    WriteSAddToBinlog(tag_key, members.front(), slot);
-  }
-}
-
-// write sadd key to binlog for slave
-void WriteSAddToBinlog(const std::string &key, const std::string &value, const std::shared_ptr<Slot>& slot) {
-  std::shared_ptr<Cmd> cmd_ptr = g_pika_cmd_table_manager->GetCmd("sadd");
-  std::unique_ptr<PikaCmdArgsType> args = std::make_unique<PikaCmdArgsType>();
-  args->emplace_back("SADD");
-  args->emplace_back(key);
-  args->emplace_back(value);
-  cmd_ptr->Initial(*args, slot->GetDBName());
-
-  std::shared_ptr<SyncMasterSlot> sync_slot =
-      g_pika_rm->GetSyncMasterSlotByName(SlotInfo(slot->GetDBName(), slot->GetSlotID()));
-  pstd::Status s = sync_slot->ConsensusProposeLog(cmd_ptr);
-  if (!s.ok()) {
-    LOG(ERROR) << "write sadd key to binlog failed, key: " << key;
-=======
->>>>>>> e3060915
   }
 }
 
