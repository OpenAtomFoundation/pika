// Copyright (c) 2019-present, Qihoo, Inc.  All rights reserved.
// This source code is licensed under the BSD-style license found in the
// LICENSE file in the root directory of this source tree. An additional grant
// of patent rights can be found in the PATENTS file in the same directory.

#include "include/pika_auxiliary_thread.h"

#include "include/pika_define.h"
#include "include/pika_rm.h"
#include "include/pika_server.h"

extern PikaServer* g_pika_server;
extern std::unique_ptr<PikaReplicaManager> g_pika_rm;

using namespace std::chrono_literals;

PikaAuxiliaryThread::~PikaAuxiliaryThread() {
  StopThread();
  LOG(INFO) << "PikaAuxiliary thread " << thread_id() << " exit!!!";
}

void* PikaAuxiliaryThread::ThreadMain() {
  while (!should_stop()) {
    if (g_pika_server->ShouldMetaSync()) {
      g_pika_rm->SendMetaSyncRequest();
    } else if (g_pika_server->MetaSyncDone()) {
      g_pika_rm->RunSyncSlavePartitionStateMachine();
    }
<<<<<<< HEAD

    pstd::Status s = g_pika_rm->CheckSyncTimeout(pstd::NowMicros());
=======
    Status s = g_pika_rm->CheckSyncTimeout(pstd::NowMicros());
>>>>>>> 07b2c6dd
    if (!s.ok()) {
      LOG(WARNING) << s.ToString();
    }

    g_pika_server->CheckLeaderProtectedMode();

    // TODO(whoiami) timeout
    s = g_pika_server->TriggerSendBinlogSync();
    if (!s.ok()) {
      LOG(WARNING) << s.ToString();
    }
    // send to peer
    int res = g_pika_server->SendToPeer();
    if (res == 0) {
      // sleep 100 ms
      std::unique_lock lock(mu_);
      cv_.wait_for(lock, 100ms);
    } else {
      // LOG_EVERY_N(INFO, 1000) << "Consume binlog number " << res;
    }
  }
  return nullptr;
}<|MERGE_RESOLUTION|>--- conflicted
+++ resolved
@@ -26,12 +26,8 @@
     } else if (g_pika_server->MetaSyncDone()) {
       g_pika_rm->RunSyncSlavePartitionStateMachine();
     }
-<<<<<<< HEAD
 
     pstd::Status s = g_pika_rm->CheckSyncTimeout(pstd::NowMicros());
-=======
-    Status s = g_pika_rm->CheckSyncTimeout(pstd::NowMicros());
->>>>>>> 07b2c6dd
     if (!s.ok()) {
       LOG(WARNING) << s.ToString();
     }
