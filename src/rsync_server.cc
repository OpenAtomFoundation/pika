#include <filesystem>

#include <glog/logging.h>
#include <google/protobuf/map.h>

#include "pstd_hash.h"
#include "include/pika_server.h"
#include "include/rsync_server.h"
#include "pstd/include/pstd_defer.h"

extern PikaServer* g_pika_server;
namespace rsync {

<<<<<<< HEAD
//TODO: optimzie file read
Status ReadDumpFile(const std::string filepath, const size_t offset, const size_t count,
                    char* data, size_t* bytes_read, std::string* checksum) {
  int fd = open(filepath.c_str(), O_RDONLY);
  if (fd < 0) {
    return Status::IOError("fd open failed");
  }
  DEFER { close(fd); };

  const int kMaxCopyBlockSize = 1 << 20;
  size_t read_offset = offset;
  size_t read_count = count;
  if (read_count > kMaxCopyBlockSize) {
    read_count = kMaxCopyBlockSize;
  }
  ssize_t bytesin = 0;
  size_t left_read_count = count;

  while ((bytesin = pread(fd, data, read_count, read_offset)) > 0) {
    left_read_count -= bytesin;
    if (left_read_count < 0) {
      break ;
    }
    if (read_count > left_read_count) {
      read_count = left_read_count;
    }

    data += bytesin;
    *bytes_read += bytesin;
    read_offset += bytesin;
  }

  if (bytesin == -1) {
    LOG(ERROR) << "unable to read from " << filepath;
    return pstd::Status::IOError("unable to read from " + filepath);
  }

  if (bytesin == 0) {
    char* buffer = new char[kMaxCopyBlockSize];
    pstd::MD5 md5;

    while ((bytesin = read(fd, buffer, kMaxCopyBlockSize)) > 0) {
      md5.update(buffer, bytesin);
    }
    if (bytesin == -1) {
      LOG(ERROR) << "unable to read from " << filepath;
      delete []buffer;
      return pstd::Status::IOError("unable to read from " + filepath);
    }
    delete []buffer;
    *checksum = md5.finalize().hexdigest();
  }
  return pstd::Status::OK();
}

void RsyncWriteResp(RsyncService::RsyncResponse& response, std::shared_ptr<net::PbConn> conn) {
  std::string reply_str;
  if (!response.SerializeToString(&reply_str) || (conn->WriteResp(reply_str) != 0)) {
    LOG(WARNING) << "Process FileRsync request serialization failed";
    conn->NotifyClose();
    return;
  }
  conn->NotifyWrite();
}

RsyncServer::RsyncServer(const std::set<std::string>& ips, const int port) {
    work_thread_ = std::make_unique<net::ThreadPool>(2, 100000);
=======
RsyncServer::RsyncServer(const std::set<std::string>& ips, const int port) {
    work_thread_ = std::make_unique<net::ThreadPool>(2, 100000);
    for_each(ips.begin(), ips.end(), [&port](auto& ip) {LOG(WARNING) << ip << "port: " << port;});
>>>>>>> 1918b900
    rsync_server_thread_ = std::make_unique<RsyncServerThread>(ips, port, 60 * 1000, this);
}

RsyncServer::~RsyncServer() {
    //TODO: handle destory
    LOG(INFO) << "Rsync server destroyed";
}

void RsyncServer::Schedule(net::TaskFunc func, void* arg) {
    work_thread_->Schedule(func, arg);
}

int RsyncServer::Start() {
    LOG(INFO) << "start RsyncServer ...";
    int res = rsync_server_thread_->StartThread();
    if (res != net::kSuccess) {
        LOG(FATAL) << "Start rsync Server Thread Error: " << res;
    }
    res = work_thread_->start_thread_pool();
    if (res != net::kSuccess) {
      LOG(FATAL) << "Start ThreadPool Error: " << res
                 << (res == net::kCreateThreadError ? ": create thread error " : ": other error");
    }
    LOG(INFO) << "start RsyncServer done ...";
  return res;
}

int RsyncServer::Stop() {
    LOG(INFO) << "stop RsyncServer ...";
    work_thread_->stop_thread_pool();
    rsync_server_thread_->StopThread();
    LOG(INFO) << "stop RsyncServer done...";
    return 0;
}

RsyncServerConn::RsyncServerConn(int connfd, const std::string& ip_port, Thread* thread,
                                 void* worker_specific_data, NetMultiplexer* mpx)
    : PbConn(connfd, ip_port, thread, mpx), data_(worker_specific_data) {}

RsyncServerConn::~RsyncServerConn() {}

int RsyncServerConn::DealMessage() {
    std::shared_ptr<RsyncService::RsyncRequest> req = std::make_shared<RsyncService::RsyncRequest>();
    bool parse_res = req->ParseFromArray(rbuf_ + cur_pos_ - header_len_, header_len_);
<<<<<<< HEAD
    //LOG(INFO) << "RsyncServer receives new request...";
=======
    LOG(INFO) << "RsyncServer receives new request...";
>>>>>>> 1918b900
    if (!parse_res) {
        LOG(WARNING) << "Pika rsync server connection pb parse error.";
        return -1;
    }
    switch (req->type()) {
        case RsyncService::kRsyncMeta: {
            auto task_arg =
                new RsyncServerTaskArg(req, std::dynamic_pointer_cast<RsyncServerConn>(shared_from_this()));
            ((RsyncServer*)(data_))->Schedule(&RsyncServerConn::HandleMetaRsyncRequest, task_arg);
            break;
        }
        case RsyncService::kRsyncFile: {
            auto task_arg =
                new RsyncServerTaskArg(req, std::dynamic_pointer_cast<RsyncServerConn>(shared_from_this()));
            ((RsyncServer*)(data_))->Schedule(&RsyncServerConn::HandleFileRsyncRequest, task_arg);
            break;
        }
        default: {
            LOG(WARNING) << "Invalid RsyncRequest type";
        }
    }
    return 0;
}

void RsyncServerConn::HandleMetaRsyncRequest(void* arg) {
    std::unique_ptr<RsyncServerTaskArg> task_arg(static_cast<RsyncServerTaskArg*>(arg));
    const std::shared_ptr<RsyncService::RsyncRequest> req = task_arg->req;
  std::shared_ptr<net::PbConn> conn = task_arg->conn;
  std::string db_name = req->db_name();
  uint32_t slot_id = req->slot_id();
<<<<<<< HEAD
  std::shared_ptr<Slot> slot = g_pika_server->GetDBSlotById(db_name, slot_id);
  if (!slot || slot->IsBgSaving()) {
    LOG(WARNING) << "waiting bgsave done...";
    return;
  }

  RsyncService::RsyncResponse response;
  response.set_code(RsyncService::kOk);
  response.set_type(RsyncService::kRsyncMeta);
  response.set_db_name(db_name);
  response.set_slot_id(slot_id);
=======

  RsyncService::RsyncResponse response;
  response.set_db_name(db_name);
  response.set_slot_id(slot_id);
  response.set_type(RsyncService::kRsyncMeta);
  LOG(INFO) << "RsyncServer receives RsyncMeta request...";

>>>>>>> 1918b900

  std::vector<std::string> filenames;
  std::string snapshot_uuid;
  g_pika_server->GetDumpMeta(db_name, slot_id, &filenames, &snapshot_uuid);
  response.set_snapshot_uuid(snapshot_uuid);

  LOG(INFO) << "Rsync Meta request, snapshot_uuid: " << snapshot_uuid
            << "files count: " << filenames.size() << "file list: ";
  std::for_each(filenames.begin(), filenames.end(), [](auto& file) {
<<<<<<< HEAD
    LOG(INFO) << "rsync snapshot file: " << file;
=======
    LOG(WARNING) << "meta file name: " << file;
>>>>>>> 1918b900
  });

  RsyncService::MetaResponse* meta_resp = response.mutable_meta_resp();
  for (const auto& filename : filenames) {
        meta_resp->add_filenames(filename);
  }
<<<<<<< HEAD
  RsyncWriteResp(response, conn);
=======

  std::string reply_str;
  if (!response.SerializeToString(&reply_str) || (conn->WriteResp(reply_str) != 0)) {
    LOG(WARNING) << "Process MetaRsync request serialization failed";
    conn->NotifyClose();
    return;
  }
  conn->NotifyWrite();
  LOG(INFO) << "RsyncServer RsyncMeta request done...";
>>>>>>> 1918b900
}

void RsyncServerConn::HandleFileRsyncRequest(void* arg) {
  std::unique_ptr<RsyncServerTaskArg> task_arg(static_cast<RsyncServerTaskArg*>(arg));
  const std::shared_ptr<RsyncService::RsyncRequest> req = task_arg->req;
  std::shared_ptr<net::PbConn> conn = task_arg->conn;
  LOG(INFO) << "RsyncServer RsyncFile request ...";

  uint32_t slot_id = req->slot_id();
  std::string db_name = req->db_name();
  std::string filename = req->file_req().filename();
  size_t offset = req->file_req().offset();
  size_t count = req->file_req().count();
<<<<<<< HEAD

  RsyncService::RsyncResponse response;
  response.set_code(RsyncService::kOk);
  response.set_type(RsyncService::kRsyncFile);
  response.set_db_name(db_name);
  response.set_slot_id(slot_id);

  std::string snapshot_uuid;
  Status s = g_pika_server->GetDumpUUID(db_name, slot_id, &snapshot_uuid);
  response.set_snapshot_uuid(snapshot_uuid);
  if (!s.ok()) {
    LOG(WARNING) << "rsyncserver get snapshotUUID failed";
    response.set_code(RsyncService::kErr);
    RsyncWriteResp(response, conn);
    return;
  }

  std::shared_ptr<Slot> slot = g_pika_server->GetDBSlotById(db_name, slot_id);
  if (!slot) {
   LOG(WARNING) << "cannot find slot for db_name " << db_name
                << "slot_id: " << slot_id;
   response.set_code(RsyncService::kErr);
   RsyncWriteResp(response, conn);
  }

  const std::string filepath = slot->bgsave_info().path + "/" + filename;
=======
  RsyncService::RsyncResponse response;
  std::string snapshot_uuid;
  Status s = g_pika_server->GetDumpUUID(db_name, slot_id, &snapshot_uuid);
  LOG(INFO) << "Receive RsyncFile request " << "filename: " << filename
            << " offset: " << offset
            << " count: " << count;

>>>>>>> 1918b900
  char* buffer = new char[req->file_req().count() + 1];
  std::string checksum = "";
  size_t bytes_read{0};
<<<<<<< HEAD
  s = ReadDumpFile(filepath, offset, count, buffer, &bytes_read, &checksum);
  if (!s.ok()) {
    response.set_code(RsyncService::kErr);
    RsyncWriteResp(response, conn);
    delete []buffer;
    return;
  }
/*
  LOG(INFO) << "RsyncServer receives FileRequest " << "filename: "
            << filename << " offset: " << offset << " count: "
            << count << " read_count: " << bytes_read << "checksum:" << checksum;
*/
=======
  auto status = g_pika_server -> ReadDumpFile(db_name, slot_id, filename, offset, count, buffer, &bytes_read);
  LOG(INFO) << "RsyncServer ReadDumpFile: " << filename << " read size: " << bytes_read << "status: " << status.ToString();

  response.set_type(RsyncService::kRsyncFile);
  response.set_snapshot_uuid(snapshot_uuid);
  response.set_db_name(db_name);
  response.set_slot_id(slot_id);
>>>>>>> 1918b900

  RsyncService::FileResponse* file_resp = response.mutable_file_resp();
  file_resp->set_data(buffer, bytes_read);
  file_resp->set_eof(bytes_read != count);
  file_resp->set_checksum(checksum);
  file_resp->set_filename(filename);
  file_resp->set_count(bytes_read);
  file_resp->set_offset(offset);
<<<<<<< HEAD

  RsyncWriteResp(response, conn);
  delete []buffer;
  //LOG(INFO) << "RsyncServer RsyncFile request ...";
=======
  file_resp->set_data(buffer, bytes_read);
  //TODO: checksum
  file_resp->set_checksum("checksum");
  file_resp->set_filename(filename);

  std::string reply_str;
  if (!response.SerializeToString(&reply_str) || (conn->WriteResp(reply_str) != 0)) {
    LOG(WARNING) << "Process FileRsync request serialization failed";
    conn->NotifyClose();
    delete []buffer;
    return;
  }
  delete []buffer;
  conn->NotifyWrite();
  LOG(INFO) << "RsyncServer RsyncFile request ...";
>>>>>>> 1918b900
}

RsyncServerThread::RsyncServerThread(const std::set<std::string>& ips, int port, int cron_interval, RsyncServer* arg)
    : HolyThread(ips, port, &conn_factory_, cron_interval, &handle_, true), conn_factory_(arg) {}

RsyncServerThread::~RsyncServerThread() {
    LOG(WARNING) << "RsyncServerThread destroyed";
}

void RsyncServerThread::RsyncServerHandle::FdClosedHandle(int fd, const std::string& ip_port) const {
    LOG(WARNING) << "ip_port: " << ip_port << " connection closed";
}

void RsyncServerThread::RsyncServerHandle::FdTimeoutHandle(int fd, const std::string& ip_port) const {
    LOG(WARNING) << "ip_port: " << ip_port << " connection timeout";
}

bool RsyncServerThread::RsyncServerHandle::AccessHandle(int fd, std::string& ip_port) const {
    LOG(WARNING) << "fd: "<< fd << " ip_port: " << ip_port << " connection accepted";
    return true;
}

void RsyncServerThread::RsyncServerHandle::CronHandle() const {
}

} // end namespace rsync<|MERGE_RESOLUTION|>--- conflicted
+++ resolved
@@ -11,7 +11,6 @@
 extern PikaServer* g_pika_server;
 namespace rsync {
 
-<<<<<<< HEAD
 //TODO: optimzie file read
 Status ReadDumpFile(const std::string filepath, const size_t offset, const size_t count,
                     char* data, size_t* bytes_read, std::string* checksum) {
@@ -79,11 +78,6 @@
 
 RsyncServer::RsyncServer(const std::set<std::string>& ips, const int port) {
     work_thread_ = std::make_unique<net::ThreadPool>(2, 100000);
-=======
-RsyncServer::RsyncServer(const std::set<std::string>& ips, const int port) {
-    work_thread_ = std::make_unique<net::ThreadPool>(2, 100000);
-    for_each(ips.begin(), ips.end(), [&port](auto& ip) {LOG(WARNING) << ip << "port: " << port;});
->>>>>>> 1918b900
     rsync_server_thread_ = std::make_unique<RsyncServerThread>(ips, port, 60 * 1000, this);
 }
 
@@ -128,11 +122,7 @@
 int RsyncServerConn::DealMessage() {
     std::shared_ptr<RsyncService::RsyncRequest> req = std::make_shared<RsyncService::RsyncRequest>();
     bool parse_res = req->ParseFromArray(rbuf_ + cur_pos_ - header_len_, header_len_);
-<<<<<<< HEAD
     //LOG(INFO) << "RsyncServer receives new request...";
-=======
-    LOG(INFO) << "RsyncServer receives new request...";
->>>>>>> 1918b900
     if (!parse_res) {
         LOG(WARNING) << "Pika rsync server connection pb parse error.";
         return -1;
@@ -163,7 +153,6 @@
   std::shared_ptr<net::PbConn> conn = task_arg->conn;
   std::string db_name = req->db_name();
   uint32_t slot_id = req->slot_id();
-<<<<<<< HEAD
   std::shared_ptr<Slot> slot = g_pika_server->GetDBSlotById(db_name, slot_id);
   if (!slot || slot->IsBgSaving()) {
     LOG(WARNING) << "waiting bgsave done...";
@@ -175,7 +164,6 @@
   response.set_type(RsyncService::kRsyncMeta);
   response.set_db_name(db_name);
   response.set_slot_id(slot_id);
-=======
 
   RsyncService::RsyncResponse response;
   response.set_db_name(db_name);
@@ -183,7 +171,6 @@
   response.set_type(RsyncService::kRsyncMeta);
   LOG(INFO) << "RsyncServer receives RsyncMeta request...";
 
->>>>>>> 1918b900
 
   std::vector<std::string> filenames;
   std::string snapshot_uuid;
@@ -193,30 +180,14 @@
   LOG(INFO) << "Rsync Meta request, snapshot_uuid: " << snapshot_uuid
             << "files count: " << filenames.size() << "file list: ";
   std::for_each(filenames.begin(), filenames.end(), [](auto& file) {
-<<<<<<< HEAD
     LOG(INFO) << "rsync snapshot file: " << file;
-=======
-    LOG(WARNING) << "meta file name: " << file;
->>>>>>> 1918b900
   });
 
   RsyncService::MetaResponse* meta_resp = response.mutable_meta_resp();
   for (const auto& filename : filenames) {
         meta_resp->add_filenames(filename);
   }
-<<<<<<< HEAD
   RsyncWriteResp(response, conn);
-=======
-
-  std::string reply_str;
-  if (!response.SerializeToString(&reply_str) || (conn->WriteResp(reply_str) != 0)) {
-    LOG(WARNING) << "Process MetaRsync request serialization failed";
-    conn->NotifyClose();
-    return;
-  }
-  conn->NotifyWrite();
-  LOG(INFO) << "RsyncServer RsyncMeta request done...";
->>>>>>> 1918b900
 }
 
 void RsyncServerConn::HandleFileRsyncRequest(void* arg) {
@@ -230,7 +201,6 @@
   std::string filename = req->file_req().filename();
   size_t offset = req->file_req().offset();
   size_t count = req->file_req().count();
-<<<<<<< HEAD
 
   RsyncService::RsyncResponse response;
   response.set_code(RsyncService::kOk);
@@ -257,19 +227,9 @@
   }
 
   const std::string filepath = slot->bgsave_info().path + "/" + filename;
-=======
-  RsyncService::RsyncResponse response;
-  std::string snapshot_uuid;
-  Status s = g_pika_server->GetDumpUUID(db_name, slot_id, &snapshot_uuid);
-  LOG(INFO) << "Receive RsyncFile request " << "filename: " << filename
-            << " offset: " << offset
-            << " count: " << count;
-
->>>>>>> 1918b900
   char* buffer = new char[req->file_req().count() + 1];
   std::string checksum = "";
   size_t bytes_read{0};
-<<<<<<< HEAD
   s = ReadDumpFile(filepath, offset, count, buffer, &bytes_read, &checksum);
   if (!s.ok()) {
     response.set_code(RsyncService::kErr);
@@ -282,15 +242,6 @@
             << filename << " offset: " << offset << " count: "
             << count << " read_count: " << bytes_read << "checksum:" << checksum;
 */
-=======
-  auto status = g_pika_server -> ReadDumpFile(db_name, slot_id, filename, offset, count, buffer, &bytes_read);
-  LOG(INFO) << "RsyncServer ReadDumpFile: " << filename << " read size: " << bytes_read << "status: " << status.ToString();
-
-  response.set_type(RsyncService::kRsyncFile);
-  response.set_snapshot_uuid(snapshot_uuid);
-  response.set_db_name(db_name);
-  response.set_slot_id(slot_id);
->>>>>>> 1918b900
 
   RsyncService::FileResponse* file_resp = response.mutable_file_resp();
   file_resp->set_data(buffer, bytes_read);
@@ -299,28 +250,10 @@
   file_resp->set_filename(filename);
   file_resp->set_count(bytes_read);
   file_resp->set_offset(offset);
-<<<<<<< HEAD
 
   RsyncWriteResp(response, conn);
   delete []buffer;
   //LOG(INFO) << "RsyncServer RsyncFile request ...";
-=======
-  file_resp->set_data(buffer, bytes_read);
-  //TODO: checksum
-  file_resp->set_checksum("checksum");
-  file_resp->set_filename(filename);
-
-  std::string reply_str;
-  if (!response.SerializeToString(&reply_str) || (conn->WriteResp(reply_str) != 0)) {
-    LOG(WARNING) << "Process FileRsync request serialization failed";
-    conn->NotifyClose();
-    delete []buffer;
-    return;
-  }
-  delete []buffer;
-  conn->NotifyWrite();
-  LOG(INFO) << "RsyncServer RsyncFile request ...";
->>>>>>> 1918b900
 }
 
 RsyncServerThread::RsyncServerThread(const std::set<std::string>& ips, int port, int cron_interval, RsyncServer* arg)
