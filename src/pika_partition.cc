// Copyright (c) 2018-present, Qihoo, Inc.  All rights reserved.
// This source code is licensed under the BSD-style license found in the
// LICENSE file in the root directory of this source tree. An additional grant
// of patent rights can be found in the PATENTS file in the same directory.

#include "include/pika_partition.h"

#include <fstream>
#include <memory>

#include "include/pika_conf.h"
#include "include/pika_rm.h"
#include "include/pika_server.h"

#include "pstd/include/mutex_impl.h"

<<<<<<< HEAD
using pstd::Status;
=======
extern std::unique_ptr<PikaConf> g_pika_conf;
>>>>>>> 07b2c6dd
extern PikaServer* g_pika_server;
extern std::unique_ptr<PikaReplicaManager> g_pika_rm;

std::string PartitionPath(const std::string& table_path, uint32_t partition_id) {
  char buf[100];
  snprintf(buf, sizeof(buf), "%u/", partition_id);
  return table_path + buf;
}

std::string PartitionName(const std::string& table_name, uint32_t partition_id) {
  char buf[256];
  snprintf(buf, sizeof(buf), "(%s:%u)", table_name.data(), partition_id);
  return {buf};
}

std::string BgsaveSubPath(const std::string& table_name, uint32_t partition_id) {
  char buf[256];
  std::string partition_id_str = std::to_string(partition_id);
  snprintf(buf, sizeof(buf), "%s/%s", table_name.data(), partition_id_str.data());
  return {buf};
}

std::string DbSyncPath(const std::string& sync_path, const std::string& table_name, const uint32_t partition_id) {
  char buf[256];
  std::string partition_id_str = std::to_string(partition_id);
  snprintf(buf, sizeof(buf), "%s/", table_name.data());
  return sync_path + buf;
}

Partition::Partition(const std::string& table_name, uint32_t partition_id, const std::string& table_db_path)
    : table_name_(table_name), partition_id_(partition_id), bgsave_engine_(nullptr) {
  db_path_ = table_db_path;
  bgsave_sub_path_ = table_name;
  dbsync_path_ = DbSyncPath(g_pika_conf->db_sync_path(), table_name_, partition_id_);
  partition_name_ = table_name;

<<<<<<< HEAD
  db_ = std::make_shared<storage::Storage>();
=======
  db_ = std::make_unique<storage::Storage>();
>>>>>>> 07b2c6dd
  rocksdb::Status s = db_->Open(g_pika_server->storage_options(), db_path_);

  lock_mgr_ = std::make_shared<pstd::lock::LockMgr>(1000, 0, std::make_shared<pstd::lock::MutexFactoryImpl>());

  opened_ = s.ok();
  assert(db_);
  assert(s.ok());
  LOG(INFO) << partition_name_ << " DB Success";
}

Partition::~Partition() {
  Close();
}

void Partition::Leave() {
  Close();
  MoveToTrash();
}

void Partition::Close() {
  if (!opened_) {
    return;
  }
  std::lock_guard lock(db_rwlock_);
  db_.reset();
  lock_mgr_.reset();
  opened_ = false;
}

// Before call this function, should
// close db and log first
void Partition::MoveToTrash() {
  if (opened_) {
    return;
  }

  std::string dbpath = db_path_;
  if (dbpath[dbpath.length() - 1] == '/') {
    dbpath.erase(dbpath.length() - 1);
  }
  dbpath.append("_deleting/");
  if (pstd::RenameFile(db_path_, dbpath) != 0) {
    LOG(WARNING) << "Failed to move db to trash, error: " << strerror(errno);
    return;
  }
  g_pika_server->PurgeDir(dbpath);

  LOG(WARNING) << "Partition DB: " << partition_name_ << " move to trash success";
}

std::string Partition::GetTableName() const { return table_name_; }

uint32_t Partition::GetPartitionId() const { return partition_id_; }

std::string Partition::GetPartitionName() const { return partition_name_; }

std::shared_ptr<storage::Storage> Partition::db() const { return db_; }

void Partition::Compact(const storage::DataType& type) {
  if (!opened_) { return;
}
  db_->Compact(type);
}

void Partition::DbRWLockWriter() { db_rwlock_.lock(); }

void Partition::DbRWLockReader() { db_rwlock_.lock_shared(); }

void Partition::DbRWUnLock() { db_rwlock_.unlock(); }

std::shared_ptr<pstd::lock::LockMgr> Partition::LockMgr() { return lock_mgr_; }

void Partition::PrepareRsync() {
  pstd::DeleteDirIfExist(dbsync_path_);
  pstd::CreatePath(dbsync_path_ + "strings");
  pstd::CreatePath(dbsync_path_ + "hashes");
  pstd::CreatePath(dbsync_path_ + "lists");
  pstd::CreatePath(dbsync_path_ + "sets");
  pstd::CreatePath(dbsync_path_ + "zsets");
}

// Try to update master offset
// This may happend when dbsync from master finished
// Here we do:
// 1, Check dbsync finished, got the new binlog offset
// 2, Replace the old db
// 3, Update master offset, and the PikaAuxiliaryThread cron will connect and do slaveof task with master
bool Partition::TryUpdateMasterOffset() {
  std::string info_path = dbsync_path_ + kBgsaveInfoFile;
  if (!pstd::FileExists(info_path)) {
    return false;
  }

  std::shared_ptr<SyncSlavePartition> slave_partition =
      g_pika_rm->GetSyncSlavePartitionByName(PartitionInfo(table_name_, partition_id_));
  if (!slave_partition) {
    LOG(WARNING) << "Slave Partition: " << partition_name_ << " not exist";
    return false;
  }

  // Got new binlog offset
  std::ifstream is(info_path);
  if (!is) {
    LOG(WARNING) << "Partition: " << partition_name_ << ", Failed to open info file after db sync";
    slave_partition->SetReplState(ReplState::kError);
    return false;
  }
  std::string line;
  std::string master_ip;
  int lineno = 0;
  int64_t filenum = 0;
  int64_t offset = 0;
  int64_t term = 0;
  int64_t index = 0;
  int64_t tmp = 0;
  int64_t master_port = 0;
  while (std::getline(is, line)) {
    lineno++;
    if (lineno == 2) {
      master_ip = line;
    } else if (lineno > 2 && lineno < 8) {
      if ((pstd::string2int(line.data(), line.size(), &tmp) == 0) || tmp < 0) {
        LOG(WARNING) << "Partition: " << partition_name_
                     << ", Format of info file after db sync error, line : " << line;
        is.close();
        slave_partition->SetReplState(ReplState::kError);
        return false;
      }
      if (lineno == 3) {
        master_port = tmp;
      } else if (lineno == 4) {
        filenum = tmp;
      } else if (lineno == 5) {
        offset = tmp;
      } else if (lineno == 6) {
        term = tmp;
      } else if (lineno == 7) {
        index = tmp;
      }
    } else if (lineno > 8) {
      LOG(WARNING) << "Partition: " << partition_name_ << ", Format of info file after db sync error, line : " << line;
      is.close();
      slave_partition->SetReplState(ReplState::kError);
      return false;
    }
  }
  is.close();

  LOG(INFO) << "Partition: " << partition_name_ << " Information from dbsync info"
            << ",  master_ip: " << master_ip << ", master_port: " << master_port << ", filenum: " << filenum
            << ", offset: " << offset << ", term: " << term << ", index: " << index;

  // Sanity check
  if (master_ip != slave_partition->MasterIp() || master_port != slave_partition->MasterPort()) {
    LOG(WARNING) << "Partition: " << partition_name_ << " Error master node ip port: " << master_ip << ":"
                 << master_port;
    slave_partition->SetReplState(ReplState::kError);
    return false;
  }

  pstd::DeleteFile(info_path);
  if (!ChangeDb(dbsync_path_)) {
    LOG(WARNING) << "Partition: " << partition_name_ << ", Failed to change db";
    slave_partition->SetReplState(ReplState::kError);
    return false;
  }

  // Update master offset
  std::shared_ptr<SyncMasterPartition> master_partition =
      g_pika_rm->GetSyncMasterPartitionByName(PartitionInfo(table_name_, partition_id_));
  if (!master_partition) {
    LOG(WARNING) << "Master Partition: " << partition_name_ << " not exist";
    return false;
  }
  if (g_pika_conf->consensus_level() != 0) {
    master_partition->ConsensusReset(LogOffset(BinlogOffset(filenum, offset), LogicOffset(term, index)));
  } else {
    master_partition->Logger()->SetProducerStatus(filenum, offset);
  }
  slave_partition->SetReplState(ReplState::kTryConnect);
  return true;
}

/*
 * Change a new db locate in new_path
 * return true when change success
 * db remain the old one if return false
 */
bool Partition::ChangeDb(const std::string& new_path) {
  std::string tmp_path(db_path_);
  if (tmp_path.back() == '/') {
    tmp_path.resize(tmp_path.size() - 1);
  }
  tmp_path += "_bak";
  pstd::DeleteDirIfExist(tmp_path);

  std::lock_guard l(db_rwlock_);
  LOG(INFO) << "Partition: " << partition_name_ << ", Prepare change db from: " << tmp_path;
  db_.reset();

  if (0 != pstd::RenameFile(db_path_, tmp_path)) {
    LOG(WARNING) << "Partition: " << partition_name_
                 << ", Failed to rename db path when change db, error: " << strerror(errno);
    return false;
  }

  if (0 != pstd::RenameFile(new_path, db_path_)) {
    LOG(WARNING) << "Partition: " << partition_name_
                 << ", Failed to rename new db path when change db, error: " << strerror(errno);
    return false;
  }

  db_ = std::make_shared<storage::Storage>();
  rocksdb::Status s = db_->Open(g_pika_server->storage_options(), db_path_);
  assert(db_);
  assert(s.ok());
  pstd::DeleteDirIfExist(tmp_path);
  LOG(INFO) << "Partition: " << partition_name_ << ", Change db success";
  return true;
}

bool Partition::IsBgSaving() {
  std::lock_guard ml(bgsave_protector_);
  return bgsave_info_.bgsaving;
}

void Partition::BgSavePartition() {
  std::lock_guard l(bgsave_protector_);
  if (bgsave_info_.bgsaving) {
    return;
  }
  bgsave_info_.bgsaving = true;
  auto* bg_task_arg = new BgTaskArg();
  bg_task_arg->partition = shared_from_this();
  g_pika_server->BGSaveTaskSchedule(&DoBgSave, static_cast<void*>(bg_task_arg));
}

BgSaveInfo Partition::bgsave_info() {
  std::lock_guard l(bgsave_protector_);
  return bgsave_info_;
}

void Partition::DoBgSave(void* arg) {
<<<<<<< HEAD
  auto* bg_task_arg = static_cast<BgTaskArg*>(arg);
=======
  std::unique_ptr<BgTaskArg> bg_task_arg(static_cast<BgTaskArg*>(arg));
>>>>>>> 07b2c6dd

  // Do BgSave
  bool success = bg_task_arg->partition->RunBgsaveEngine();

  // Some output
  BgSaveInfo info = bg_task_arg->partition->bgsave_info();
  std::ofstream out;
  out.open(info.path + "/" + kBgsaveInfoFile, std::ios::in | std::ios::trunc);
  if (out.is_open()) {
    out << (time(nullptr) - info.start_time) << "s\n"
        << g_pika_server->host() << "\n"
        << g_pika_server->port() << "\n"
        << info.offset.b_offset.filenum << "\n"
        << info.offset.b_offset.offset << "\n";
    if (g_pika_conf->consensus_level() != 0) {
      out << info.offset.l_offset.term << "\n" << info.offset.l_offset.index << "\n";
    }
    out.close();
  }
  if (!success) {
    std::string fail_path = info.path + "_FAILED";
    pstd::RenameFile(info.path, fail_path);
  }
  bg_task_arg->partition->FinishBgsave();

}

bool Partition::RunBgsaveEngine() {
  // Prepare for Bgsaving
  if (!InitBgsaveEnv() || !InitBgsaveEngine()) {
    ClearBgsave();
    return false;
  }
  LOG(INFO) << partition_name_ << " after prepare bgsave";

  BgSaveInfo info = bgsave_info();
  LOG(INFO) << partition_name_ << " bgsave_info: path=" << info.path << ",  filenum=" << info.offset.b_offset.filenum
            << ", offset=" << info.offset.b_offset.offset;

  // Backup to tmp dir
  rocksdb::Status s = bgsave_engine_->CreateNewBackup(info.path);

  if (!s.ok()) {
    LOG(WARNING) << partition_name_ << " create new backup failed :" << s.ToString();
    return false;
  }
  LOG(INFO) << partition_name_ << " create new backup finished.";

  return true;
}

// Prepare engine, need bgsave_protector protect
bool Partition::InitBgsaveEnv() {
  std::lock_guard l(bgsave_protector_);
  // Prepare for bgsave dir
  bgsave_info_.start_time = time(nullptr);
  char s_time[32];
  int len = strftime(s_time, sizeof(s_time), "%Y%m%d%H%M%S", localtime(&bgsave_info_.start_time));
  bgsave_info_.s_start_time.assign(s_time, len);
  std::string time_sub_path = g_pika_conf->bgsave_prefix() + std::string(s_time, 8);
  bgsave_info_.path = g_pika_conf->bgsave_path() + time_sub_path + "/" + bgsave_sub_path_;
  if (!pstd::DeleteDirIfExist(bgsave_info_.path)) {
    LOG(WARNING) << partition_name_ << " remove exist bgsave dir failed";
    return false;
  }
  pstd::CreatePath(bgsave_info_.path, 0755);
  // Prepare for failed dir
  if (!pstd::DeleteDirIfExist(bgsave_info_.path + "_FAILED")) {
    LOG(WARNING) << partition_name_ << " remove exist fail bgsave dir failed :";
    return false;
  }
  return true;
}

// Prepare bgsave env, need bgsave_protector protect
bool Partition::InitBgsaveEngine() {
  bgsave_engine_.reset();
  rocksdb::Status s = storage::BackupEngine::Open(db().get(), bgsave_engine_);
  if (!s.ok()) {
    LOG(WARNING) << partition_name_ << " open backup engine failed " << s.ToString();
    return false;
  }

  std::shared_ptr<SyncMasterPartition> partition =
      g_pika_rm->GetSyncMasterPartitionByName(PartitionInfo(table_name_, partition_id_));
  if (!partition) {
    LOG(WARNING) << partition_name_ << " not found";
    return false;
  }

  {
    std::lock_guard lock(db_rwlock_);
    LogOffset bgsave_offset;
    if (g_pika_conf->consensus_level() != 0) {
      bgsave_offset = partition->ConsensusAppliedIndex();
    } else {
      // term, index are 0
      partition->Logger()->GetProducerStatus(&(bgsave_offset.b_offset.filenum), &(bgsave_offset.b_offset.offset));
    }
    {
      std::lock_guard l(bgsave_protector_);
      bgsave_info_.offset = bgsave_offset;
    }
    s = bgsave_engine_->SetBackupContent();
    if (!s.ok()) {
      LOG(WARNING) << partition_name_ << " set backup content failed " << s.ToString();
      return false;
    }
  }
  return true;
}

void Partition::ClearBgsave() {
  std::lock_guard l(bgsave_protector_);
  bgsave_info_.Clear();
}

void Partition::FinishBgsave() {
  std::lock_guard l(bgsave_protector_);
  bgsave_info_.bgsaving = false;
}

bool Partition::FlushDB() {
  std::lock_guard rwl(db_rwlock_);
  std::lock_guard l(bgsave_protector_);
  if (bgsave_info_.bgsaving) {
    return false;
  }

  LOG(INFO) << partition_name_ << " Delete old db...";
  db_.reset();

  std::string dbpath = db_path_;
  if (dbpath[dbpath.length() - 1] == '/') {
    dbpath.erase(dbpath.length() - 1);
  }
  dbpath.append("_deleting/");
  pstd::RenameFile(db_path_, dbpath);

  db_ = std::make_shared<storage::Storage>();
  rocksdb::Status s = db_->Open(g_pika_server->storage_options(), db_path_);
  assert(db_);
  assert(s.ok());
  LOG(INFO) << partition_name_ << " Open new db success";
  g_pika_server->PurgeDir(dbpath);
  return true;
}

bool Partition::FlushSubDB(const std::string& db_name) {
  std::lock_guard rwl(db_rwlock_);
  std::lock_guard l(bgsave_protector_);
  if (bgsave_info_.bgsaving) {
    return false;
  }

  LOG(INFO) << partition_name_ << " Delete old " + db_name + " db...";
  db_.reset();

  std::string dbpath = db_path_;
  if (dbpath[dbpath.length() - 1] != '/') {
    dbpath.append("/");
  }

  std::string sub_dbpath = dbpath + db_name;
  std::string del_dbpath = dbpath + db_name + "_deleting";
  pstd::RenameFile(sub_dbpath, del_dbpath);

  db_ = std::make_shared<storage::Storage>();
  rocksdb::Status s = db_->Open(g_pika_server->storage_options(), db_path_);
  assert(db_);
  assert(s.ok());
  LOG(INFO) << partition_name_ << " open new " + db_name + " db success";
  g_pika_server->PurgeDir(del_dbpath);
  return true;
}

void Partition::InitKeyScan() {
  key_scan_info_.start_time = time(nullptr);
  char s_time[32];
  int len = strftime(s_time, sizeof(s_time), "%Y-%m-%d %H:%M:%S", localtime(&key_scan_info_.start_time));
  key_scan_info_.s_start_time.assign(s_time, len);
  key_scan_info_.duration = -1;  // duration -1 mean the task in processing
}

KeyScanInfo Partition::GetKeyScanInfo() {
  std::lock_guard l(key_info_protector_);
  return key_scan_info_;
}

Status Partition::GetKeyNum(std::vector<storage::KeyInfo>* key_info) {
  std::lock_guard l(key_info_protector_);
  if (key_scan_info_.key_scaning_) {
    *key_info = key_scan_info_.key_infos;
    return Status::OK();
  }
  InitKeyScan();
  key_scan_info_.key_scaning_ = true;
  key_scan_info_.duration = -2;  // duration -2 mean the task in waiting status,
                                 // has not been scheduled for exec
  rocksdb::Status s = db_->GetKeyNum(key_info);
  key_scan_info_.key_scaning_ = false;
  if (!s.ok()) {
    return Status::Corruption(s.ToString());
  }
  key_scan_info_.key_infos = *key_info;
  key_scan_info_.duration = time(nullptr) - key_scan_info_.start_time;
  return Status::OK();
}
<|MERGE_RESOLUTION|>--- conflicted
+++ resolved
@@ -14,11 +14,9 @@
 
 #include "pstd/include/mutex_impl.h"
 
-<<<<<<< HEAD
 using pstd::Status;
-=======
+
 extern std::unique_ptr<PikaConf> g_pika_conf;
->>>>>>> 07b2c6dd
 extern PikaServer* g_pika_server;
 extern std::unique_ptr<PikaReplicaManager> g_pika_rm;
 
@@ -55,11 +53,7 @@
   dbsync_path_ = DbSyncPath(g_pika_conf->db_sync_path(), table_name_, partition_id_);
   partition_name_ = table_name;
 
-<<<<<<< HEAD
   db_ = std::make_shared<storage::Storage>();
-=======
-  db_ = std::make_unique<storage::Storage>();
->>>>>>> 07b2c6dd
   rocksdb::Status s = db_->Open(g_pika_server->storage_options(), db_path_);
 
   lock_mgr_ = std::make_shared<pstd::lock::LockMgr>(1000, 0, std::make_shared<pstd::lock::MutexFactoryImpl>());
@@ -303,11 +297,7 @@
 }
 
 void Partition::DoBgSave(void* arg) {
-<<<<<<< HEAD
-  auto* bg_task_arg = static_cast<BgTaskArg*>(arg);
-=======
   std::unique_ptr<BgTaskArg> bg_task_arg(static_cast<BgTaskArg*>(arg));
->>>>>>> 07b2c6dd
 
   // Do BgSave
   bool success = bg_task_arg->partition->RunBgsaveEngine();
