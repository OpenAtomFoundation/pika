//  Copyright (c) 2017-present, Qihoo, Inc.  All rights reserved.
//  This source code is licensed under the BSD-style license found in the
//  LICENSE file in the root directory of this source tree. An additional grant
//  of patent rights can be found in the PATENTS file in the same directory.

#include <gtest/gtest.h>
#include <iostream>
#include <thread>

#include "glog/logging.h"

#include "pstd/include/pika_codis_slot.h"
#include "pstd/include/env.h"
#include "storage/storage.h"
#include "storage/util.h"

using namespace storage;

class StringsTest : public ::testing::Test {
 public:
  StringsTest() = default;
  ~StringsTest() override = default;

  void SetUp() override {
    std::string path = "./db/strings";
    pstd::DeleteDirIfExist(path);
    mkdir(path.c_str(), 0755);
    storage_options.options.create_if_missing = true;
    s = db.Open(storage_options, path);
  }

  void TearDown() override {
    std::string path = "./db/strings";
    DeleteFiles(path.c_str());
  }

  static void SetUpTestSuite() {}
  static void TearDownTestSuite() {}

  StorageOptions storage_options;
  storage::Storage db;
  storage::Status s;
};

static bool make_expired(storage::Storage* const db, const Slice& key) {
  std::map<storage::DataType, rocksdb::Status> type_status;
  int ret = db->Expire(key, 1);
  if ((ret == 0) || !type_status[storage::DataType::kStrings].ok()) {
    return false;
  }
  std::this_thread::sleep_for(std::chrono::milliseconds(2000));
  return true;
}

static bool string_ttl(storage::Storage* const db, const Slice& key, int32_t* ttl) {
  int64_t type_ttl;
  std::map<storage::DataType, Status> type_status;
  type_ttl = db->TTL(key);
  for (const auto& item : type_status) {
    if (item.second != Status::OK() && item.second != Status::NotFound()) {
      return false;
    }
  }
    *ttl = type_ttl;
    return true;
}

// Append
TEST_F(StringsTest, AppendTest) {
  int32_t ret;
  std::string value;
  std::map<DataType, Status> type_status;
  int64_t type_ttl;
  // ***************** Group 1 Test *****************
  s = db.Append("GP1_APPEND_KEY", "HELLO", &ret);
  ASSERT_TRUE(s.ok());
  ASSERT_EQ(ret, 5);

  s = db.Append("GP1_APPEND_KEY", " WORLD", &ret);
  ASSERT_TRUE(s.ok());
  ASSERT_EQ(ret, 11);

  s = db.Get("GP1_APPEND_KEY", &value);
  ASSERT_STREQ(value.c_str(), "HELLO WORLD");

  // ***************** Group 2 Test *****************
  s = db.Set("GP2_APPEND_KEY", "VALUE");
  ASSERT_TRUE(s.ok());
  ret = db.Expire("GP2_APPEND_KEY", 100);
  ASSERT_EQ(ret, 1);
  type_status.clear();
  type_ttl = db.TTL("GP2_APPEND_KEY");
  ASSERT_LE(type_ttl, 100);
  ASSERT_GE(type_ttl, 0);

  s = db.Append("GP2_APPEND_KEY", "VALUE", &ret);
  ASSERT_TRUE(s.ok());
  ASSERT_EQ(ret, 10);
  s = db.Get("GP2_APPEND_KEY", &value);
  ASSERT_STREQ(value.c_str(), "VALUEVALUE");

  type_status.clear();
  type_ttl = db.TTL("GP2_APPEND_KEY");
  ASSERT_LE(type_ttl, 100);
  ASSERT_GE(type_ttl, 0);

  // ***************** Group 3 Test *****************
  s = db.Set("GP3_APPEND_KEY", "VALUE");
  ASSERT_TRUE(s.ok());
  make_expired(&db, "GP3_APPEND_KEY");

  s = db.Append("GP3_APPEND_KEY", "VALUE", &ret);
  ASSERT_TRUE(s.ok());
  ASSERT_EQ(ret, 5);
  s = db.Get("GP3_APPEND_KEY", &value);
  ASSERT_STREQ(value.c_str(), "VALUE");

  type_status.clear();
  type_ttl = db.TTL("GP3_APPEND_KEY");
  ASSERT_EQ(type_ttl, -1);
}

// BitCount
TEST_F(StringsTest, BitCountTest) {
  int32_t ret;

  // ***************** Group 1 Test *****************
  s = db.Set("GP1_BITCOUNT_KEY", "foobar");
  ASSERT_TRUE(s.ok());

  // Not have offset
  s = db.BitCount("GP1_BITCOUNT_KEY", 0, -1, &ret, false);
  ASSERT_TRUE(s.ok());
  ASSERT_EQ(ret, 26);

  // Have offset
  s = db.BitCount("GP1_BITCOUNT_KEY", 0, 0, &ret, true);
  ASSERT_TRUE(s.ok());
  ASSERT_EQ(ret, 4);
  s = db.BitCount("GP1_BITCOUNT_KEY", 1, 1, &ret, true);
  ASSERT_TRUE(s.ok());
  ASSERT_EQ(ret, 6);
}

// TODO(@tangruilin): 修复测试代码
// BitOp
// TEST_F(StringsTest, BitOpTest) {
//   int64_t ret;
//   std::string value;
//   s = db.Set("BITOP_KEY1", "FOOBAR");
//   ASSERT_TRUE(s.ok());
//   s = db.Set("BITOP_KEY2", "ABCDEF");
//   ASSERT_TRUE(s.ok());
//   s = db.Set("BITOP_KEY3", "STORAGE");
//   ASSERT_TRUE(s.ok());
//   std::vector<std::string> src_keys {"BITOP_KEY1", "BITOP_KEY2", "BITOP_KEY3"};

//   // AND
//   s = db.BitOp(storage::BitOpType::kBitOpAnd,
//                "BITOP_DESTKEY", src_keys, &ret);
//   ASSERT_TRUE(s.ok());
//   ASSERT_EQ(ret, 10);
//   s = db.Get("BITOP_DESTKEY", &value);
//   ASSERT_STREQ(value.c_str(), "@@A@AB\x00\x00\x00\x00");

//   // OR
//   s = db.BitOp(storage::BitOpType::kBitOpOr,
//                "BITOP_DESTKEY", src_keys, &ret);
//   ASSERT_TRUE(s.ok());
//   ASSERT_EQ(ret, 10);
//   s = db.Get("BITOP_DESTKEY", &value);
//   ASSERT_STREQ(value.c_str(), "GOOGOWIDOW");

//   // XOR
//   s = db.BitOp(storage::BitOpType::kBitOpXor,
//                "BITOP_DESTKEY", src_keys, &ret);
//   ASSERT_TRUE(s.ok());
//   ASSERT_EQ(ret, 10);
//   s = db.Get("BITOP_DESTKEY", &value);
//   ASSERT_STREQ(value.c_str(), "EAMEOCIDOW");

//   // NOT
//   std::vector<std::string> not_keys {"BITOP_KEY1"};
//   s = db.BitOp(storage::BitOpType::kBitOpNot,
//                "BITOP_DESTKEY", not_keys, &ret);
//   ASSERT_TRUE(s.ok());
//   ASSERT_EQ(ret, 6);
//   s = db.Get("BITOP_DESTKEY", &value);
//   ASSERT_STREQ(value.c_str(), "\xb9\xb0\xb0\xbd\xbe\xad");
//   // NOT operation more than two parameters
//   s = db.BitOp(storage::BitOpType::kBitOpNot,
//                "BITOP_DESTKEY", src_keys, &ret);
//   ASSERT_TRUE(s.IsInvalidArgument());
// }

// Decrby
TEST_F(StringsTest, DecrbyTest) {
  int64_t ret;
  std::string value;
  std::map<DataType, Status> type_status;
  int64_t type_ttl;

  // ***************** Group 1 Test *****************
  // If the key is not exist
  s = db.Decrby("GP1_DECRBY_KEY", 5, &ret);
  ASSERT_TRUE(s.ok());
  ASSERT_EQ(ret, -5);

  // If the key contains a string that can not be represented as integer
  s = db.Set("GP1_DECRBY_KEY", "DECRBY_VALUE");
  ASSERT_TRUE(s.ok());
  s = db.Decrby("GP1_DECRBY_KEY", 5, &ret);
  ASSERT_TRUE(s.IsCorruption());

  // Less than the minimum number -9223372036854775808
  s = db.Set("GP1_DECRBY_KEY", "-2");
  ASSERT_TRUE(s.ok());
  s = db.Decrby("GP1_DECRBY_KEY", 9223372036854775807, &ret);
  ASSERT_TRUE(s.IsInvalidArgument());

  // ***************** Group 2 Test *****************
  s = db.Set("GP2_DECRBY_KEY", "10");
  ASSERT_TRUE(s.ok());
  ret = db.Expire("GP2_DECRBY_KEY", 100);
  ASSERT_EQ(ret, 1);
  type_status.clear();
  type_ttl = db.TTL("GP2_DECRBY_KEY");
  ASSERT_LE(type_ttl, 100);
  ASSERT_GE(type_ttl, 0);

  s = db.Decrby("GP2_DECRBY_KEY", 5, &ret);
  ASSERT_TRUE(s.ok());
  ASSERT_EQ(ret, 5);
  s = db.Get("GP2_DECRBY_KEY", &value);
  ASSERT_EQ(value, "5");

  type_ttl = db.TTL("GP2_DECRBY_KEY");
  ASSERT_LE(type_ttl, 100);
  ASSERT_GE(type_ttl, 0);

  // ***************** Group 3 Test *****************
  s = db.Set("GP3_DECRBY_KEY", "10");
  ASSERT_TRUE(s.ok());
  make_expired(&db, "GP3_DECRBY_KEY");

  s = db.Decrby("GP3_DECRBY_KEY", 5, &ret);
  ASSERT_TRUE(s.ok());
  ASSERT_EQ(ret, -5);
  s = db.Get("GP3_DECRBY_KEY", &value);
  ASSERT_EQ(value, "-5");

  type_status.clear();
  type_ttl = db.TTL("GP3_DECRBY_KEY");
  ASSERT_EQ(type_ttl, -1);

  // ***************** Group 4 Test *****************
  s = db.Set("GP4_DECRBY_KEY", "100000");
  ASSERT_TRUE(s.ok());

  s = db.Decrby("GP4_DECRBY_KEY", 50000, &ret);
  ASSERT_TRUE(s.ok());
  ASSERT_EQ(ret, 50000);
  s = db.Get("GP4_DECRBY_KEY", &value);
  ASSERT_EQ(value, "50000");
}

// Get
TEST_F(StringsTest, GetTest) {
  std::string value;
  s = db.Set("GET_KEY", "GET_VALUE_1");
  ASSERT_TRUE(s.ok());

  s = db.Get("GET_KEY", &value);
  ASSERT_TRUE(s.ok());
  ASSERT_STREQ(value.c_str(), "GET_VALUE_1");

  s = db.Set("GET_KEY", "GET_VALUE_2");
  ASSERT_TRUE(s.ok());

  s = db.Get("GET_KEY", &value);
  ASSERT_TRUE(s.ok());
  ASSERT_STREQ(value.c_str(), "GET_VALUE_2");
}

// GetBit
TEST_F(StringsTest, GetBitTest) {
  int32_t ret;
  s = db.SetBit("GETBIT_KEY", 7, 1, &ret);
  ASSERT_TRUE(s.ok());
  ASSERT_EQ(ret, 0);

  s = db.GetBit("GETBIT_KEY", 0, &ret);
  ASSERT_TRUE(s.ok());
  ASSERT_EQ(ret, 0);

  s = db.GetBit("GETBIT_KEY", 7, &ret);
  ASSERT_TRUE(s.ok());
  ASSERT_EQ(ret, 1);

  // The offset is beyond the string length
  s = db.GetBit("GETBIT_KEY", 100, &ret);
  ASSERT_TRUE(s.ok());
  ASSERT_EQ(ret, 0);
}

// Getrange
TEST_F(StringsTest, GetrangeTest) {
  std::string value;
  s = db.Set("GETRANGE_KEY", "This is a string");
  ASSERT_TRUE(s.ok());
  s = db.Getrange("GETRANGE_KEY", 0, 3, &value);
  ASSERT_TRUE(s.ok());
  ASSERT_STREQ(value.c_str(), "This");

  s = db.Getrange("GETRANGE_KEY", -3, -1, &value);
  ASSERT_TRUE(s.ok());
  ASSERT_STREQ(value.c_str(), "ing");

  s = db.Getrange("GETRANGE_KEY", 0, -1, &value);
  ASSERT_TRUE(s.ok());
  ASSERT_STREQ(value.c_str(), "This is a string");

  s = db.Getrange("GETRANGE_KEY", 10, 100, &value);
  ASSERT_TRUE(s.ok());
  ASSERT_STREQ(value.c_str(), "string");

  // If the key is not exist
  s = db.Getrange("GETRANGE_NOT_EXIST_KEY", 0, -1, &value);
  ASSERT_TRUE(s.IsNotFound());
  ASSERT_STREQ(value.c_str(), "");
}

// GetSet
TEST_F(StringsTest, GetSetTest) {
  std::string value;
  // If the key did not exist
  s = db.GetSet("GETSET_KEY", "GETSET_VALUE", &value);
  ASSERT_TRUE(s.ok());
  ASSERT_STREQ(value.c_str(), "");

  s = db.GetSet("GETSET_KEY", "GETSET_VALUE", &value);
  ASSERT_TRUE(s.ok());
  ASSERT_STREQ(value.c_str(), "GETSET_VALUE");
}

// Incrby
TEST_F(StringsTest, IncrbyTest) {
  int64_t ret;
  std::string value;
  std::map<DataType, Status> type_status;
  int64_t type_ttl;

  // ***************** Group 1 Test *****************
  // If the key is not exist
  s = db.Incrby("GP1_INCRBY_KEY", 5, &ret);
  ASSERT_TRUE(s.ok());
  ASSERT_EQ(ret, 5);

  // If the key contains a string that can not be represented as integer
  s = db.Set("GP1_INCRBY_KEY", "INCRBY_VALUE");
  ASSERT_TRUE(s.ok());
  s = db.Incrby("GP1_INCRBY_KEY", 5, &ret);
  ASSERT_TRUE(s.IsCorruption());

  s = db.Set("GP1_INCRBY_KEY", "1");
  ASSERT_TRUE(s.ok());
  // Less than the maximum number 9223372036854775807
  s = db.Incrby("GP1_INCRBY_KEY", 9223372036854775807, &ret);
  ASSERT_TRUE(s.IsInvalidArgument());

  // ***************** Group 2 Test *****************
  s = db.Set("GP2_INCRBY_KEY", "10");
  ASSERT_TRUE(s.ok());
  ret = db.Expire("GP2_INCRBY_KEY", 100);
  ASSERT_EQ(ret, 1);
  type_status.clear();
  type_ttl = db.TTL("GP2_INCRBY_KEY");
  ASSERT_LE(type_ttl, 100);
  ASSERT_GE(type_ttl, 0);

  s = db.Incrby("GP2_INCRBY_KEY", 5, &ret);
  ASSERT_TRUE(s.ok());
  ASSERT_EQ(ret, 15);
  s = db.Get("GP2_INCRBY_KEY", &value);
  ASSERT_EQ(value, "15");

  type_ttl = db.TTL("GP2_INCRBY_KEY");
  ASSERT_LE(type_ttl, 100);
  ASSERT_GE(type_ttl, 0);

  // ***************** Group 3 Test *****************
  s = db.Set("GP3_INCRBY_KEY", "10");
  ASSERT_TRUE(s.ok());
  make_expired(&db, "GP3_INCRBY_KEY");

  s = db.Incrby("GP3_INCRBY_KEY", 5, &ret);
  ASSERT_TRUE(s.ok());
  ASSERT_EQ(ret, 5);
  s = db.Get("GP3_INCRBY_KEY", &value);
  ASSERT_EQ(value, "5");

  type_status.clear();
  type_ttl = db.TTL("GP3_INCRBY_KEY");
  ASSERT_EQ(type_ttl, -1);

  // ***************** Group 4 Test *****************
  s = db.Set("GP4_INCRBY_KEY", "50000");
  ASSERT_TRUE(s.ok());

  s = db.Incrby("GP4_INCRBY_KEY", 50000, &ret);
  ASSERT_TRUE(s.ok());
  ASSERT_EQ(ret, 100000);
  s = db.Get("GP4_INCRBY_KEY", &value);
  ASSERT_EQ(value, "100000");
}

// Incrbyfloat
TEST_F(StringsTest, IncrbyfloatTest) {
  int32_t ret;
  std::string value;
  std::map<DataType, Status> type_status;
<<<<<<< HEAD
  int64_t type_ttl;
=======
  std::map<DataType, int64_t> type_ttl;
  double eps = 0.1;
>>>>>>> beee1d20

  // ***************** Group 1 Test *****************
  s = db.Set("GP1_INCRBYFLOAT_KEY", "10.50");
  ASSERT_TRUE(s.ok());
  s = db.Incrbyfloat("GP1_INCRBYFLOAT_KEY", "0.1", &value);
  ASSERT_TRUE(s.ok());
  ASSERT_NEAR(std::stod(value), 10.6, eps);
  s = db.Incrbyfloat("GP1_INCRBYFLOAT_KEY", "-5", &value);
  ASSERT_TRUE(s.ok());
  ASSERT_NEAR(std::stod(value), 5.6, eps);

  // If the key contains a string that can not be represented as integer
  s = db.Set("GP1_INCRBYFLOAT_KEY", "INCRBY_VALUE");
  ASSERT_TRUE(s.ok());
  s = db.Incrbyfloat("GP1_INCRBYFLOAT_KEY", "5", &value);
  ASSERT_TRUE(s.IsCorruption());

  // ***************** Group 2 Test *****************
  s = db.Set("GP2_INCRBYFLOAT_KEY", "10.11111");
  ASSERT_TRUE(s.ok());
  ret = db.Expire("GP2_INCRBYFLOAT_KEY", 100);
  ASSERT_EQ(ret, 1);
  type_status.clear();
  type_ttl = db.TTL("GP2_INCRBYFLOAT_KEY");
  ASSERT_LE(type_ttl, 100);
  ASSERT_GE(type_ttl, 0);

  s = db.Incrbyfloat("GP2_INCRBYFLOAT_KEY", "10.22222", &value);
  ASSERT_TRUE(s.ok());
  ASSERT_NEAR(std::stod(value), 20.33333, eps);
  s = db.Get("GP2_INCRBYFLOAT_KEY", &value);
  ASSERT_NEAR(std::stod(value), 20.33333, eps);

  type_ttl = db.TTL("GP2_INCRBYFLOAT_KEY");
  ASSERT_LE(type_ttl, 100);
  ASSERT_GE(type_ttl, 0);

  // ***************** Group 3 Test *****************
  s = db.Set("GP3_INCRBYFLOAT_KEY", "10");
  ASSERT_TRUE(s.ok());
  make_expired(&db, "GP3_INCRBYFLOAT_KEY");

  s = db.Incrbyfloat("GP3_INCRBYFLOAT_KEY", "0.123456", &value);
  ASSERT_TRUE(s.ok());
  ASSERT_NEAR(std::stod(value), 0.123456, eps);
  s = db.Get("GP3_INCRBYFLOAT_KEY", &value);
  ASSERT_NEAR(std::stod(value), 0.123456, eps);

  type_status.clear();
  type_ttl = db.TTL("GP3_INCRBYFLOAT_KEY");
  ASSERT_EQ(type_ttl, -1);

  // ***************** Group 4 Test *****************
  s = db.Set("GP4_INCRBYFLOAT_KEY", "100.001");
  ASSERT_TRUE(s.ok());

  s = db.Incrbyfloat("GP4_INCRBYFLOAT_KEY", "11.11", &value);
  ASSERT_TRUE(s.ok());
  ASSERT_NEAR(std::stod(value), 111.111, eps);
  s = db.Get("GP4_INCRBYFLOAT_KEY", &value);
  ASSERT_NEAR(std::stod(value), 111.111, eps);
}

// MGet
TEST_F(StringsTest, MGetTest) {
  std::vector<storage::ValueStatus> vss;

  // ***************** Group 1 Test *****************
  std::vector<storage::KeyValue> kvs1{
      {"GP1_MGET_KEY1", "VALUE1"}, {"GP1_MGET_KEY2", "VALUE2"}, {"GP1_MGET_KEY3", "VALUE3"}};
  s = db.MSet(kvs1);
  ASSERT_TRUE(s.ok());
  std::vector<std::string> keys1{"", "GP1_MGET_KEY1", "GP1_MGET_KEY2", "GP1_MGET_KEY3", "GP1_MGET_NOT_EXIST_KEY"};
  vss.clear();
  s = db.MGet(keys1, &vss);
  ASSERT_TRUE(s.ok());
  ASSERT_EQ(vss.size(), 5);
  ASSERT_TRUE(vss[0].status.IsNotFound());
  ASSERT_EQ(vss[0].value, "");
  ASSERT_TRUE(vss[1].status.ok());
  ASSERT_EQ(vss[1].value, "VALUE1");
  ASSERT_TRUE(vss[2].status.ok());
  ASSERT_EQ(vss[2].value, "VALUE2");
  ASSERT_TRUE(vss[3].status.ok());
  ASSERT_EQ(vss[3].value, "VALUE3");
  ASSERT_TRUE(vss[4].status.IsNotFound());
  ASSERT_EQ(vss[4].value, "");

  // ***************** Group 2 Test *****************
  std::vector<storage::KeyValue> kvs2{{"GP2_MGET_KEY1", "VALUE1"}, {"GP2_MGET_KEY2", "VALUE2"}, {"GP2_MGET_KEY3", ""}};
  s = db.MSet(kvs2);
  ASSERT_TRUE(s.ok());
  std::vector<std::string> keys2{"GP2_MGET_KEY1", "GP2_MGET_KEY2", "GP2_MGET_KEY3", "GP2_MGET_NOT_EXIST_KEY"};
  ASSERT_TRUE(make_expired(&db, "GP2_MGET_KEY2"));

  vss.clear();
  s = db.MGet(keys2, &vss);
  ASSERT_TRUE(s.ok());
  ASSERT_EQ(vss.size(), 4);
  ASSERT_TRUE(vss[0].status.ok());
  ASSERT_EQ(vss[0].value, "VALUE1");
  ASSERT_TRUE(vss[1].status.IsNotFound());
  ASSERT_EQ(vss[1].value, "");
  ASSERT_TRUE(vss[2].status.ok());
  ASSERT_EQ(vss[2].value, "");
  ASSERT_TRUE(vss[3].status.IsNotFound());
  ASSERT_EQ(vss[3].value, "");
}

// MSet
TEST_F(StringsTest, MSetTest) {
  std::vector<storage::KeyValue> kvs;
  kvs.push_back({"", "MSET_EMPTY_VALUE"});
  kvs.push_back({"MSET_TEST_KEY1", "MSET_TEST_VALUE1"});
  kvs.push_back({"MSET_TEST_KEY2", "MSET_TEST_VALUE2"});
  kvs.push_back({"MSET_TEST_KEY3", "MSET_TEST_VALUE3"});
  kvs.push_back({"MSET_TEST_KEY3", "MSET_TEST_VALUE3"});
  s = db.MSet(kvs);
  ASSERT_TRUE(s.ok());
}

// TODO(@tangruilin): 修复测试代码
// MSetnx
// TEST_F(StringsTest, MSetnxTest) {
//   int32_t ret;
//   std::vector<storage::KeyValue> kvs;
//   kvs.push_back({"", "MSET_EMPTY_VALUE"});
//   kvs.push_back({"MSET_TEST_KEY1", "MSET_TEST_VALUE1"});
//   kvs.push_back({"MSET_TEST_KEY2", "MSET_TEST_VALUE2"});
//   kvs.push_back({"MSET_TEST_KEY3", "MSET_TEST_VALUE3"});
//   kvs.push_back({"MSET_TEST_KEY3", "MSET_TEST_VALUE3"});
//   s = db.MSetnx(kvs, &ret);
//   ASSERT_TRUE(s.ok());
//   ASSERT_EQ(ret, 0);

//   kvs.clear();
//   kvs.push_back({"MSETNX_TEST_KEY1", "MSET_TEST_VALUE1"});
//   kvs.push_back({"MSETNX_TEST_KEY2", "MSET_TEST_VALUE2"});
//   kvs.push_back({"MSETNX_TEST_KEY3", "MSET_TEST_VALUE3"});
//   kvs.push_back({"MSETNX_TEST_KEY3", "MSET_TEST_VALUE3"});
//   s = db.MSetnx(kvs, &ret);
//   ASSERT_TRUE(s.ok());
//   ASSERT_EQ(ret, 1);
// }

// // Set
// TEST_F(StringsTest, SetTest) {
//   s = db.Set("SET_KEY", "SET_VALUE_1");
//   ASSERT_TRUE(s.ok());

//   std::string value;
//   s = db.Get("SET_KEY", &value);
//   ASSERT_STREQ(value.c_str(), "SET_VALUE_1");

//   s = db.Set("SET_KEY", "SET_VALUE_2");
//   ASSERT_TRUE(s.ok());

//   s = db.Get("SET_KEY", &value);
//   ASSERT_STREQ(value.c_str(), "SET_VALUE_2");
// }

// SetBit
TEST_F(StringsTest, SetBitTest) {
  int32_t ret;
  // ***************** Group 1 Test *****************
  s = db.SetBit("GP1_SETBIT_KEY", 7, 1, &ret);
  ASSERT_TRUE(s.ok());
  ASSERT_EQ(ret, 0);

  s = db.SetBit("GP1_SETBIT_KEY", 7, 0, &ret);
  ASSERT_TRUE(s.ok());
  ASSERT_EQ(ret, 1);

  std::string value;
  s = db.Get("GP1_SETBIT_KEY", &value);
  ASSERT_TRUE(s.ok());
  ASSERT_STREQ(value.c_str(), "\x00");

  // ***************** Group 2 Test *****************
  s = db.SetBit("GP2_SETBIT_KEY", 10081, 1, &ret);
  ASSERT_TRUE(s.ok());
  ASSERT_EQ(ret, 0);

  s = db.GetBit("GP2_SETBIT_KEY", 10081, &ret);
  ASSERT_TRUE(s.ok());
  ASSERT_EQ(ret, 1);

  s = db.SetBit("GP2_SETBIT_KEY", 10081, 1, &ret);
  ASSERT_TRUE(s.ok());
  ASSERT_EQ(ret, 1);

  s = db.GetBit("GP2_SETBIT_KEY", 10081, &ret);
  ASSERT_TRUE(s.ok());
  ASSERT_EQ(ret, 1);

  // ***************** Group 3 Test *****************
  s = db.SetBit("GP3_SETBIT_KEY", 1, 1, &ret);
  ASSERT_TRUE(s.ok());
  ASSERT_EQ(ret, 0);

  s = db.GetBit("GP3_SETBIT_KEY", 1, &ret);
  ASSERT_TRUE(s.ok());
  ASSERT_EQ(ret, 1);

  s = db.SetBit("GP3_SETBIT_KEY", 1, 0, &ret);
  ASSERT_TRUE(s.ok());
  ASSERT_EQ(ret, 1);

  s = db.GetBit("GP3_SETBIT_KEY", 1, &ret);
  ASSERT_TRUE(s.ok());
  ASSERT_EQ(ret, 0);

  // ***************** Group 4 Test *****************
  s = db.SetBit("GP4_SETBIT_KEY", 1, 1, &ret);
  ASSERT_TRUE(s.ok());
  ASSERT_EQ(ret, 0);
  ASSERT_TRUE(make_expired(&db, "GP4_SETBIT_KEY"));

  s = db.SetBit("GP4_SETBIT_KEY", 1, 1, &ret);
  ASSERT_TRUE(s.ok());
  ASSERT_EQ(ret, 0);

  // ***************** Group 5 Test *****************
  // The offset argument is less than 0
  s = db.SetBit("GP5_SETBIT_KEY", -1, 0, &ret);
  ASSERT_TRUE(s.IsInvalidArgument());
}

// Setex
TEST_F(StringsTest, SetexTest) {
  std::string value;
  s = db.Setex("SETEX_KEY", "SETEX_VALUE", 1);
  ASSERT_TRUE(s.ok());

  // The key is not timeout
  s = db.Get("SETEX_KEY", &value);
  ASSERT_TRUE(s.ok());
  ASSERT_EQ(value, "SETEX_VALUE");

  // The key is timeout
  std::this_thread::sleep_for(std::chrono::milliseconds(2000));
  s = db.Get("SETEX_KEY", &value);
  ASSERT_TRUE(s.IsNotFound());

  // If the ttl equal 0
  s = db.Setex("SETEX_KEY", "SETEX_VALUE", 0);
  ASSERT_TRUE(s.IsInvalidArgument());

  // The ttl is negative
  s = db.Setex("SETEX_KEY", "SETEX_VALUE", -1);
  ASSERT_TRUE(s.IsInvalidArgument());
}

// Setnx
TEST_F(StringsTest, SetnxTest) {
  // If the key was set, return 1
  int32_t ret;
  s = db.Setnx("SETNX_KEY", "TEST_VALUE", &ret);
  ASSERT_TRUE(s.ok());
  ASSERT_EQ(ret, 1);

  // If the key was not set, return 0
  s = db.Setnx("SETNX_KEY", "TEST_VALUE", &ret);
  ASSERT_TRUE(s.ok());
  ASSERT_EQ(ret, 0);
}

// Setvx
TEST_F(StringsTest, SetvxTest) {
  int32_t ret;
  int32_t ttl;
  std::string value;
  // ***************** Group 1 Test *****************
  s = db.Set("GP1_SETVX_KEY", "GP1_SETVX_VALUE");
  ASSERT_TRUE(s.ok());

  s = db.Setvx("GP1_SETVX_KEY", "GP1_SETVX_VALUE", "GP1_SETVX_NEW_VALUE", &ret);
  ASSERT_TRUE(s.ok());
  ASSERT_EQ(ret, 1);

  s = db.Get("GP1_SETVX_KEY", &value);
  ASSERT_TRUE(s.ok());
  ASSERT_EQ(value, "GP1_SETVX_NEW_VALUE");

  // ***************** Group 2 Test *****************
  s = db.Setvx("GP2_SETVX_KEY", "GP2_SETVX_VALUE", "GP2_SETVX_NEW_VALUE", &ret);
  ASSERT_TRUE(s.ok());
  ASSERT_EQ(ret, 0);

  s = db.Get("GP2_SETVX_KEY", &value);
  ASSERT_TRUE(s.IsNotFound());
  ASSERT_EQ(value, "");

  // ***************** Group 3 Test *****************
  s = db.Set("GP3_SETVX_KEY", "GP3_SETVX_VALUE");
  ASSERT_TRUE(s.ok());

  s = db.Setvx("GP3_SETVX_KEY", "GP3_SETVX_OTHER_VALUE", "GP3_SETVX_NEW_VALUE", &ret);
  ASSERT_TRUE(s.ok());
  ASSERT_EQ(ret, -1);

  s = db.Get("GP3_SETVX_KEY", &value);
  ASSERT_TRUE(s.ok());
  ASSERT_EQ(value, "GP3_SETVX_VALUE");

  // ***************** Group 4 Test *****************
  s = db.Set("GP4_SETVX_KEY", "GP4_SETVX_VALUE");
  ASSERT_TRUE(s.ok());

  ASSERT_TRUE(make_expired(&db, "GP4_SETVX_KEY"));
  s = db.Setvx("GP4_SETVX_KEY", "GP4_SETVX_VALUE", "GP4_SETVX_NEW_VALUE", &ret);
  ASSERT_TRUE(s.ok());
  ASSERT_EQ(ret, 0);

  s = db.Get("GP4_SETVX_KEY", &value);
  ASSERT_TRUE(s.IsNotFound());
  ASSERT_EQ(value, "");

  // ***************** Group 5 Test *****************
  s = db.Set("GP5_SETVX_KEY", "GP5_SETVX_VALUE");
  ASSERT_TRUE(s.ok());

  s = db.Setvx("GP5_SETVX_KEY", "GP5_SETVX_VALUE", "GP5_SETVX_NEW_VALUE", &ret, 10);
  ASSERT_TRUE(s.ok());
  ASSERT_EQ(ret, 1);

  s = db.Get("GP5_SETVX_KEY", &value);
  ASSERT_TRUE(s.ok());
  ASSERT_EQ(value, "GP5_SETVX_NEW_VALUE");

  ASSERT_TRUE(string_ttl(&db, "GP5_SETVX_KEY", &ttl));
  ASSERT_LE(0, ttl);
  ASSERT_GE(10, ttl);

  // ***************** Group 6 Test *****************
  s = db.Set("GP6_SETVX_KEY", "GP6_SETVX_VALUE");
  ASSERT_TRUE(s.ok());

  std::map<storage::DataType, Status> type_status;
  ret = db.Expire("GP6_SETVX_KEY", 10);
  ASSERT_EQ(ret, 1);

  sleep(1);
  ASSERT_TRUE(string_ttl(&db, "GP6_SETVX_KEY", &ttl));
  ASSERT_LT(0, ttl);
  ASSERT_GT(10, ttl);

  s = db.Setvx("GP6_SETVX_KEY", "GP6_SETVX_VALUE", "GP6_SETVX_NEW_VALUE", &ret, 20);
  ASSERT_TRUE(s.ok());
  ASSERT_EQ(ret, 1);

  s = db.Get("GP6_SETVX_KEY", &value);
  ASSERT_TRUE(s.ok());
  ASSERT_EQ(value, "GP6_SETVX_NEW_VALUE");

  sleep(1);
  ASSERT_TRUE(string_ttl(&db, "GP6_SETVX_KEY", &ttl));
  ASSERT_LE(10, ttl);
  ASSERT_GE(20, ttl);
}

// Delvx
TEST_F(StringsTest, DelvxTest) {
  int32_t ret;
  int32_t ttl;
  std::string value;
  // ***************** Group 1 Test *****************
  s = db.Set("GP1_DELVX_KEY", "GP1_DELVX_VALUE");
  ASSERT_TRUE(s.ok());

  s = db.Delvx("GP1_DELVX_KEY", "GP1_DELVX_VALUE", &ret);
  ASSERT_TRUE(s.ok());
  ASSERT_EQ(ret, 1);

  s = db.Get("GP1_DELVX_KEY", &value);
  ASSERT_TRUE(s.IsNotFound());
  ASSERT_EQ(value, "");

  // ***************** Group 2 Test *****************
  s = db.Delvx("GP2_DELVX_KEY", "GP2_DELVX_VALUE", &ret);
  ASSERT_TRUE(s.IsNotFound());
  ASSERT_EQ(ret, 0);

  s = db.Get("GP2_DELVX_KEY", &value);
  ASSERT_TRUE(s.IsNotFound());
  ASSERT_EQ(value, "");

  // ***************** Group 3 Test *****************
  s = db.Set("GP3_DELVX_KEY", "GP3_DELVX_VALUE");
  ASSERT_TRUE(s.ok());

  s = db.Delvx("GP3_DELVX_KEY", "GP3_DELVX_OTHER_VALUE", &ret);
  ASSERT_TRUE(s.ok());
  ASSERT_EQ(ret, -1);

  s = db.Get("GP3_DELVX_KEY", &value);
  ASSERT_TRUE(s.ok());
  ASSERT_EQ(value, "GP3_DELVX_VALUE");

  // ***************** Group 4 Test *****************
  s = db.Set("GP4_DELVX_KEY", "GP4_DELVX_VALUE");
  ASSERT_TRUE(s.ok());

  ASSERT_TRUE(make_expired(&db, "GP4_DELVX_KEY"));
  s = db.Delvx("GP4_DELVX_KEY", "GP4_DELVX_VALUE", &ret);
  ASSERT_TRUE(s.IsNotFound());
  ASSERT_EQ(ret, 0);

  s = db.Get("GP4_DELVX_KEY", &value);
  ASSERT_TRUE(s.IsNotFound());
  ASSERT_EQ(value, "");
}

// Setrange
TEST_F(StringsTest, SetrangeTest) {
  std::string value;
  int32_t ret;
  s = db.Set("SETRANGE_KEY", "HELLO WORLD");
  ASSERT_TRUE(s.ok());
  s = db.Setrange("SETRANGE_KEY", 6, "REDIS", &ret);
  ASSERT_TRUE(s.ok());
  ASSERT_EQ(ret, 11);
  s = db.Get("SETRANGE_KEY", &value);
  ASSERT_STREQ(value.c_str(), "HELLO REDIS");

  std::vector<std::string> keys{"SETRANGE_KEY"};
  std::map<storage::DataType, Status> type_status;
  ret = db.Del(keys);
  ASSERT_EQ(ret, 1);
  // If not exist, padded with zero-bytes to make offset fit
  s = db.Setrange("SETRANGE_KEY", 6, "REDIS", &ret);
  ASSERT_TRUE(s.ok());
  ASSERT_EQ(ret, 11);
  s = db.Get("SETRANGE_KEY", &value);
  ASSERT_STREQ(value.c_str(), "\x00\x00\x00\x00\x00\x00REDIS");

  // If the offset less than 0
  s = db.Setrange("SETRANGE_KEY", -1, "REDIS", &ret);
  ASSERT_TRUE(s.IsInvalidArgument());
}

// Strlen
TEST_F(StringsTest, StrlenTest) {
  int32_t strlen;
  // The value is empty
  s = db.Set("STRLEN_EMPTY_KEY", "");
  ASSERT_TRUE(s.ok());
  s = db.Strlen("STRLEN_EMPTY_KEY", &strlen);
  ASSERT_TRUE(s.ok());
  ASSERT_EQ(strlen, 0);

  // The key is not exist
  s = db.Strlen("STRLEN_NOT_EXIST_KEY", &strlen);
  ASSERT_EQ(strlen, 0);

  s = db.Set("STRLEN_KEY", "STRLEN_VALUE");
  ASSERT_TRUE(s.ok());
  s = db.Strlen("STRLEN_KEY", &strlen);
  ASSERT_TRUE(s.ok());
  ASSERT_EQ(strlen, 12);
}

// BitPos
TEST_F(StringsTest, BitPosTest) {
  // bitpos key bit
  int64_t ret;
  s = db.Set("BITPOS_KEY", "\xff\xf0\x00");
  ASSERT_TRUE(s.ok());
  s = db.BitPos("BITPOS_KEY", 0, &ret);
  ASSERT_TRUE(s.ok());
  ASSERT_EQ(ret, 12);

  // bitpos key bit [start]
  s = db.Set("BITPOS_KEY", "\xff\x00\x00");
  ASSERT_TRUE(s.ok());
  s = db.BitPos("BITPOS_KEY", 1, 0, &ret);
  ASSERT_TRUE(s.ok());
  ASSERT_EQ(ret, 0);
  s = db.BitPos("BITPOS_KEY", 1, 2, &ret);
  ASSERT_TRUE(s.ok());
  ASSERT_EQ(ret, -1);

  // bitpos key bit [start] [end]
  s = db.BitPos("BITPOS_KEY", 1, 0, 4, &ret);
  ASSERT_TRUE(s.ok());
  ASSERT_EQ(ret, 0);

  // bit value is not exists
  s = db.Set("BITPOS_KEY", "\x00\x00\x00");
  ASSERT_TRUE(s.ok());
  s = db.BitPos("BITPOS_KEY", 1, &ret);
  ASSERT_TRUE(s.ok());
  ASSERT_EQ(ret, -1);

  s = db.Set("BITPOS_KEY", "\xff\xff\xff");
  ASSERT_TRUE(s.ok());
  s = db.BitPos("BITPOS_KEY", 0, &ret);
  ASSERT_TRUE(s.ok());
  ASSERT_EQ(ret, -1);

  s = db.BitPos("BITPOS_KEY", 0, 0, &ret);
  ASSERT_TRUE(s.ok());
  ASSERT_EQ(ret, -1);

  s = db.BitPos("BITPOS_KEY", 0, 0, -1, &ret);
  ASSERT_TRUE(s.ok());
  ASSERT_EQ(ret, -1);

  // the offset is beyond the range
  s = db.BitPos("BITPOS_KEY", 0, 4, &ret);
  ASSERT_TRUE(s.ok());
  ASSERT_EQ(ret, -1);
}

// PKSetexAt
TEST_F(StringsTest, PKSetexAtTest) {
#ifdef OS_MACOSX
  return ;
#endif
  int64_t unix_time;
  rocksdb::Env::Default()->GetCurrentTime(&unix_time);
  int64_t ttl_ret;
  std::map<storage::DataType, Status> type_status;

  // ***************** Group 1 Test *****************
  s = db.PKSetexAt("GP1_PKSETEX_KEY", "VALUE", unix_time + 100);
  ASSERT_TRUE(s.ok());

  type_status.clear();
  std::this_thread::sleep_for(std::chrono::milliseconds(5000));
  ttl_ret = db.TTL("GP1_PKSETEX_KEY");
  ASSERT_LE(ttl_ret, 100);
  ASSERT_GE(ttl_ret, 90);

  // ***************** Group 2 Test *****************
  s = db.Set("GP2_PKSETEX_KEY", "VALUE");
  ASSERT_TRUE(s.ok());
  s = db.PKSetexAt("GP2_PKSETEX_KEY", "VALUE", unix_time + 100);
  ASSERT_TRUE(s.ok());

  type_status.clear();
  std::this_thread::sleep_for(std::chrono::milliseconds(5000));
  ttl_ret = db.TTL("GP2_PKSETEX_KEY");
  ASSERT_LE(ttl_ret, 100);
  ASSERT_GE(ttl_ret, 90);

  // ***************** Group 3 Test *****************
  s = db.PKSetexAt("GP3_PKSETEX_KEY", "VALUE", unix_time - 100);
  ASSERT_TRUE(s.ok());

  type_status.clear();
  ttl_ret = db.TTL("GP3_PKSETEX_KEY");
  ASSERT_EQ(ttl_ret, -2);

  // ***************** Group 4 Test *****************
  s = db.Set("GP4_PKSETEX_KEY", "VALUE");
  ASSERT_TRUE(s.ok());
  s = db.PKSetexAt("GP4_PKSETEX_KEY", "VALUE", unix_time - 100);
  ASSERT_TRUE(s.ok());

  type_status.clear();
  ttl_ret = db.TTL("GP4_PKSETEX_KEY");
  ASSERT_EQ(ttl_ret, -2);

  // ***************** Group 5 Test *****************
  s = db.PKSetexAt("GP5_PKSETEX_KEY", "VALUE", -unix_time);
  ASSERT_TRUE(s.ok());

  type_status.clear();
  ttl_ret = db.TTL("GP5_PKSETEX_KEY");
  ASSERT_EQ(ttl_ret, -2);

  // ***************** Group 6 Test *****************
  s = db.Set("GP6_PKSETEX_KEY", "VALUE");
  ASSERT_TRUE(s.ok());
  s = db.PKSetexAt("GP6_PKSETEX_KEY", "VALUE", -unix_time);
  ASSERT_TRUE(s.ok());

  type_status.clear();
  ttl_ret = db.TTL("GP6_PKSETEX_KEY");
  ASSERT_EQ(ttl_ret, -2);
}

int main(int argc, char** argv) {
  if (!pstd::FileExists("./log")) {
    pstd::CreatePath("./log");
  }
  FLAGS_log_dir = "./log";
  FLAGS_minloglevel = 0;
  FLAGS_max_log_size = 1800;
  FLAGS_logbufsecs = 0;
  ::google::InitGoogleLogging("strings_test");
  ::testing::InitGoogleTest(&argc, argv);
  return RUN_ALL_TESTS();
}<|MERGE_RESOLUTION|>--- conflicted
+++ resolved
@@ -419,12 +419,10 @@
   int32_t ret;
   std::string value;
   std::map<DataType, Status> type_status;
-<<<<<<< HEAD
+
   int64_t type_ttl;
-=======
-  std::map<DataType, int64_t> type_ttl;
   double eps = 0.1;
->>>>>>> beee1d20
+
 
   // ***************** Group 1 Test *****************
   s = db.Set("GP1_INCRBYFLOAT_KEY", "10.50");
