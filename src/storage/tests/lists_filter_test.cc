//  Copyright (c) 2017-present, Qihoo, Inc.  All rights reserved.
//  This source code is licensed under the BSD-style license found in the
//  LICENSE file in the root directory of this source tree. An additional grant
//  of patent rights can be found in the PATENTS file in the same directory.

#include <gtest/gtest.h>
#include <iostream>
#include <thread>

#include "src/lists_filter.h"
#include "src/redis.h"
#include "storage/storage.h"

using storage::Status;
using storage::Slice;
using storage::EncodeFixed64;
using storage::ListsMetaValue;
using storage::ListsDataFilter;
using storage::ListsDataKey;

class ListsFilterTest : public ::testing::Test {
 public:
  ListsFilterTest() {
    std::string db_path = "./db/list_meta";
    if (access(db_path.c_str(), F_OK) != 0) {
      mkdir(db_path.c_str(), 0755);
    }
    options.create_if_missing = true;
    s = rocksdb::DB::Open(options, db_path, &meta_db);
    if (s.ok()) {
      // create column family
      rocksdb::ColumnFamilyHandle* cf;
      s = meta_db->CreateColumnFamily(rocksdb::ColumnFamilyOptions(), "data_cf", &cf);
      delete cf;
      delete meta_db;
    }

    rocksdb::ColumnFamilyOptions meta_cf_ops(options);
    rocksdb::ColumnFamilyOptions data_cf_ops(options);

    // Meta CF
    column_families.emplace_back(rocksdb::kDefaultColumnFamilyName, meta_cf_ops);
    // Data CF
    column_families.emplace_back("data_cf", data_cf_ops);

    s = rocksdb::DB::Open(options, db_path, column_families, &handles, &meta_db);
  }
  ~ListsFilterTest() override = default;

  void SetUp() override {}
  void TearDown() override {
    for (auto handle : handles) {
      delete handle;
    }
    delete meta_db;
  }

  storage::Options options;
  rocksdb::DB* meta_db;
  storage::Status s;

  std::vector<rocksdb::ColumnFamilyDescriptor> column_families;
  std::vector<rocksdb::ColumnFamilyHandle*> handles;
};

// Meta Filter
TEST_F(ListsFilterTest, MetaFilterTest) {
  char str[8];
  bool filter_result;
  bool value_changed;
  int32_t version = 0;
  std::string new_value;

  // Test Meta Filter
<<<<<<< HEAD
  auto* lists_meta_filter = new storage::ListsMetaFilter();
=======
  auto lists_meta_filter = std::make_unique<ListsMetaFilter>();
>>>>>>> 07b2c6dd
  ASSERT_TRUE(lists_meta_filter != nullptr);

  // Timeout timestamp is not set, but it's an empty list.
  EncodeFixed64(str, 0);
  ListsMetaValue lists_meta_value1(std::string(str, sizeof(uint64_t)));
  lists_meta_value1.UpdateVersion();
  std::this_thread::sleep_for(std::chrono::milliseconds(1000));
  filter_result =
      lists_meta_filter->Filter(0, "FILTER_TEST_KEY", lists_meta_value1.Encode(), &new_value, &value_changed);
  ASSERT_EQ(filter_result, true);

  // Timeout timestamp is not set, it's not an empty list.
  EncodeFixed64(str, 1);
  ListsMetaValue lists_meta_value2(std::string(str, sizeof(uint64_t)));
  lists_meta_value2.UpdateVersion();
  std::this_thread::sleep_for(std::chrono::milliseconds(1000));
  filter_result =
      lists_meta_filter->Filter(0, "FILTER_TEST_KEY", lists_meta_value2.Encode(), &new_value, &value_changed);
  ASSERT_EQ(filter_result, false);

  // Timeout timestamp is set, but not expired.
  EncodeFixed64(str, 1);
  ListsMetaValue lists_meta_value3(std::string(str, sizeof(uint64_t)));
  lists_meta_value3.UpdateVersion();
  lists_meta_value3.SetRelativeTimestamp(3);
  std::this_thread::sleep_for(std::chrono::milliseconds(1000));
  filter_result =
      lists_meta_filter->Filter(0, "FILTER_TEST_KEY", lists_meta_value3.Encode(), &new_value, &value_changed);
  ASSERT_EQ(filter_result, false);

  // Timeout timestamp is set, already expired.
  EncodeFixed64(str, 1);
  ListsMetaValue lists_meta_value4(std::string(str, sizeof(uint64_t)));
  lists_meta_value4.UpdateVersion();
  lists_meta_value4.SetRelativeTimestamp(1);
  std::this_thread::sleep_for(std::chrono::milliseconds(2000));
  storage::ParsedListsMetaValue parsed_meta_value(lists_meta_value4.Encode());
  filter_result =
      lists_meta_filter->Filter(0, "FILTER_TEST_KEY", lists_meta_value4.Encode(), &new_value, &value_changed);
  ASSERT_EQ(filter_result, true);
}

// Data Filter
TEST_F(ListsFilterTest, DataFilterTest) {
  char str[8];
  bool filter_result;
  bool value_changed;
  int32_t version = 0;
  std::string new_value;

  // Timeout timestamp is not set, the version is valid.
<<<<<<< HEAD
  auto* lists_data_filter1 = new ListsDataFilter(meta_db, &handles);
=======
  auto lists_data_filter1 = std::make_unique<ListsDataFilter>(meta_db, &handles);
>>>>>>> 07b2c6dd
  ASSERT_TRUE(lists_data_filter1 != nullptr);

  EncodeFixed64(str, 1);
  ListsMetaValue lists_meta_value1(std::string(str, sizeof(uint64_t)));
  version = lists_meta_value1.UpdateVersion();
  s = meta_db->Put(rocksdb::WriteOptions(), handles[0], "FILTER_TEST_KEY", lists_meta_value1.Encode());
  ASSERT_TRUE(s.ok());

  ListsDataKey lists_data_key1("FILTER_TEST_KEY", version, 1);
  filter_result =
      lists_data_filter1->Filter(0, lists_data_key1.Encode(), "FILTER_TEST_VALUE", &new_value, &value_changed);
  ASSERT_EQ(filter_result, false);
  s = meta_db->Delete(rocksdb::WriteOptions(), handles[0], "FILTER_TEST_KEY");
  ASSERT_TRUE(s.ok());

  // Timeout timestamp is set, but not expired.
<<<<<<< HEAD
  auto* lists_data_filter2 = new ListsDataFilter(meta_db, &handles);
=======
  auto lists_data_filter2 = std::make_unique<ListsDataFilter>(meta_db, &handles);
>>>>>>> 07b2c6dd
  ASSERT_TRUE(lists_data_filter2 != nullptr);

  EncodeFixed64(str, 1);
  ListsMetaValue lists_meta_value2(std::string(str, sizeof(uint64_t)));
  version = lists_meta_value2.UpdateVersion();
  lists_meta_value2.SetRelativeTimestamp(1);
  s = meta_db->Put(rocksdb::WriteOptions(), handles[0], "FILTER_TEST_KEY", lists_meta_value2.Encode());
  ASSERT_TRUE(s.ok());
  ListsDataKey lists_data_key2("FILTER_TEST_KEY", version, 1);
  filter_result =
      lists_data_filter2->Filter(0, lists_data_key2.Encode(), "FILTER_TEST_VALUE", &new_value, &value_changed);
  ASSERT_EQ(filter_result, false);
  s = meta_db->Delete(rocksdb::WriteOptions(), handles[0], "FILTER_TEST_KEY");
  ASSERT_TRUE(s.ok());

  // Timeout timestamp is set, already expired.
<<<<<<< HEAD
  auto* lists_data_filter3 = new ListsDataFilter(meta_db, &handles);
=======
  auto lists_data_filter3 = std::make_unique<ListsDataFilter>(meta_db, &handles);
>>>>>>> 07b2c6dd
  ASSERT_TRUE(lists_data_filter3 != nullptr);

  EncodeFixed64(str, 1);
  ListsMetaValue lists_meta_value3(std::string(str, sizeof(uint64_t)));
  version = lists_meta_value3.UpdateVersion();
  lists_meta_value3.SetRelativeTimestamp(1);
  s = meta_db->Put(rocksdb::WriteOptions(), handles[0], "FILTER_TEST_KEY", lists_meta_value3.Encode());
  ASSERT_TRUE(s.ok());
  std::this_thread::sleep_for(std::chrono::milliseconds(2000));
  ListsDataKey lists_data_key3("FILTER_TEST_KEY", version, 1);
  filter_result =
      lists_data_filter3->Filter(0, lists_data_key3.Encode(), "FILTER_TEST_VALUE", &new_value, &value_changed);
  ASSERT_EQ(filter_result, true);
  s = meta_db->Delete(rocksdb::WriteOptions(), handles[0], "FILTER_TEST_KEY");
  ASSERT_TRUE(s.ok());

  // Timeout timestamp is not set, the version is invalid
<<<<<<< HEAD
  auto* lists_data_filter4 = new ListsDataFilter(meta_db, &handles);
=======
  auto lists_data_filter4 = std::make_unique<ListsDataFilter>(meta_db, &handles);
>>>>>>> 07b2c6dd
  ASSERT_TRUE(lists_data_filter4 != nullptr);

  EncodeFixed64(str, 1);
  ListsMetaValue lists_meta_value4(std::string(str, sizeof(uint64_t)));
  version = lists_meta_value4.UpdateVersion();
  s = meta_db->Put(rocksdb::WriteOptions(), handles[0], "FILTER_TEST_KEY", lists_meta_value4.Encode());
  ASSERT_TRUE(s.ok());
  ListsDataKey lists_data_key4("FILTER_TEST_KEY", version, 1);
  version = lists_meta_value4.UpdateVersion();
  s = meta_db->Put(rocksdb::WriteOptions(), handles[0], "FILTER_TEST_KEY", lists_meta_value4.Encode());
  ASSERT_TRUE(s.ok());
  filter_result =
      lists_data_filter4->Filter(0, lists_data_key4.Encode(), "FILTER_TEST_VALUE", &new_value, &value_changed);
  ASSERT_EQ(filter_result, true);
  s = meta_db->Delete(rocksdb::WriteOptions(), handles[0], "FILTER_TEST_KEY");
  ASSERT_TRUE(s.ok());

  // Meta data has been clear
<<<<<<< HEAD
  auto* lists_data_filter5 = new ListsDataFilter(meta_db, &handles);
=======
  auto lists_data_filter5 = std::make_unique<ListsDataFilter>(meta_db, &handles);
>>>>>>> 07b2c6dd
  ASSERT_TRUE(lists_data_filter5 != nullptr);

  EncodeFixed64(str, 1);
  ListsMetaValue lists_meta_value5(std::string(str, sizeof(uint64_t)));
  version = lists_meta_value5.UpdateVersion();
  s = meta_db->Put(rocksdb::WriteOptions(), handles[0], "FILTER_TEST_KEY", lists_meta_value5.Encode());
  ASSERT_TRUE(s.ok());
  ListsDataKey lists_data_value5("FILTER_TEST_KEY", version, 1);
  s = meta_db->Delete(rocksdb::WriteOptions(), handles[0], "FILTER_TEST_KEY");
  ASSERT_TRUE(s.ok());
  filter_result =
      lists_data_filter5->Filter(0, lists_data_value5.Encode(), "FILTER_TEST_VALUE", &new_value, &value_changed);
  ASSERT_EQ(filter_result, true);
}

int main(int argc, char** argv) {
  ::testing::InitGoogleTest(&argc, argv);
  return RUN_ALL_TESTS();
}<|MERGE_RESOLUTION|>--- conflicted
+++ resolved
@@ -72,11 +72,7 @@
   std::string new_value;
 
   // Test Meta Filter
-<<<<<<< HEAD
-  auto* lists_meta_filter = new storage::ListsMetaFilter();
-=======
-  auto lists_meta_filter = std::make_unique<ListsMetaFilter>();
->>>>>>> 07b2c6dd
+  auto lists_meta_filter = std::make_unique<storage::ListsMetaFilter>();
   ASSERT_TRUE(lists_meta_filter != nullptr);
 
   // Timeout timestamp is not set, but it's an empty list.
@@ -128,11 +124,7 @@
   std::string new_value;
 
   // Timeout timestamp is not set, the version is valid.
-<<<<<<< HEAD
-  auto* lists_data_filter1 = new ListsDataFilter(meta_db, &handles);
-=======
   auto lists_data_filter1 = std::make_unique<ListsDataFilter>(meta_db, &handles);
->>>>>>> 07b2c6dd
   ASSERT_TRUE(lists_data_filter1 != nullptr);
 
   EncodeFixed64(str, 1);
@@ -149,11 +141,7 @@
   ASSERT_TRUE(s.ok());
 
   // Timeout timestamp is set, but not expired.
-<<<<<<< HEAD
-  auto* lists_data_filter2 = new ListsDataFilter(meta_db, &handles);
-=======
   auto lists_data_filter2 = std::make_unique<ListsDataFilter>(meta_db, &handles);
->>>>>>> 07b2c6dd
   ASSERT_TRUE(lists_data_filter2 != nullptr);
 
   EncodeFixed64(str, 1);
@@ -170,11 +158,7 @@
   ASSERT_TRUE(s.ok());
 
   // Timeout timestamp is set, already expired.
-<<<<<<< HEAD
-  auto* lists_data_filter3 = new ListsDataFilter(meta_db, &handles);
-=======
   auto lists_data_filter3 = std::make_unique<ListsDataFilter>(meta_db, &handles);
->>>>>>> 07b2c6dd
   ASSERT_TRUE(lists_data_filter3 != nullptr);
 
   EncodeFixed64(str, 1);
@@ -192,11 +176,7 @@
   ASSERT_TRUE(s.ok());
 
   // Timeout timestamp is not set, the version is invalid
-<<<<<<< HEAD
-  auto* lists_data_filter4 = new ListsDataFilter(meta_db, &handles);
-=======
   auto lists_data_filter4 = std::make_unique<ListsDataFilter>(meta_db, &handles);
->>>>>>> 07b2c6dd
   ASSERT_TRUE(lists_data_filter4 != nullptr);
 
   EncodeFixed64(str, 1);
@@ -215,11 +195,7 @@
   ASSERT_TRUE(s.ok());
 
   // Meta data has been clear
-<<<<<<< HEAD
-  auto* lists_data_filter5 = new ListsDataFilter(meta_db, &handles);
-=======
   auto lists_data_filter5 = std::make_unique<ListsDataFilter>(meta_db, &handles);
->>>>>>> 07b2c6dd
   ASSERT_TRUE(lists_data_filter5 != nullptr);
 
   EncodeFixed64(str, 1);
