//  Copyright (c) 2017-present, Qihoo, Inc.  All rights reserved.
//  This source code is licensed under the BSD-style license found in the
//  LICENSE file in the root directory of this source tree. An additional grant
//  of patent rights can be found in the PATENTS file in the same directory.

#include <memory>

#include <fmt/core.h>
#include <glog/logging.h>

#include "pstd/include/pika_codis_slot.h"
#include "src/base_data_value_format.h"
#include "src/lists_filter.h"
#include "src/redis.h"
#include "src/scope_record_lock.h"
#include "src/scope_snapshot.h"
#include "storage/util.h"
#include "src/debug.h"

namespace storage {
Status Redis::ScanListsKeyNum(KeyInfo* key_info) {
  uint64_t keys = 0;
  uint64_t expires = 0;
  uint64_t ttl_sum = 0;
  uint64_t invaild_keys = 0;

  rocksdb::ReadOptions iterator_options;
  const rocksdb::Snapshot* snapshot;
  ScopeSnapshot ss(db_, &snapshot);
  iterator_options.snapshot = snapshot;
  iterator_options.fill_cache = false;

  int64_t curtime;
  rocksdb::Env::Default()->GetCurrentTime(&curtime);

  rocksdb::Iterator* iter = db_->NewIterator(iterator_options, handles_[kListsMetaCF]);
  for (iter->SeekToFirst(); iter->Valid(); iter->Next()) {
    ParsedListsMetaValue parsed_lists_meta_value(iter->value());
    if (parsed_lists_meta_value.IsStale() || parsed_lists_meta_value.Count() == 0) {
      invaild_keys++;
    } else {
      keys++;
      if (!parsed_lists_meta_value.IsPermanentSurvival()) {
        expires++;
        ttl_sum += parsed_lists_meta_value.Etime() - curtime;
      }
    }
  }
  delete iter;

  key_info->keys = keys;
  key_info->expires = expires;
  key_info->avg_ttl = (expires != 0) ? ttl_sum / expires : 0;
  key_info->invaild_keys = invaild_keys;
  return Status::OK();
}

Status Redis::ListsPKPatternMatchDel(const std::string& pattern, int32_t* ret) {
  rocksdb::ReadOptions iterator_options;
  const rocksdb::Snapshot* snapshot;
  ScopeSnapshot ss(db_, &snapshot);
  iterator_options.snapshot = snapshot;
  iterator_options.fill_cache = false;

  std::string key;
  std::string meta_value;
  int32_t total_delete = 0;
  Status s;
  rocksdb::WriteBatch batch;
  rocksdb::Iterator* iter = db_->NewIterator(iterator_options, handles_[kListsMetaCF]);
  iter->SeekToFirst();
  while (iter->Valid()) {
    ParsedBaseMetaKey parsed_meta_key(iter->key().ToString());
    meta_value = iter->value().ToString();
    ParsedListsMetaValue parsed_lists_meta_value(&meta_value);
    if (!parsed_lists_meta_value.IsStale() && (parsed_lists_meta_value.Count() != 0U) &&
        (StringMatch(pattern.data(), pattern.size(), parsed_meta_key.Key().data(), parsed_meta_key.Key().size(), 0) != 0)) {
      parsed_lists_meta_value.InitialMetaValue();
      batch.Put(handles_[kListsMetaCF], iter->key(), meta_value);
    }
    if (static_cast<size_t>(batch.Count()) >= BATCH_DELETE_LIMIT) {
      s = db_->Write(default_write_options_, &batch);
      if (s.ok()) {
        total_delete += static_cast<int32_t>(batch.Count());
        batch.Clear();
      } else {
        *ret = total_delete;
        return s;
      }
    }
    iter->Next();
  }
  if (batch.Count() != 0U) {
    s = db_->Write(default_write_options_, &batch);
    if (s.ok()) {
      total_delete += static_cast<int32_t>(batch.Count());
      batch.Clear();
    }
  }

  *ret = total_delete;
  return s;
}

Status Redis::LIndex(const Slice& key, int64_t index, std::string* element) {
  rocksdb::ReadOptions read_options;
  const rocksdb::Snapshot* snapshot;

  ScopeSnapshot ss(db_, &snapshot);
  read_options.snapshot = snapshot;
  std::string meta_value;

  BaseMetaKey base_meta_key(key);
  Status s = db_->Get(read_options, handles_[kListsMetaCF], base_meta_key.Encode(), &meta_value);
  if (s.ok()) {
    ParsedListsMetaValue parsed_lists_meta_value(&meta_value);
    uint64_t version = parsed_lists_meta_value.Version();
    if (parsed_lists_meta_value.IsStale()) {
      return Status::NotFound("Stale");
    } else if (parsed_lists_meta_value.Count() == 0) {
      return Status::NotFound();
    } else {
      uint64_t target_index =
          index >= 0 ? parsed_lists_meta_value.LeftIndex() + index + 1 : parsed_lists_meta_value.RightIndex() + index;
      if (parsed_lists_meta_value.LeftIndex() < target_index && target_index < parsed_lists_meta_value.RightIndex()) {
        ListsDataKey lists_data_key(key, version, target_index);
        s = db_->Get(read_options, handles_[kListsDataCF], lists_data_key.Encode(), element);
        if (s.ok()) {
          ParsedBaseDataValue parsed_value(element);
          parsed_value.StripSuffix();
        }
      } else {
        return Status::NotFound();
      }
    }
  }
  return s;
}

Status Redis::LInsert(const Slice& key, const BeforeOrAfter& before_or_after, const std::string& pivot,
                      const std::string& value, int64_t* ret) {
  *ret = 0;
  rocksdb::WriteBatch batch;
  std::string meta_value;

  BaseMetaKey base_meta_key(key);
  Status s = db_->Get(default_read_options_, handles_[kListsMetaCF], base_meta_key.Encode(), &meta_value);
  if (s.ok()) {
    ParsedListsMetaValue parsed_lists_meta_value(&meta_value);
    if (parsed_lists_meta_value.IsStale()) {
      return Status::NotFound("Stale");
    } else if (parsed_lists_meta_value.Count() == 0) {
      return Status::NotFound();
    } else {
      bool find_pivot = false;
      uint64_t pivot_index = 0;
      uint64_t version = parsed_lists_meta_value.Version();
      uint64_t current_index = parsed_lists_meta_value.LeftIndex() + 1;
      rocksdb::Iterator* iter = db_->NewIterator(default_read_options_, handles_[kListsDataCF]);
      ListsDataKey start_data_key(key, version, current_index);
      for (iter->Seek(start_data_key.Encode()); iter->Valid() && current_index < parsed_lists_meta_value.RightIndex();
           iter->Next(), current_index++) {
        ParsedBaseDataValue parsed_value(iter->value());
        if (pivot.compare(parsed_value.UserValue().ToString()) == 0) {
          find_pivot = true;
          pivot_index = current_index;
          break;
        }
      }
      delete iter;
      if (!find_pivot) {
        *ret = -1;
        return Status::NotFound();
      } else {
        uint64_t target_index;
        std::vector<std::string> list_nodes;
        uint64_t mid_index = parsed_lists_meta_value.LeftIndex() +
                             (parsed_lists_meta_value.RightIndex() - parsed_lists_meta_value.LeftIndex()) / 2;
        if (pivot_index <= mid_index) {
          target_index = (before_or_after == Before) ? pivot_index - 1 : pivot_index;
          current_index = parsed_lists_meta_value.LeftIndex() + 1;
          rocksdb::Iterator* first_half_iter = db_->NewIterator(default_read_options_, handles_[kListsDataCF]);
          ListsDataKey start_data_key(key, version, current_index);
          for (first_half_iter->Seek(start_data_key.Encode()); first_half_iter->Valid() && current_index <= pivot_index;
               first_half_iter->Next(), current_index++) {
            ParsedBaseDataValue parsed_value(first_half_iter->value());
            if (current_index == pivot_index) {
              if (before_or_after == After) {
                list_nodes.push_back(parsed_value.UserValue().ToString());
              }
              break;
            }
            list_nodes.push_back(parsed_value.UserValue().ToString());
          }
          delete first_half_iter;

          current_index = parsed_lists_meta_value.LeftIndex();
          for (const auto& node : list_nodes) {
            ListsDataKey lists_data_key(key, version, current_index++);
            BaseDataValue i_val(node);
            batch.Put(handles_[kListsDataCF], lists_data_key.Encode(), i_val.Encode());
          }
          parsed_lists_meta_value.ModifyLeftIndex(1);
        } else {
          target_index = (before_or_after == Before) ? pivot_index : pivot_index + 1;
          current_index = pivot_index;
          rocksdb::Iterator* after_half_iter = db_->NewIterator(default_read_options_, handles_[kListsDataCF]);
          ListsDataKey start_data_key(key, version, current_index);
          for (after_half_iter->Seek(start_data_key.Encode());
               after_half_iter->Valid() && current_index < parsed_lists_meta_value.RightIndex();
               after_half_iter->Next(), current_index++) {
            if (current_index == pivot_index && before_or_after == BeforeOrAfter::After) {
              continue;
            }
            ParsedBaseDataValue parsed_value(after_half_iter->value());
            list_nodes.push_back(parsed_value.UserValue().ToString());
          }
          delete after_half_iter;

          current_index = target_index + 1;
          for (const auto& node : list_nodes) {
            ListsDataKey lists_data_key(key, version, current_index++);
            BaseDataValue i_val(node);
            batch.Put(handles_[kListsDataCF], lists_data_key.Encode(), i_val.Encode());
          }
          parsed_lists_meta_value.ModifyRightIndex(1);
        }
        parsed_lists_meta_value.ModifyCount(1);
        batch.Put(handles_[kListsMetaCF], base_meta_key.Encode(), meta_value);
        ListsDataKey lists_target_key(key, version, target_index);
        BaseDataValue i_val(value);
        batch.Put(handles_[kListsDataCF], lists_target_key.Encode(), i_val.Encode());
        *ret = static_cast<int32_t>(parsed_lists_meta_value.Count());
        return db_->Write(default_write_options_, &batch);
      }
    }
  } else if (s.IsNotFound()) {
    *ret = 0;
  }
  return s;
}

Status Redis::LLen(const Slice& key, uint64_t* len) {
  *len = 0;
  std::string meta_value;

  BaseMetaKey base_meta_key(key);
  Status s = db_->Get(default_read_options_, handles_[kListsMetaCF], base_meta_key.Encode(), &meta_value);
  if (s.ok()) {
    ParsedListsMetaValue parsed_lists_meta_value(&meta_value);
    if (parsed_lists_meta_value.IsStale()) {
      return Status::NotFound("Stale");
    } else if (parsed_lists_meta_value.Count() == 0) {
      return Status::NotFound();
    } else {
      *len = parsed_lists_meta_value.Count();
      return s;
    }
  }
  return s;
}

Status Redis::LPop(const Slice& key, int64_t count, std::vector<std::string>* elements) {
  uint32_t statistic = 0;
  elements->clear();

  rocksdb::WriteBatch batch;

  std::string meta_value;

  BaseMetaKey base_meta_key(key);
  Status s = db_->Get(default_read_options_, handles_[kListsMetaCF], base_meta_key.Encode(), &meta_value);
  if (s.ok()) {
    ParsedListsMetaValue parsed_lists_meta_value(&meta_value);
    if (parsed_lists_meta_value.IsStale()) {
      return Status::NotFound("Stale");
    } else if (parsed_lists_meta_value.Count() == 0) {
      return Status::NotFound();
    } else {
      auto size = static_cast<int64_t>(parsed_lists_meta_value.Count());
      uint64_t version = parsed_lists_meta_value.Version();
      int32_t start_index = 0;
      auto stop_index = static_cast<int32_t>(count<=size?count-1:size-1);
      int32_t cur_index = 0;
      ListsDataKey lists_data_key(key, version, parsed_lists_meta_value.LeftIndex()+1);
      rocksdb::Iterator* iter = db_->NewIterator(default_read_options_, handles_[kListsDataCF]);
      for (iter->Seek(lists_data_key.Encode()); iter->Valid() && cur_index <= stop_index; iter->Next(), ++cur_index) {
        statistic++;
        ParsedBaseDataValue parsed_base_data_value(iter->value());
        elements->push_back(parsed_base_data_value.UserValue().ToString());
        batch.Delete(handles_[kListsDataCF],iter->key());

        parsed_lists_meta_value.ModifyCount(-1);
        parsed_lists_meta_value.ModifyLeftIndex(-1);
      }
      batch.Put(handles_[kListsMetaCF], base_meta_key.Encode(), meta_value);
      delete iter;
    }
  }
  if (batch.Count() != 0U) {
    s = db_->Write(default_write_options_, &batch);
    if (s.ok()) {
      batch.Clear();
    }
    UpdateSpecificKeyStatistics(DataType::kLists, key.ToString(), statistic);
  }
  return s;
}

Status Redis::LPush(const Slice& key, const std::vector<std::string>& values, uint64_t* ret) {
  *ret = 0;
  rocksdb::WriteBatch batch;

  uint64_t index = 0;
  uint64_t version = 0;
  std::string meta_value;

  BaseMetaKey base_meta_key(key);
  Status s = db_->Get(default_read_options_, handles_[kListsMetaCF], base_meta_key.Encode(), &meta_value);
  if (s.ok()) {
    ParsedListsMetaValue parsed_lists_meta_value(&meta_value);
    if (parsed_lists_meta_value.IsStale() || parsed_lists_meta_value.Count() == 0) {
      version = parsed_lists_meta_value.InitialMetaValue();
    } else {
      version = parsed_lists_meta_value.Version();
    }
    for (const auto& value : values) {
      index = parsed_lists_meta_value.LeftIndex();
      parsed_lists_meta_value.ModifyLeftIndex(1);
      parsed_lists_meta_value.ModifyCount(1);
      ListsDataKey lists_data_key(key, version, index);
      BaseDataValue i_val(value);
      batch.Put(handles_[kListsDataCF], lists_data_key.Encode(), i_val.Encode());
    }
    batch.Put(handles_[kListsMetaCF], base_meta_key.Encode(), meta_value);
    *ret = parsed_lists_meta_value.Count();
  } else if (s.IsNotFound()) {
    char str[8];
    EncodeFixed64(str, values.size());
    ListsMetaValue lists_meta_value(Slice(str, sizeof(uint64_t)));
    version = lists_meta_value.UpdateVersion();
    for (const auto& value : values) {
      index = lists_meta_value.LeftIndex();
      lists_meta_value.ModifyLeftIndex(1);
      ListsDataKey lists_data_key(key, version, index);
      BaseDataValue i_val(value);
      batch.Put(handles_[kListsDataCF], lists_data_key.Encode(), i_val.Encode());
    }
    batch.Put(handles_[kListsMetaCF], base_meta_key.Encode(), lists_meta_value.Encode());
    *ret = lists_meta_value.RightIndex() - lists_meta_value.LeftIndex() - 1;
  } else {
    return s;
  }
  return db_->Write(default_write_options_, &batch);
}

Status Redis::LPushx(const Slice& key, const std::vector<std::string>& values, uint64_t* len) {
  *len = 0;
  rocksdb::WriteBatch batch;

  std::string meta_value;

  BaseMetaKey base_meta_key(key);
  Status s = db_->Get(default_read_options_, handles_[kListsMetaCF], base_meta_key.Encode(), &meta_value);
  if (s.ok()) {
    ParsedListsMetaValue parsed_lists_meta_value(&meta_value);
    if (parsed_lists_meta_value.IsStale()) {
      return Status::NotFound("Stale");
    } else if (parsed_lists_meta_value.Count() == 0) {
      return Status::NotFound();
    } else {
      uint64_t version = parsed_lists_meta_value.Version();
      for (const auto& value : values) {
        uint64_t index = parsed_lists_meta_value.LeftIndex();
        parsed_lists_meta_value.ModifyCount(1);
        parsed_lists_meta_value.ModifyLeftIndex(1);
        ListsDataKey lists_data_key(key, version, index);
        BaseDataValue i_val(value);
        batch.Put(handles_[kListsDataCF], lists_data_key.Encode(), i_val.Encode());
      }
      batch.Put(handles_[kListsMetaCF], base_meta_key.Encode(), meta_value);
      *len = parsed_lists_meta_value.Count();
      return db_->Write(default_write_options_, &batch);
    }
  }
  return s;
}

Status Redis::LRange(const Slice& key, int64_t start, int64_t stop, std::vector<std::string>* ret) {
  rocksdb::ReadOptions read_options;
  const rocksdb::Snapshot* snapshot;

  ScopeSnapshot ss(db_, &snapshot);
  read_options.snapshot = snapshot;

  std::string meta_value;
  BaseMetaKey base_meta_key(key);
  Status s = db_->Get(read_options, handles_[kListsMetaCF], base_meta_key.Encode(), &meta_value);
  if (s.ok()) {
    ParsedListsMetaValue parsed_lists_meta_value(&meta_value);
    if (parsed_lists_meta_value.IsStale()) {
      return Status::NotFound("Stale");
    } else if (parsed_lists_meta_value.Count() == 0) {
      return Status::NotFound();
    } else {
      uint64_t version = parsed_lists_meta_value.Version();
      uint64_t origin_left_index = parsed_lists_meta_value.LeftIndex() + 1;
      uint64_t origin_right_index = parsed_lists_meta_value.RightIndex() - 1;
      uint64_t sublist_left_index = start >= 0 ? origin_left_index + start : origin_right_index + start + 1;
      uint64_t sublist_right_index = stop >= 0 ? origin_left_index + stop : origin_right_index + stop + 1;

      if (sublist_left_index > sublist_right_index || sublist_left_index > origin_right_index ||
          sublist_right_index < origin_left_index) {
        return Status::OK();
      } else {
        if (sublist_left_index < origin_left_index) {
          sublist_left_index = origin_left_index;
        }
        if (sublist_right_index > origin_right_index) {
          sublist_right_index = origin_right_index;
        }
        rocksdb::Iterator* iter = db_->NewIterator(read_options, handles_[kListsDataCF]);
        uint64_t current_index = sublist_left_index;
        ListsDataKey start_data_key(key, version, current_index);
        for (iter->Seek(start_data_key.Encode()); iter->Valid() && current_index <= sublist_right_index;
             iter->Next(), current_index++) {
          ParsedBaseDataValue parsed_value(iter->value());
          ret->push_back(parsed_value.UserValue().ToString());
        }
        delete iter;
        return Status::OK();
      }
    }
  } else {
    return s;
  }
}

Status Redis::LRangeWithTTL(const Slice& key, int64_t start, int64_t stop, std::vector<std::string>* ret, int64_t* ttl) {
  rocksdb::ReadOptions read_options;
  const rocksdb::Snapshot* snapshot;

  ScopeSnapshot ss(db_, &snapshot);
  read_options.snapshot = snapshot;

  std::string meta_value;
  BaseMetaKey base_meta_key(key);
  Status s = db_->Get(read_options, handles_[kListsMetaCF], base_meta_key.Encode(), &meta_value);
  if (s.ok()) {
    ParsedListsMetaValue parsed_lists_meta_value(&meta_value);
    if (parsed_lists_meta_value.Count() == 0) {
      return Status::NotFound();
    } else if (parsed_lists_meta_value.IsStale()) {
      return Status::NotFound("Stale");
    } else {
      // ttl
      *ttl = parsed_lists_meta_value.Etime();
      if (*ttl == 0) {
        *ttl = -1;
      } else {
        int64_t curtime;
        rocksdb::Env::Default()->GetCurrentTime(&curtime);
        *ttl = *ttl - curtime >= 0 ? *ttl - curtime : -2;
      }

      uint64_t version = parsed_lists_meta_value.Version();
      uint64_t origin_left_index = parsed_lists_meta_value.LeftIndex() + 1;
      uint64_t origin_right_index = parsed_lists_meta_value.RightIndex() - 1;
      uint64_t sublist_left_index = start >= 0 ? origin_left_index + start : origin_right_index + start + 1;
      uint64_t sublist_right_index = stop >= 0 ? origin_left_index + stop : origin_right_index + stop + 1;

      if (sublist_left_index > sublist_right_index
          || sublist_left_index > origin_right_index
          || sublist_right_index < origin_left_index) {
        return Status::OK();
      } else {
        if (sublist_left_index < origin_left_index) {
          sublist_left_index = origin_left_index;
        }
        if (sublist_right_index > origin_right_index) {
          sublist_right_index = origin_right_index;
        }
        rocksdb::Iterator* iter = db_->NewIterator(read_options, handles_[kListsDataCF]);
        uint64_t current_index = sublist_left_index;
        ListsDataKey start_data_key(key, version, current_index);
        for (iter->Seek(start_data_key.Encode());
             iter->Valid() && current_index <= sublist_right_index;
             iter->Next(), current_index++) {
          ParsedBaseDataValue parsed_value(iter->value());
          ret->push_back(parsed_value.UserValue().ToString());
        }
        delete iter;
        return Status::OK();
      }
    }
  } else {
    return s;
  }
}

Status Redis::LRem(const Slice& key, int64_t count, const Slice& value, uint64_t* ret) {
  *ret = 0;
  rocksdb::WriteBatch batch;
  std::string meta_value;

  BaseMetaKey base_meta_key(key);
  Status s = db_->Get(default_read_options_, handles_[kListsMetaCF], base_meta_key.Encode(), &meta_value);
  if (s.ok()) {
    ParsedListsMetaValue parsed_lists_meta_value(&meta_value);
    if (parsed_lists_meta_value.IsStale()) {
      return Status::NotFound("Stale");
    } else if (parsed_lists_meta_value.Count() == 0) {
      return Status::NotFound();
    } else {
      uint64_t current_index;
      std::vector<uint64_t> target_index;
      std::vector<uint64_t> delete_index;
      uint64_t rest = (count < 0) ? -count : count;
      uint64_t version = parsed_lists_meta_value.Version();
      uint64_t start_index = parsed_lists_meta_value.LeftIndex() + 1;
      uint64_t stop_index = parsed_lists_meta_value.RightIndex() - 1;
      ListsDataKey start_data_key(key, version, start_index);
      ListsDataKey stop_data_key(key, version, stop_index);
      if (count >= 0) {
        current_index = start_index;
        rocksdb::Iterator* iter = db_->NewIterator(default_read_options_, handles_[kListsDataCF]);
        for (iter->Seek(start_data_key.Encode());
             iter->Valid() && current_index <= stop_index && ((count == 0) || rest != 0);
             iter->Next(), current_index++) {
          ParsedBaseDataValue parsed_value(iter->value());
          if (value.compare(parsed_value.UserValue()) == 0) {
            target_index.push_back(current_index);
            if (count != 0) {
              rest--;
            }
          }
        }
        delete iter;
      } else {
        current_index = stop_index;
        rocksdb::Iterator* iter = db_->NewIterator(default_read_options_, handles_[kListsDataCF]);
        for (iter->Seek(stop_data_key.Encode());
             iter->Valid() && current_index >= start_index && ((count == 0) || rest != 0);
             iter->Prev(), current_index--) {
          ParsedBaseDataValue parsed_value(iter->value());
          if (value.compare(parsed_value.UserValue()) == 0) {
            target_index.push_back(current_index);
            if (count != 0) {
              rest--;
            }
          }
        }
        delete iter;
      }
      if (target_index.empty()) {
        *ret = 0;
        return Status::NotFound();
      } else {
        rest = target_index.size();
        uint64_t sublist_left_index = (count >= 0) ? target_index[0] : target_index[target_index.size() - 1];
        uint64_t sublist_right_index = (count >= 0) ? target_index[target_index.size() - 1] : target_index[0];
        uint64_t left_part_len = sublist_right_index - start_index;
        uint64_t right_part_len = stop_index - sublist_left_index;
        if (left_part_len <= right_part_len) {
          uint64_t left = sublist_right_index;
          current_index = sublist_right_index;
          ListsDataKey sublist_right_key(key, version, sublist_right_index);
          rocksdb::Iterator* iter = db_->NewIterator(default_read_options_, handles_[kListsDataCF]);
          for (iter->Seek(sublist_right_key.Encode()); iter->Valid() && current_index >= start_index;
               iter->Prev(), current_index--) {
            ParsedBaseDataValue parsed_value(iter->value());
            if (value.compare(parsed_value.UserValue()) == 0 && rest > 0) {
              rest--;
            } else {
              ListsDataKey lists_data_key(key, version, left--);
              batch.Put(handles_[kListsDataCF], lists_data_key.Encode(), iter->value());
            }
          }
          delete iter;
          uint64_t left_index = parsed_lists_meta_value.LeftIndex();
          for (uint64_t idx = 0; idx < target_index.size(); ++idx) {
            delete_index.push_back(left_index + idx + 1);
          }
          parsed_lists_meta_value.ModifyLeftIndex(-target_index.size());
        } else {
          uint64_t right = sublist_left_index;
          current_index = sublist_left_index;
          ListsDataKey sublist_left_key(key, version, sublist_left_index);
          rocksdb::Iterator* iter = db_->NewIterator(default_read_options_, handles_[kListsDataCF]);
          for (iter->Seek(sublist_left_key.Encode()); iter->Valid() && current_index <= stop_index;
               iter->Next(), current_index++) {
            ParsedBaseDataValue parsed_value(iter->value());
            if ((value.compare(parsed_value.UserValue()) == 0) && rest > 0) {
              rest--;
            } else {
              ListsDataKey lists_data_key(key, version, right++);
              batch.Put(handles_[kListsDataCF], lists_data_key.Encode(), iter->value());
            }
          }
          delete iter;
          uint64_t right_index = parsed_lists_meta_value.RightIndex();
          for (uint64_t idx = 0; idx < target_index.size(); ++idx) {
            delete_index.push_back(right_index - idx - 1);
          }
          parsed_lists_meta_value.ModifyRightIndex(-target_index.size());
        }
        parsed_lists_meta_value.ModifyCount(-target_index.size());
        batch.Put(handles_[kListsMetaCF], base_meta_key.Encode(), meta_value);
        for (const auto& idx : delete_index) {
          ListsDataKey lists_data_key(key, version, idx);
          batch.Delete(handles_[kListsDataCF], lists_data_key.Encode());
        }
        *ret = target_index.size();
        return db_->Write(default_write_options_, &batch);
      }
    }
  } else if (s.IsNotFound()) {
    *ret = 0;
  }
  return s;
}

Status Redis::LSet(const Slice& key, int64_t index, const Slice& value) {
  uint32_t statistic = 0;
  std::string meta_value;

  BaseMetaKey base_meta_key(key);
  Status s = db_->Get(default_read_options_, handles_[kListsMetaCF], base_meta_key.Encode(), &meta_value);
  if (s.ok()) {
    ParsedListsMetaValue parsed_lists_meta_value(&meta_value);
    if (parsed_lists_meta_value.IsStale()) {
      return Status::NotFound("Stale");
    } else if (parsed_lists_meta_value.Count() == 0) {
      return Status::NotFound();
    } else {
      uint64_t version = parsed_lists_meta_value.Version();
      uint64_t target_index =
          index >= 0 ? parsed_lists_meta_value.LeftIndex() + index + 1 : parsed_lists_meta_value.RightIndex() + index;
      if (target_index <= parsed_lists_meta_value.LeftIndex() ||
          target_index >= parsed_lists_meta_value.RightIndex()) {
        return Status::Corruption("index out of range");
      }
      ListsDataKey lists_data_key(key, version, target_index);
      BaseDataValue i_val(value);
      s = db_->Put(default_write_options_, handles_[kListsDataCF], lists_data_key.Encode(), i_val.Encode());
      statistic++;
      UpdateSpecificKeyStatistics(DataType::kLists, key.ToString(), statistic);
      return s;
    }
  }
  return s;
}

Status Redis::LTrim(const Slice& key, int64_t start, int64_t stop) {
  rocksdb::WriteBatch batch;

  uint32_t statistic = 0;
  std::string meta_value;

  BaseMetaKey base_meta_key(key);
  Status s = db_->Get(default_read_options_, handles_[kListsMetaCF], base_meta_key.Encode(), &meta_value);
  if (s.ok()) {
    ParsedListsMetaValue parsed_lists_meta_value(&meta_value);
    uint64_t version = parsed_lists_meta_value.Version();
    if (parsed_lists_meta_value.IsStale()) {
      return Status::NotFound("Stale");
    } else if (parsed_lists_meta_value.Count() == 0) {
      return Status::NotFound();
    } else {
      uint64_t origin_left_index = parsed_lists_meta_value.LeftIndex() + 1;
      uint64_t origin_right_index = parsed_lists_meta_value.RightIndex() - 1;
      uint64_t sublist_left_index = start >= 0 ? origin_left_index + start : origin_right_index + start + 1;
      uint64_t sublist_right_index = stop >= 0 ? origin_left_index + stop : origin_right_index + stop + 1;

      if (sublist_left_index > sublist_right_index || sublist_left_index > origin_right_index ||
          sublist_right_index < origin_left_index) {
        parsed_lists_meta_value.InitialMetaValue();
        batch.Put(handles_[kListsMetaCF], base_meta_key.Encode(), meta_value);
      } else {
        if (sublist_left_index < origin_left_index) {
          sublist_left_index = origin_left_index;
        }

        if (sublist_right_index > origin_right_index) {
          sublist_right_index = origin_right_index;
        }

        uint64_t delete_node_num =
            (sublist_left_index - origin_left_index) + (origin_right_index - sublist_right_index);
        parsed_lists_meta_value.ModifyLeftIndex(-(sublist_left_index - origin_left_index));
        parsed_lists_meta_value.ModifyRightIndex(-(origin_right_index - sublist_right_index));
        parsed_lists_meta_value.ModifyCount(-delete_node_num);
        batch.Put(handles_[kListsMetaCF], base_meta_key.Encode(), meta_value);
        for (uint64_t idx = origin_left_index; idx < sublist_left_index; ++idx) {
          statistic++;
          ListsDataKey lists_data_key(key, version, idx);
          batch.Delete(handles_[kListsDataCF], lists_data_key.Encode());
        }
        for (uint64_t idx = origin_right_index; idx > sublist_right_index; --idx) {
          statistic++;
          ListsDataKey lists_data_key(key, version, idx);
          batch.Delete(handles_[kListsDataCF], lists_data_key.Encode());
        }
      }
    }
  } else {
    return s;
  }
  s = db_->Write(default_write_options_, &batch);
  UpdateSpecificKeyStatistics(DataType::kLists, key.ToString(), statistic);
  return s;
}

Status Redis::RPop(const Slice& key, int64_t count, std::vector<std::string>* elements) {
  uint32_t statistic = 0;
  elements->clear();

  rocksdb::WriteBatch batch;

  std::string meta_value;

  BaseMetaKey base_meta_key(key);
  Status s = db_->Get(default_read_options_, handles_[kListsMetaCF], base_meta_key.Encode(), &meta_value);
  if (s.ok()) {
    ParsedListsMetaValue parsed_lists_meta_value(&meta_value);
    if (parsed_lists_meta_value.IsStale()) {
      return Status::NotFound("Stale");
    } else if (parsed_lists_meta_value.Count() == 0) {
      return Status::NotFound();
    } else {
      auto size = static_cast<int64_t>(parsed_lists_meta_value.Count());
      uint64_t version = parsed_lists_meta_value.Version();
      int32_t start_index = 0;
      auto stop_index = static_cast<int32_t>(count<=size?count-1:size-1);
      int32_t cur_index = 0;
      ListsDataKey lists_data_key(key, version, parsed_lists_meta_value.RightIndex()-1);
      rocksdb::Iterator* iter = db_->NewIterator(default_read_options_, handles_[kListsDataCF]);
      for (iter->SeekForPrev(lists_data_key.Encode()); iter->Valid() && cur_index <= stop_index; iter->Prev(), ++cur_index) {
        statistic++;
        ParsedBaseDataValue parsed_value(iter->value());
        elements->push_back(parsed_value.UserValue().ToString());
        batch.Delete(handles_[kListsDataCF],iter->key());

        parsed_lists_meta_value.ModifyCount(-1);
        parsed_lists_meta_value.ModifyRightIndex(-1);
      }
      batch.Put(handles_[kListsMetaCF], base_meta_key.Encode(), meta_value);
      delete iter;
    }
  }
  if (batch.Count() != 0U) {
    s = db_->Write(default_write_options_, &batch);
    if (s.ok()) {
      batch.Clear();
    }
    UpdateSpecificKeyStatistics(DataType::kLists, key.ToString(), statistic);
  }
  return s;
}

Status Redis::RPoplpush(const Slice& source, const Slice& destination, std::string* element) {
  element->clear();
  uint32_t statistic = 0;
  Status s;
  rocksdb::WriteBatch batch;
  if (source.compare(destination) == 0) {
    std::string meta_value;
    BaseMetaKey base_source(source);
    s = db_->Get(default_read_options_, handles_[kListsMetaCF], base_source.Encode(), &meta_value);
    if (s.ok()) {
      ParsedListsMetaValue parsed_lists_meta_value(&meta_value);
      if (parsed_lists_meta_value.IsStale()) {
        return Status::NotFound("Stale");
      } else if (parsed_lists_meta_value.Count() == 0) {
        return Status::NotFound();
      } else {
        std::string target;
        uint64_t version = parsed_lists_meta_value.Version();
        uint64_t last_node_index = parsed_lists_meta_value.RightIndex() - 1;
        ListsDataKey lists_data_key(source, version, last_node_index);
        s = db_->Get(default_read_options_, handles_[kListsDataCF], lists_data_key.Encode(), &target);
        if (s.ok()) {
          *element = target;
          ParsedBaseDataValue parsed_value(element);
          parsed_value.StripSuffix();
          if (parsed_lists_meta_value.Count() == 1) {
            return Status::OK();
          } else {
            uint64_t target_index = parsed_lists_meta_value.LeftIndex();
            ListsDataKey lists_target_key(source, version, target_index);
            batch.Delete(handles_[kListsDataCF], lists_data_key.Encode());
            batch.Put(handles_[kListsDataCF], lists_target_key.Encode(), target);
            statistic++;
            parsed_lists_meta_value.ModifyRightIndex(-1);
            parsed_lists_meta_value.ModifyLeftIndex(1);
            batch.Put(handles_[kListsMetaCF], base_source.Encode(), meta_value);
            s = db_->Write(default_write_options_, &batch);
            UpdateSpecificKeyStatistics(DataType::kLists, source.ToString(), statistic);
            return s;
          }
        } else {
          return s;
        }
      }
    } else {
      return s;
    }
  }

  uint64_t version;
  std::string target;
  std::string source_meta_value;
  BaseMetaKey base_source(source);
  s = db_->Get(default_read_options_, handles_[kListsMetaCF], base_source.Encode(), &source_meta_value);
  if (s.ok()) {
    ParsedListsMetaValue parsed_lists_meta_value(&source_meta_value);
    if (parsed_lists_meta_value.IsStale()) {
      return Status::NotFound("Stale");
    } else if (parsed_lists_meta_value.Count() == 0) {
      return Status::NotFound();
    } else {
      version = parsed_lists_meta_value.Version();
      uint64_t last_node_index = parsed_lists_meta_value.RightIndex() - 1;
      ListsDataKey lists_data_key(source, version, last_node_index);
      s = db_->Get(default_read_options_, handles_[kListsDataCF], lists_data_key.Encode(), &target);
      if (s.ok()) {
        batch.Delete(handles_[kListsDataCF], lists_data_key.Encode());
        statistic++;
        parsed_lists_meta_value.ModifyCount(-1);
        parsed_lists_meta_value.ModifyRightIndex(-1);
        batch.Put(handles_[kListsMetaCF], base_source.Encode(), source_meta_value);
      } else {
        return s;
      }
    }
  } else {
    return s;
  }

  std::string destination_meta_value;
  BaseMetaKey base_destination(destination);
  s = db_->Get(default_read_options_, handles_[kListsMetaCF], base_destination.Encode(), &destination_meta_value);
  if (s.ok()) {
    ParsedListsMetaValue parsed_lists_meta_value(&destination_meta_value);
    if (parsed_lists_meta_value.IsStale() || parsed_lists_meta_value.Count() == 0) {
      version = parsed_lists_meta_value.InitialMetaValue();
    } else {
      version = parsed_lists_meta_value.Version();
    }
    uint64_t target_index = parsed_lists_meta_value.LeftIndex();
    ListsDataKey lists_data_key(destination, version, target_index);
    batch.Put(handles_[kListsDataCF], lists_data_key.Encode(), target);
    parsed_lists_meta_value.ModifyCount(1);
    parsed_lists_meta_value.ModifyLeftIndex(1);
    batch.Put(handles_[kListsMetaCF], base_destination.Encode(), destination_meta_value);
  } else if (s.IsNotFound()) {
    char str[8];
    EncodeFixed64(str, 1);
    ListsMetaValue lists_meta_value(Slice(str, sizeof(uint64_t)));
    version = lists_meta_value.UpdateVersion();
    uint64_t target_index = lists_meta_value.LeftIndex();
    ListsDataKey lists_data_key(destination, version, target_index);
    batch.Put(handles_[kListsDataCF], lists_data_key.Encode(), target);
    lists_meta_value.ModifyLeftIndex(1);
    batch.Put(handles_[kListsMetaCF], base_destination.Encode(), lists_meta_value.Encode());
  } else {
    return s;
  }

  s = db_->Write(default_write_options_, &batch);
  UpdateSpecificKeyStatistics(DataType::kLists, source.ToString(), statistic);
  if (s.ok()) {
    ParsedBaseDataValue parsed_value(&target);
    parsed_value.StripSuffix();
    *element = target;
  }
  return s;
}

Status Redis::RPush(const Slice& key, const std::vector<std::string>& values, uint64_t* ret) {
  *ret = 0;
  rocksdb::WriteBatch batch;

  uint64_t index = 0;
  uint64_t version = 0;
  std::string meta_value;

  BaseMetaKey base_meta_key(key);
  Status s = db_->Get(default_read_options_, handles_[kListsMetaCF], base_meta_key.Encode(), &meta_value);
  if (s.ok()) {
    ParsedListsMetaValue parsed_lists_meta_value(&meta_value);
    if (parsed_lists_meta_value.IsStale() || parsed_lists_meta_value.Count() == 0) {
      version = parsed_lists_meta_value.InitialMetaValue();
    } else {
      version = parsed_lists_meta_value.Version();
    }
    for (const auto& value : values) {
      index = parsed_lists_meta_value.RightIndex();
      parsed_lists_meta_value.ModifyRightIndex(1);
      parsed_lists_meta_value.ModifyCount(1);
      ListsDataKey lists_data_key(key, version, index);
      BaseDataValue i_val(value);
      batch.Put(handles_[kListsDataCF], lists_data_key.Encode(), i_val.Encode());
    }
    batch.Put(handles_[kListsMetaCF], base_meta_key.Encode(), meta_value);
    *ret = parsed_lists_meta_value.Count();
  } else if (s.IsNotFound()) {
    char str[8];
    EncodeFixed64(str, values.size());
    ListsMetaValue lists_meta_value(Slice(str, sizeof(uint64_t)));
    version = lists_meta_value.UpdateVersion();
    for (const auto& value : values) {
      index = lists_meta_value.RightIndex();
      lists_meta_value.ModifyRightIndex(1);
      ListsDataKey lists_data_key(key, version, index);
      BaseDataValue i_val(value);
      batch.Put(handles_[kListsDataCF], lists_data_key.Encode(), i_val.Encode());
    }
    batch.Put(handles_[kListsMetaCF], base_meta_key.Encode(), lists_meta_value.Encode());
    *ret = lists_meta_value.RightIndex() - lists_meta_value.LeftIndex() - 1;
  } else {
    return s;
  }
  return db_->Write(default_write_options_, &batch);
}

Status Redis::RPushx(const Slice& key, const std::vector<std::string>& values, uint64_t* len) {
  *len = 0;
  rocksdb::WriteBatch batch;

  std::string meta_value;

  BaseMetaKey base_meta_key(key);
  Status s = db_->Get(default_read_options_, handles_[kListsMetaCF], base_meta_key.Encode(), &meta_value);
  if (s.ok()) {
    ParsedListsMetaValue parsed_lists_meta_value(&meta_value);
    if (parsed_lists_meta_value.IsStale()) {
      return Status::NotFound("Stale");
    } else if (parsed_lists_meta_value.Count() == 0) {
      return Status::NotFound();
    } else {
      uint64_t version = parsed_lists_meta_value.Version();
      for (const auto& value : values) {
        uint64_t index = parsed_lists_meta_value.RightIndex();
        parsed_lists_meta_value.ModifyCount(1);
        parsed_lists_meta_value.ModifyRightIndex(1);
        ListsDataKey lists_data_key(key, version, index);
        BaseDataValue i_val(value);
        batch.Put(handles_[kListsDataCF], lists_data_key.Encode(), i_val.Encode());
      }
      batch.Put(handles_[kListsMetaCF], base_meta_key.Encode(), meta_value);
      *len = parsed_lists_meta_value.Count();
      return db_->Write(default_write_options_, &batch);
    }
  }
  return s;
}

Status Redis::ListsExpire(const Slice& key, int64_t ttl) {
  std::string meta_value;
<<<<<<< HEAD
  Status s = db_->Get(default_read_options_, handles_[0], key, &meta_value);
=======
  ScopeRecordLock l(lock_mgr_, key);

  BaseMetaKey base_meta_key(key);
  Status s = db_->Get(default_read_options_, handles_[kListsMetaCF], base_meta_key.Encode(), &meta_value);
>>>>>>> f8b52831
  if (s.ok()) {
    ParsedListsMetaValue parsed_lists_meta_value(&meta_value);
    if (parsed_lists_meta_value.IsStale()) {
      return Status::NotFound("Stale");
    } else if (parsed_lists_meta_value.Count() == 0) {
      return Status::NotFound();
    }

    if (ttl > 0) {
      parsed_lists_meta_value.SetRelativeTimestamp(ttl);
      s = db_->Put(default_write_options_, handles_[kListsMetaCF], base_meta_key.Encode(), meta_value);
    } else {
      parsed_lists_meta_value.InitialMetaValue();
      s = db_->Put(default_write_options_, handles_[kListsMetaCF], base_meta_key.Encode(), meta_value);
    }
  }
  return s;
}

Status Redis::ListsDel(const Slice& key) {
  std::string meta_value;
<<<<<<< HEAD
  Status s = db_->Get(default_read_options_, handles_[0], key, &meta_value);
=======
  ScopeRecordLock l(lock_mgr_, key);

  BaseMetaKey base_meta_key(key);
  Status s = db_->Get(default_read_options_, handles_[kListsMetaCF], base_meta_key.Encode(), &meta_value);
>>>>>>> f8b52831
  if (s.ok()) {
    ParsedListsMetaValue parsed_lists_meta_value(&meta_value);
    if (parsed_lists_meta_value.IsStale()) {
      return Status::NotFound("Stale");
    } else if (parsed_lists_meta_value.Count() == 0) {
      return Status::NotFound();
    } else {
      uint64_t statistic = parsed_lists_meta_value.Count();
      parsed_lists_meta_value.InitialMetaValue();
      s = db_->Put(default_write_options_, handles_[kListsMetaCF], base_meta_key.Encode(), meta_value);
      UpdateSpecificKeyStatistics(DataType::kLists, key.ToString(), statistic);
    }
  }
  return s;
}

Status Redis::ListsExpireat(const Slice& key, int64_t timestamp) {
  std::string meta_value;
<<<<<<< HEAD
  Status s = db_->Get(default_read_options_, handles_[0], key, &meta_value);
=======
  ScopeRecordLock l(lock_mgr_, key);

  BaseMetaKey base_meta_key(key);
  Status s = db_->Get(default_read_options_, handles_[kListsMetaCF], base_meta_key.Encode(), &meta_value);
>>>>>>> f8b52831
  if (s.ok()) {
    ParsedListsMetaValue parsed_lists_meta_value(&meta_value);
    if (parsed_lists_meta_value.IsStale()) {
      return Status::NotFound("Stale");
    } else if (parsed_lists_meta_value.Count() == 0) {
      return Status::NotFound();
    } else {
      if (timestamp > 0) {
        parsed_lists_meta_value.SetEtime(static_cast<uint64_t>(timestamp));
      } else {
        parsed_lists_meta_value.InitialMetaValue();
      }
      return db_->Put(default_write_options_, handles_[kListsMetaCF], base_meta_key.Encode(), meta_value);
    }
  }
  return s;
}

Status Redis::ListsPersist(const Slice& key) {
  std::string meta_value;
<<<<<<< HEAD
  Status s = db_->Get(default_read_options_, handles_[0], key, &meta_value);
=======
  ScopeRecordLock l(lock_mgr_, key);
  BaseMetaKey base_meta_key(key);
  Status s = db_->Get(default_read_options_, handles_[kListsMetaCF], base_meta_key.Encode(), &meta_value);
>>>>>>> f8b52831
  if (s.ok()) {
    ParsedListsMetaValue parsed_lists_meta_value(&meta_value);
    if (parsed_lists_meta_value.IsStale()) {
      return Status::NotFound("Stale");
    } else if (parsed_lists_meta_value.Count() == 0) {
      return Status::NotFound();
    } else {
      uint64_t timestamp = parsed_lists_meta_value.Etime();
      if (timestamp == 0) {
        return Status::NotFound("Not have an associated timeout");
      } else {
        parsed_lists_meta_value.SetEtime(0);
        return db_->Put(default_write_options_, handles_[kListsMetaCF], base_meta_key.Encode(), meta_value);
      }
    }
  }
  return s;
}

Status Redis::ListsTTL(const Slice& key, int64_t* timestamp) {
  std::string meta_value;

  BaseMetaKey base_meta_key(key);
  Status s = db_->Get(default_read_options_, handles_[kListsMetaCF], base_meta_key.Encode(), &meta_value);
  if (s.ok()) {
    ParsedListsMetaValue parsed_lists_meta_value(&meta_value);
    if (parsed_lists_meta_value.IsStale()) {
      *timestamp = -2;
      return Status::NotFound("Stale");
    } else if (parsed_lists_meta_value.Count() == 0) {
      *timestamp = -2;
      return Status::NotFound();
    } else {
      *timestamp = parsed_lists_meta_value.Etime();
      if (*timestamp == 0) {
        *timestamp = -1;
      } else {
        int64_t curtime;
        rocksdb::Env::Default()->GetCurrentTime(&curtime);
        *timestamp = *timestamp - curtime >= 0 ? *timestamp - curtime : -2;
      }
    }
  } else if (s.IsNotFound()) {
    *timestamp = -2;
  }
  return s;
}

void Redis::ScanLists() {
  rocksdb::ReadOptions iterator_options;
  const rocksdb::Snapshot* snapshot;
  ScopeSnapshot ss(db_, &snapshot);
  iterator_options.snapshot = snapshot;
  iterator_options.fill_cache = false;
  auto current_time = static_cast<int32_t>(time(nullptr));

  LOG(INFO) << "*************** " << "rocksdb instance: " << index_ << " List Meta ***************";
  auto meta_iter = db_->NewIterator(iterator_options, handles_[kListsMetaCF]);
  for (meta_iter->SeekToFirst(); meta_iter->Valid(); meta_iter->Next()) {
    ParsedListsMetaValue parsed_lists_meta_value(meta_iter->value());
    ParsedBaseMetaKey parsed_meta_key(meta_iter->value());
    int32_t survival_time = 0;
    if (parsed_lists_meta_value.Etime() != 0) {
      survival_time = parsed_lists_meta_value.Etime() - current_time > 0
                          ? parsed_lists_meta_value.Etime() - current_time
                          : -1;
    }

    LOG(INFO) << fmt::format(
        "[key : {:<30}] [count : {:<10}] [left index : {:<10}] [right index : {:<10}] [timestamp : {:<10}] [version : "
        "{}] [survival_time : {}]",
        parsed_meta_key.Key().ToString(), parsed_lists_meta_value.Count(), parsed_lists_meta_value.LeftIndex(),
        parsed_lists_meta_value.RightIndex(), parsed_lists_meta_value.Etime(), parsed_lists_meta_value.Version(),
        survival_time);
  }
  delete meta_iter;

  LOG(INFO) << "*************** " << "rocksdb instance: " << index_ << " List Data***************";
  auto data_iter = db_->NewIterator(iterator_options, handles_[kListsDataCF]);
  for (data_iter->SeekToFirst(); data_iter->Valid(); data_iter->Next()) {
    ParsedListsDataKey parsed_lists_data_key(data_iter->key());
    ParsedBaseDataValue parsed_value(data_iter->value());

    LOG(INFO) << fmt::format("[key : {:<30}] [index : {:<10}] [data : {:<20}] [version : {}]",
                             parsed_lists_data_key.key().ToString(), parsed_lists_data_key.index(),
                             parsed_value.UserValue().ToString(), parsed_lists_data_key.Version());
  }
  delete data_iter;
}

}  //  namespace storage<|MERGE_RESOLUTION|>--- conflicted
+++ resolved
@@ -958,14 +958,8 @@
 
 Status Redis::ListsExpire(const Slice& key, int64_t ttl) {
   std::string meta_value;
-<<<<<<< HEAD
-  Status s = db_->Get(default_read_options_, handles_[0], key, &meta_value);
-=======
-  ScopeRecordLock l(lock_mgr_, key);
-
-  BaseMetaKey base_meta_key(key);
-  Status s = db_->Get(default_read_options_, handles_[kListsMetaCF], base_meta_key.Encode(), &meta_value);
->>>>>>> f8b52831
+  BaseMetaKey base_meta_key(key);
+  Status s = db_->Get(default_read_options_, handles_[kListsMetaCF], base_meta_key.Encode(), &meta_value);
   if (s.ok()) {
     ParsedListsMetaValue parsed_lists_meta_value(&meta_value);
     if (parsed_lists_meta_value.IsStale()) {
@@ -987,14 +981,8 @@
 
 Status Redis::ListsDel(const Slice& key) {
   std::string meta_value;
-<<<<<<< HEAD
-  Status s = db_->Get(default_read_options_, handles_[0], key, &meta_value);
-=======
-  ScopeRecordLock l(lock_mgr_, key);
-
-  BaseMetaKey base_meta_key(key);
-  Status s = db_->Get(default_read_options_, handles_[kListsMetaCF], base_meta_key.Encode(), &meta_value);
->>>>>>> f8b52831
+  BaseMetaKey base_meta_key(key);
+  Status s = db_->Get(default_read_options_, handles_[kListsMetaCF], base_meta_key.Encode(), &meta_value);
   if (s.ok()) {
     ParsedListsMetaValue parsed_lists_meta_value(&meta_value);
     if (parsed_lists_meta_value.IsStale()) {
@@ -1013,14 +1001,8 @@
 
 Status Redis::ListsExpireat(const Slice& key, int64_t timestamp) {
   std::string meta_value;
-<<<<<<< HEAD
-  Status s = db_->Get(default_read_options_, handles_[0], key, &meta_value);
-=======
-  ScopeRecordLock l(lock_mgr_, key);
-
-  BaseMetaKey base_meta_key(key);
-  Status s = db_->Get(default_read_options_, handles_[kListsMetaCF], base_meta_key.Encode(), &meta_value);
->>>>>>> f8b52831
+  BaseMetaKey base_meta_key(key);
+  Status s = db_->Get(default_read_options_, handles_[kListsMetaCF], base_meta_key.Encode(), &meta_value);
   if (s.ok()) {
     ParsedListsMetaValue parsed_lists_meta_value(&meta_value);
     if (parsed_lists_meta_value.IsStale()) {
@@ -1041,13 +1023,8 @@
 
 Status Redis::ListsPersist(const Slice& key) {
   std::string meta_value;
-<<<<<<< HEAD
-  Status s = db_->Get(default_read_options_, handles_[0], key, &meta_value);
-=======
-  ScopeRecordLock l(lock_mgr_, key);
-  BaseMetaKey base_meta_key(key);
-  Status s = db_->Get(default_read_options_, handles_[kListsMetaCF], base_meta_key.Encode(), &meta_value);
->>>>>>> f8b52831
+  BaseMetaKey base_meta_key(key);
+  Status s = db_->Get(default_read_options_, handles_[kListsMetaCF], base_meta_key.Encode(), &meta_value);
   if (s.ok()) {
     ParsedListsMetaValue parsed_lists_meta_value(&meta_value);
     if (parsed_lists_meta_value.IsStale()) {
