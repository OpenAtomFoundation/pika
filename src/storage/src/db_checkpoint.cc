//  Copyright (c) 2011-present, Facebook, Inc.  All rights reserved.
//  This source code is licensed under the BSD-style license found in the
//  LICENSE file in the root directory of this source tree. An additional grant
//  of patent rights can be found in the PATENTS file in the same directory.
//
// Copyright (c) 2012 Facebook.
// Use of this source code is governed by a BSD-style license that can be
// found in the LICENSE file.

#ifndef ROCKSDB_LITE

#  include "storage/db_checkpoint.h"

#  ifndef __STDC_FORMAT_MACROS
#    define __STDC_FORMAT_MACROS
#  endif

#  include <inttypes.h>

#include <glog/logging.h>
#  include "file/file_util.h"
#  include "rocksdb/db.h"
// #include "file/filename.h"

namespace rocksdb {

class DBCheckpointImpl : public DBCheckpoint {
 public:
  // Creates a DBCheckPoint object to be used for creating openable snapshots
  explicit DBCheckpointImpl(DB* db) : db_(db) {}

  // Builds an openable snapshot of RocksDB on the same disk, which
  // accepts an output directory on the same disk, and under the directory
  // (1) hard-linked SST files pointing to existing live SST files
  // SST files will be copied if output directory is on a different filesystem
  // (2) a copied manifest files and other files
  // The directory should not already exist and will be created by this API.
  // The directory will be an absolute path
  using DBCheckpoint::CreateCheckpoint;
  Status CreateCheckpoint(const std::string& checkpoint_dir) override;

  using DBCheckpoint::GetCheckpointFiles;
  Status GetCheckpointFiles(std::vector<std::string>& live_files, VectorLogPtr& live_wal_files,
                            uint64_t& manifest_file_size, uint64_t& sequence_number) override;

  using DBCheckpoint::CreateCheckpointWithFiles;
  Status CreateCheckpointWithFiles(const std::string& checkpoint_dir, std::vector<std::string>& live_files,
                                   VectorLogPtr& live_wal_files, uint64_t manifest_file_size,
                                   uint64_t sequence_number) override;

 private:
  DB* db_;
};

Status DBCheckpoint::Create(DB* db, DBCheckpoint** checkpoint_ptr) {
  *checkpoint_ptr = new DBCheckpointImpl(db);
  return Status::OK();
}

Status DBCheckpoint::CreateCheckpoint(const std::string& checkpoint_dir) { return Status::NotSupported(""); }

// Builds an openable snapshot of RocksDB
Status DBCheckpointImpl::CreateCheckpoint(const std::string& checkpoint_dir) {
  std::vector<std::string> live_files;
  VectorLogPtr live_wal_files;
  uint64_t manifest_file_size, sequence_number;
  Status s = GetCheckpointFiles(live_files, live_wal_files, manifest_file_size, sequence_number);
  if (s.ok()) {
    s = CreateCheckpointWithFiles(checkpoint_dir, live_files, live_wal_files, manifest_file_size, sequence_number);
  }
  return s;
}

Status DBCheckpointImpl::GetCheckpointFiles(std::vector<std::string>& live_files, VectorLogPtr& live_wal_files,
                                            uint64_t& manifest_file_size, uint64_t& sequence_number) {
  Status s;
  sequence_number = db_->GetLatestSequenceNumber();

  s = db_->DisableFileDeletions();
  if (s.ok()) {
    // this will return live_files prefixed with "/"
    s = db_->GetLiveFiles(live_files, &manifest_file_size);
  }

  // if we have more than one column family, we need to also get WAL files
  if (s.ok()) {
    s = db_->GetSortedWalFiles(live_wal_files);
  }

  if (!s.ok()) {
    db_->EnableFileDeletions(false);
  }

  return s;
}

Status DBCheckpointImpl::CreateCheckpointWithFiles(const std::string& checkpoint_dir,
                                                   std::vector<std::string>& live_files, VectorLogPtr& live_wal_files,
                                                   uint64_t manifest_file_size, uint64_t sequence_number) {
  bool same_fs = true;

  Status s = db_->GetEnv()->FileExists(checkpoint_dir);
  if (s.ok()) {
    return Status::InvalidArgument("Directory exists");
  } else if (!s.IsNotFound()) {
    assert(s.IsIOError());
    return s;
  }

  // if wal_dir eq db path, rocksdb will clear it when opening
  // make wal_dir valid in that case
  std::string wal_dir = db_->GetOptions().wal_dir;
  if (wal_dir.empty()) {
    wal_dir = db_->GetName() + "/";
  }

  size_t wal_size = live_wal_files.size();
  Log(db_->GetOptions().info_log, "Started the snapshot process -- creating snapshot in directory %s",
      checkpoint_dir.c_str());

  std::string full_private_path = checkpoint_dir + ".tmp";

  // create snapshot directory
  s = db_->GetEnv()->CreateDir(full_private_path);

  // copy/hard link live_files
  std::string manifest_fname, current_fname;
  for (size_t i = 0; s.ok() && i < live_files.size(); ++i) {
    uint64_t number;
    FileType type;
    bool ok = ParseFileName(live_files[i], &number, &type);
    if (!ok) {
      s = Status::Corruption("Can't parse file name. This is very bad");
      break;
    }
    // we should only get sst, options, manifest and current files here
    assert(type == kTableFile || type == kDescriptorFile || type == kCurrentFile || type == kOptionsFile);
    assert(live_files[i].size() > 0 && live_files[i][0] == '/');
    if (type == kCurrentFile) {
      // We will craft the current file manually to ensure it's consistent with
      // the manifest number. This is necessary because current's file contents
      // can change during checkpoint creation.
      current_fname = live_files[i];
      continue;
    } else if (type == kDescriptorFile) {
      manifest_fname = live_files[i];
    }
    std::string src_fname = live_files[i];

    // rules:
    // * if it's kTableFile, then it's shared
    // * if it's kDescriptorFile, limit the size to manifest_file_size
    // * always copy if cross-device link
    if ((type == kTableFile) && same_fs) {
      Log(db_->GetOptions().info_log, "Hard Linking %s", src_fname.c_str());
      s = db_->GetEnv()->LinkFile(db_->GetName() + src_fname, full_private_path + src_fname);
      if (s.IsNotSupported()) {
        same_fs = false;
        s = Status::OK();
      }
    }
    if ((type != kTableFile) || (!same_fs)) {
      Log(db_->GetOptions().info_log, "Copying %s", src_fname.c_str());
#  if (ROCKSDB_MAJOR < 5 || (ROCKSDB_MAJOR == 5 && ROCKSDB_MINOR < 3))
      s = CopyFile(db_->GetEnv(), db_->GetName() + src_fname, full_private_path + src_fname,
                   (type == kDescriptorFile) ? manifest_file_size : 0);
#  else
      s = CopyFile(db_->GetFileSystem(), db_->GetName() + src_fname, full_private_path + src_fname,
                   (type == kDescriptorFile) ? manifest_file_size : 0, false, nullptr, Temperature::kUnknown);
#  endif
    }
  }
  if (s.ok() && !current_fname.empty() && !manifest_fname.empty()) {
// 5.17.2 Createfile with new argv use_fsync
#  if (ROCKSDB_MAJOR < 5 || (ROCKSDB_MAJOR == 5 && ROCKSDB_MINOR < 17))
    s = CreateFile(db_->GetEnv(), full_private_path + current_fname, manifest_fname.substr(1) + "\n");
#  else
    s = CreateFile(db_->GetFileSystem(), full_private_path + current_fname, manifest_fname.substr(1) + "\n", false);
#  endif
  }
  // Log(db_->GetOptions().info_log,
  //    "Number of log files %" ROCKSDB_PRIszt, live_wal_files.size());

  // Link WAL files. Copy exact size of last one because it is the only one
  // that has changes after the last flush.
  for (size_t i = 0; s.ok() && i < wal_size; ++i) {
    if ((live_wal_files[i]->Type() == kAliveLogFile) && (live_wal_files[i]->StartSequence() >= sequence_number)) {
      if (i + 1 == wal_size) {
        Log(db_->GetOptions().info_log, "Copying %s", live_wal_files[i]->PathName().c_str());
#  if (ROCKSDB_MAJOR < 5 || (ROCKSDB_MAJOR == 5 && ROCKSDB_MINOR < 3))
        s = CopyFile(db_->GetEnv(), wal_dir + live_wal_files[i]->PathName(),
                     full_private_path + live_wal_files[i]->PathName(), live_wal_files[i]->SizeFileBytes());
#  else
<<<<<<< HEAD
        LOG(INFO) << "come here : " << db_->GetOptions().wal_dir <<" "<< live_wal_files[i]->PathName() <<  full_private_path;
        s = CopyFile(db_->GetFileSystem(), db_->GetOptions().wal_dir + live_wal_files[i]->PathName(),
=======
        s = CopyFile(db_->GetFileSystem(), wal_dir + live_wal_files[i]->PathName(),
>>>>>>> f4bfb562
                     full_private_path + live_wal_files[i]->PathName(), live_wal_files[i]->SizeFileBytes(), false,
                     nullptr, Temperature::kUnknown);
#  endif
        break;
      }
      if (same_fs) {
        // we only care about live log files
        Log(db_->GetOptions().info_log, "Hard Linking %s", live_wal_files[i]->PathName().c_str());
        s = db_->GetEnv()->LinkFile(wal_dir + live_wal_files[i]->PathName(),
                                    full_private_path + live_wal_files[i]->PathName());
        if (s.IsNotSupported()) {
          same_fs = false;
          s = Status::OK();
        }
      }
      if (!same_fs) {
        Log(db_->GetOptions().info_log, "Copying %s", live_wal_files[i]->PathName().c_str());
#  if (ROCKSDB_MAJOR < 5 || (ROCKSDB_MAJOR == 5 && ROCKSDB_MINOR < 3))
        s = CopyFile(db_->GetEnv(), wal_dir + live_wal_files[i]->PathName(),
                     full_private_path + live_wal_files[i]->PathName(), 0);
#  else
        s = CopyFile(db_->GetFileSystem(), wal_dir + live_wal_files[i]->PathName(),
                     full_private_path + live_wal_files[i]->PathName(), 0, false, nullptr, Temperature::kUnknown);
#  endif
      }
    }
  }

  // we copied all the files, enable file deletions
  db_->EnableFileDeletions(false);

  if (s.ok()) {
    // move tmp private backup to real snapshot directory
    s = db_->GetEnv()->RenameFile(full_private_path, checkpoint_dir);
  }
  if (s.ok()) {
    std::unique_ptr<Directory> checkpoint_directory;
    db_->GetEnv()->NewDirectory(checkpoint_dir, &checkpoint_directory);
    if (checkpoint_directory != nullptr) {
      s = checkpoint_directory->Fsync();
    }
  }

  if (!s.ok()) {
    // clean all the files we might have created
    Log(db_->GetOptions().info_log, "Snapshot failed -- %s", s.ToString().c_str());
    // we have to delete the dir and all its children
    std::vector<std::string> subchildren;
    db_->GetEnv()->GetChildren(full_private_path, &subchildren);
    for (auto& subchild : subchildren) {
      std::string subchild_path = full_private_path + "/" + subchild;
      Status s1 = db_->GetEnv()->DeleteFile(subchild_path);
      Log(db_->GetOptions().info_log, "Delete file %s -- %s", subchild_path.c_str(), s1.ToString().c_str());
    }
    // finally delete the private dir
    Status s1 = db_->GetEnv()->DeleteDir(full_private_path);
    Log(db_->GetOptions().info_log, "Delete dir %s -- %s", full_private_path.c_str(), s1.ToString().c_str());
    return s;
  }

  // here we know that we succeeded and installed the new snapshot
  Log(db_->GetOptions().info_log, "Snapshot DONE. All is good");
  Log(db_->GetOptions().info_log, "Snapshot sequence number: %" PRIu64, sequence_number);

  return s;
}
}  // namespace rocksdb

#endif  // ROCKSDB_LITE<|MERGE_RESOLUTION|>--- conflicted
+++ resolved
@@ -191,12 +191,7 @@
         s = CopyFile(db_->GetEnv(), wal_dir + live_wal_files[i]->PathName(),
                      full_private_path + live_wal_files[i]->PathName(), live_wal_files[i]->SizeFileBytes());
 #  else
-<<<<<<< HEAD
-        LOG(INFO) << "come here : " << db_->GetOptions().wal_dir <<" "<< live_wal_files[i]->PathName() <<  full_private_path;
-        s = CopyFile(db_->GetFileSystem(), db_->GetOptions().wal_dir + live_wal_files[i]->PathName(),
-=======
         s = CopyFile(db_->GetFileSystem(), wal_dir + live_wal_files[i]->PathName(),
->>>>>>> f4bfb562
                      full_private_path + live_wal_files[i]->PathName(), live_wal_files[i]->SizeFileBytes(), false,
                      nullptr, Temperature::kUnknown);
 #  endif
