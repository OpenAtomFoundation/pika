--- conflicted
+++ resolved
@@ -121,12 +121,7 @@
 
   std::string meta_value;
   int32_t del_cnt = 0;
-<<<<<<< HEAD
-  int32_t version = 0;
-=======
   uint64_t version = 0;
-  ScopeRecordLock l(lock_mgr_, key);
->>>>>>> f8b52831
   ScopeSnapshot ss(db_, &snapshot);
   read_options.snapshot = snapshot;
 
@@ -1029,14 +1024,8 @@
 
 Status Redis::HashesExpire(const Slice& key, int64_t ttl) {
   std::string meta_value;
-<<<<<<< HEAD
-  Status s = db_->Get(default_read_options_, handles_[0], key, &meta_value);
-=======
-  ScopeRecordLock l(lock_mgr_, key);
-
   BaseMetaKey base_meta_key(key);
   Status s = db_->Get(default_read_options_, handles_[kHashesMetaCF], base_meta_key.Encode(), &meta_value);
->>>>>>> f8b52831
   if (s.ok()) {
     ParsedHashesMetaValue parsed_hashes_meta_value(&meta_value);
     if (parsed_hashes_meta_value.IsStale()) {
@@ -1058,14 +1047,8 @@
 
 Status Redis::HashesDel(const Slice& key) {
   std::string meta_value;
-<<<<<<< HEAD
-  Status s = db_->Get(default_read_options_, handles_[0], key, &meta_value);
-=======
-  ScopeRecordLock l(lock_mgr_, key);
-
   BaseMetaKey base_meta_key(key);
   Status s = db_->Get(default_read_options_, handles_[kHashesMetaCF], base_meta_key.Encode(), &meta_value);
->>>>>>> f8b52831
   if (s.ok()) {
     ParsedHashesMetaValue parsed_hashes_meta_value(&meta_value);
     if (parsed_hashes_meta_value.IsStale()) {
@@ -1084,14 +1067,8 @@
 
 Status Redis::HashesExpireat(const Slice& key, int64_t timestamp) {
   std::string meta_value;
-<<<<<<< HEAD
-  Status s = db_->Get(default_read_options_, handles_[0], key, &meta_value);
-=======
-  ScopeRecordLock l(lock_mgr_, key);
-
   BaseMetaKey base_meta_key(key);
   Status s = db_->Get(default_read_options_, handles_[kHashesMetaCF], base_meta_key.Encode(), &meta_value);
->>>>>>> f8b52831
   if (s.ok()) {
     ParsedHashesMetaValue parsed_hashes_meta_value(&meta_value);
     if (parsed_hashes_meta_value.IsStale()) {
@@ -1112,14 +1089,8 @@
 
 Status Redis::HashesPersist(const Slice& key) {
   std::string meta_value;
-<<<<<<< HEAD
-  Status s = db_->Get(default_read_options_, handles_[0], key, &meta_value);
-=======
-  ScopeRecordLock l(lock_mgr_, key);
-
   BaseMetaKey base_meta_key(key);
   Status s = db_->Get(default_read_options_, handles_[kHashesMetaCF], base_meta_key.Encode(), &meta_value);
->>>>>>> f8b52831
   if (s.ok()) {
     ParsedHashesMetaValue parsed_hashes_meta_value(&meta_value);
     if (parsed_hashes_meta_value.IsStale()) {
