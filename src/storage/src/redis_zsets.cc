--- conflicted
+++ resolved
@@ -218,14 +218,8 @@
   uint64_t version = 0;
   std::string meta_value;
   rocksdb::WriteBatch batch;
-<<<<<<< HEAD
-  Status s = db_->Get(default_read_options_, handles_[0], key, &meta_value);
-=======
-  ScopeRecordLock l(lock_mgr_, key);
-
   BaseMetaKey base_meta_key(key);
   Status s = db_->Get(default_read_options_, handles_[kZsetsMetaCF], base_meta_key.Encode(), &meta_value);
->>>>>>> f8b52831
   if (s.ok()) {
     bool vaild = true;
     ParsedZSetsMetaValue parsed_zsets_meta_value(&meta_value);
@@ -397,14 +391,8 @@
   uint64_t version = 0;
   std::string meta_value;
   rocksdb::WriteBatch batch;
-<<<<<<< HEAD
-  Status s = db_->Get(default_read_options_, handles_[0], key, &meta_value);
-=======
-  ScopeRecordLock l(lock_mgr_, key);
-
   BaseMetaKey base_meta_key(key);
   Status s = db_->Get(default_read_options_, handles_[kZsetsMetaCF], base_meta_key.Encode(), &meta_value);
->>>>>>> f8b52831
   if (s.ok()) {
     ParsedZSetsMetaValue parsed_zsets_meta_value(&meta_value);
     if (parsed_zsets_meta_value.IsStale() || parsed_zsets_meta_value.Count() == 0) {
@@ -699,14 +687,8 @@
 
   std::string meta_value;
   rocksdb::WriteBatch batch;
-<<<<<<< HEAD
-  Status s = db_->Get(default_read_options_, handles_[0], key, &meta_value);
-=======
-  ScopeRecordLock l(lock_mgr_, key);
-
   BaseMetaKey base_meta_key(key);
   Status s = db_->Get(default_read_options_, handles_[kZsetsMetaCF], base_meta_key.Encode(), &meta_value);
->>>>>>> f8b52831
   if (s.ok()) {
     ParsedZSetsMetaValue parsed_zsets_meta_value(&meta_value);
     if (parsed_zsets_meta_value.IsStale()) {
@@ -756,14 +738,8 @@
   uint32_t statistic = 0;
   std::string meta_value;
   rocksdb::WriteBatch batch;
-<<<<<<< HEAD
-  Status s = db_->Get(default_read_options_, handles_[0], key, &meta_value);
-=======
-  ScopeRecordLock l(lock_mgr_, key);
-
   BaseMetaKey base_meta_key(key);
   Status s = db_->Get(default_read_options_, handles_[kZsetsMetaCF], base_meta_key.Encode(), &meta_value);
->>>>>>> f8b52831
   if (s.ok()) {
     ParsedZSetsMetaValue parsed_zsets_meta_value(&meta_value);
     if (parsed_zsets_meta_value.IsStale()) {
@@ -818,14 +794,8 @@
   uint32_t statistic = 0;
   std::string meta_value;
   rocksdb::WriteBatch batch;
-<<<<<<< HEAD
-  Status s = db_->Get(default_read_options_, handles_[0], key, &meta_value);
-=======
-  ScopeRecordLock l(lock_mgr_, key);
-
   BaseMetaKey base_meta_key(key);
   Status s = db_->Get(default_read_options_, handles_[kZsetsMetaCF], base_meta_key.Encode(), &meta_value);
->>>>>>> f8b52831
   if (s.ok()) {
     ParsedZSetsMetaValue parsed_zsets_meta_value(&meta_value);
     if (parsed_zsets_meta_value.IsStale()) {
@@ -1486,14 +1456,8 @@
 
 Status Redis::ZsetsExpire(const Slice& key, int64_t ttl) {
   std::string meta_value;
-<<<<<<< HEAD
-  Status s = db_->Get(default_read_options_, key, &meta_value);
-=======
-  ScopeRecordLock l(lock_mgr_, key);
-
   BaseMetaKey base_meta_key(key);
   Status s = db_->Get(default_read_options_, handles_[kZsetsMetaCF], base_meta_key.Encode(), &meta_value);
->>>>>>> f8b52831
   if (s.ok()) {
     ParsedZSetsMetaValue parsed_zsets_meta_value(&meta_value);
     if (parsed_zsets_meta_value.IsStale()) {
@@ -1514,14 +1478,8 @@
 
 Status Redis::ZsetsDel(const Slice& key) {
   std::string meta_value;
-<<<<<<< HEAD
-  Status s = db_->Get(default_read_options_, key, &meta_value);
-=======
-  ScopeRecordLock l(lock_mgr_, key);
-
   BaseMetaKey base_meta_key(key);
   Status s = db_->Get(default_read_options_, handles_[kZsetsMetaCF], base_meta_key.Encode(), &meta_value);
->>>>>>> f8b52831
   if (s.ok()) {
     ParsedZSetsMetaValue parsed_zsets_meta_value(&meta_value);
     if (parsed_zsets_meta_value.IsStale()) {
@@ -1540,14 +1498,8 @@
 
 Status Redis::ZsetsExpireat(const Slice& key, int64_t timestamp) {
   std::string meta_value;
-<<<<<<< HEAD
-  Status s = db_->Get(default_read_options_, handles_[0], key, &meta_value);
-=======
-  ScopeRecordLock l(lock_mgr_, key);
-
   BaseMetaKey base_meta_key(key);
   Status s = db_->Get(default_read_options_, handles_[kZsetsMetaCF], base_meta_key.Encode(), &meta_value);
->>>>>>> f8b52831
   if (s.ok()) {
     ParsedZSetsMetaValue parsed_zsets_meta_value(&meta_value);
     if (parsed_zsets_meta_value.IsStale()) {
@@ -1644,14 +1596,8 @@
 
 Status Redis::ZsetsPersist(const Slice& key) {
   std::string meta_value;
-<<<<<<< HEAD
-  Status s = db_->Get(default_read_options_, handles_[0], key, &meta_value);
-=======
-  ScopeRecordLock l(lock_mgr_, key);
-
   BaseMetaKey base_meta_key(key);
   Status s = db_->Get(default_read_options_, handles_[kZsetsMetaCF], base_meta_key.Encode(), &meta_value);
->>>>>>> f8b52831
   if (s.ok()) {
     ParsedZSetsMetaValue parsed_zsets_meta_value(&meta_value);
     if (parsed_zsets_meta_value.IsStale()) {
