//  Copyright (c) 2017-present, Qihoo, Inc.  All rights reserved.
//  This source code is licensed under the BSD-style license found in the
//  LICENSE file in the root directory of this source tree. An additional grant
//  of patent rights can be found in the PATENTS file in the same directory.

#include <unistd.h>
<<<<<<< HEAD
#include <cctype>
#include <climits>
#include <cstdint>
#include <cstring>

=======
#include <memory>
>>>>>>> 07b2c6dd
#include "pstd/include/pstd_string.h"

#include "src/coding.h"
#include "storage/util.h"

namespace storage {

/* Convert a long long into a string. Returns the number of
 * characters needed to represent the number.
 * If the buffer is not big enough to store the string, 0 is returned.
 *
 * Based on the following article (that apparently does not provide a
 * novel approach but only publicizes an already used technique):
 *
 * https://www.facebook.com/notes/facebook-engineering/three-optimization-tips-for-c/10151361643253920
 *
 * Modified in order to handle signed integers since the original code was
 * designed for unsigned integers. */
int Int64ToStr(char* dst, size_t dstlen, int64_t svalue) {
  return pstd::ll2string(dst, dstlen, svalue);
}

/* Convert a string into a long long. Returns 1 if the string could be parsed
 * into a (non-overflowing) long long, 0 otherwise. The value will be set to
 * the parsed value when appropriate. */
int StrToInt64(const char* s, size_t slen, int64_t* value) {
  return pstd::string2int(s, slen, value);
}

/* Glob-style pattern matching. */
int StringMatch(const char* pattern, int pattern_len, const char* str, int string_len, int nocase) {
  return pstd::stringmatchlen(pattern, pattern_len, str, string_len, nocase);
}

int StrToLongDouble(const char* s, size_t slen, long double* ldval) {
  char* pEnd;
  std::string t(s, slen);
  if (t.find(' ') != std::string::npos) {
    return -1;
  }
  long double d = strtold(s, &pEnd);
  if (pEnd != s + slen) { return -1;
}

  if (ldval != nullptr) { *ldval = d;
}
  return 0;
}

int LongDoubleToStr(long double ldval, std::string* value) {
  char buf[256];
  int len;
  if (std::isnan(ldval)) {
    return -1;
  } else if (std::isinf(ldval)) {
    /* Libc in odd systems (Hi Solaris!) will format infinite in a
     * different way, so better to handle it in an explicit way. */
    if (ldval > 0) {
      strcpy(buf, "inf");
      len = 3;
    } else {
      strcpy(buf, "-inf");
      len = 4;
    }
    return -1;
  } else {
    /* We use 17 digits precision since with 128 bit floats that precision
     * after rounding is able to represent most small decimal numbers in a
     * way that is "non surprising" for the user (that is, most small
     * decimal numbers will be represented in a way that when converted
     * back into a string are exactly the same as what the user typed.) */
    len = snprintf(buf, sizeof(buf), "%.17Lf", ldval);
    /* Now remove trailing zeroes after the '.' */
    if (strchr(buf, '.') != nullptr) {
      char* p = buf + len - 1;
      while (*p == '0') {
        p--;
        len--;
      }
      if (*p == '.') { len--;
}
    }
    value->assign(buf, len);
    return 0;
  }
}

int do_mkdir(const char* path, mode_t mode) {
  struct stat st;
  int status = 0;

  if (stat(path, &st) != 0) {
    /* Directory does not exist. EEXIST for race
     * condition */
    if (mkdir(path, mode) != 0 && errno != EEXIST) { status = -1;
}
  } else if (!S_ISDIR(st.st_mode)) {
    errno = ENOTDIR;
    status = -1;
  }

  return (status);
}

/**
** mkpath - ensure all directories in path exist
** Algorithm takes the pessimistic view and works top-down to ensure
** each directory in path exists, rather than optimistically creating
** the last element and working backwards.
*/
int mkpath(const char* path, mode_t mode) {
  char* pp;
  char* sp;
  int status;
  char* copypath = strdup(path);

  status = 0;
  pp = copypath;
  while (status == 0 && (sp = strchr(pp, '/')) != nullptr) {
    if (sp != pp) {
      /* Neither root nor double slash in path */
      *sp = '\0';
      status = do_mkdir(copypath, mode);
      *sp = '/';
    }
    pp = sp + 1;
  }
  if (status == 0) { status = do_mkdir(path, mode);
}
  free(copypath);
  return (status);
}

int delete_dir(const char* dirname) {
  char chBuf[256];
  DIR* dir = nullptr;
  struct dirent* ptr;
  int ret = 0;
  dir = opendir(dirname);
  if (nullptr == dir) {
    return -1;
  }
  while ((ptr = readdir(dir)) != nullptr) {
    ret = strcmp(ptr->d_name, ".");
    if (0 == ret) {
      continue;
    }
    ret = strcmp(ptr->d_name, "..");
    if (0 == ret) {
      continue;
    }
    snprintf(chBuf, sizeof(chBuf), "%s/%s", dirname, ptr->d_name);
    ret = is_dir(chBuf);
    if (0 == ret) {
      // is dir
      ret = delete_dir(chBuf);
      if (0 != ret) {
        return -1;
      }
    } else if (1 == ret) {
      // is file
      ret = remove(chBuf);
      if (0 != ret) {
        return -1;
      }
    }
  }
  (void)closedir(dir);
  ret = remove(dirname);
  if (0 != ret) {
    return -1;
  }
  return 0;
}

int is_dir(const char* filename) {
  struct stat buf;
  int ret = stat(filename, &buf);
  if (0 == ret) {
    if ((buf.st_mode & S_IFDIR) != 0) {
      // folder
      return 0;
    } else {
      // file
      return 1;
    }
  }
  return -1;
}

int CalculateMetaStartAndEndKey(const std::string& key, std::string* meta_start_key, std::string* meta_end_key) {
  size_t needed = key.size() + 1;
<<<<<<< HEAD
  char* dst = new char[needed];
  const char* start = dst;
  strncpy(dst, key.data(), key.size());
  dst += key.size();
=======
  auto dst = std::make_unique<char[]>(needed);
  const char* start = dst.get();
  std::memcpy(dst.get(), key.data(), key.size());
  char* dst_ptr = dst.get() + key.size();
>>>>>>> 07b2c6dd
  meta_start_key->assign(start, key.size());
  *dst_ptr = static_cast<uint8_t>(0xff);
  meta_end_key->assign(start, key.size() + 1);
  return 0;
}

int CalculateDataStartAndEndKey(const std::string& key, std::string* data_start_key, std::string* data_end_key) {
  size_t needed = sizeof(int32_t) + key.size() + 1;
<<<<<<< HEAD
  char* dst = new char[needed];
  const char* start = dst;
  EncodeFixed32(dst, key.size());
  dst += sizeof(int32_t);
  strncpy(dst, key.data(), key.size());
  dst += key.size();
=======
  auto dst = std::make_unique<char[]>(needed);
  const char* start = dst.get();
  char* dst_ptr = dst.get();
  
  EncodeFixed32(dst_ptr, key.size());
  dst_ptr += sizeof(int32_t);
  std::memcpy(dst_ptr, key.data(), key.size());
  dst_ptr += key.size();
  *dst_ptr = static_cast<uint8_t>(0xff);
  
>>>>>>> 07b2c6dd
  data_start_key->assign(start, sizeof(int32_t) + key.size());
  data_end_key->assign(start, sizeof(int32_t) + key.size() + 1);
  
  return 0;
}

bool isTailWildcard(const std::string& pattern) {
  if (pattern.size() < 2) {
    return false;
  } else {
    if (pattern.back() != '*') {
      return false;
    } else {
      for (uint32_t idx = 0; idx < pattern.size() - 1; ++idx) {
        if (pattern[idx] == '*' || pattern[idx] == '?' || pattern[idx] == '[' || pattern[idx] == ']') {
          return false;
        }
      }
    }
  }
  return true;
}

void GetFilepath(const char* path, const char* filename, char* filepath) {
  strcpy(filepath, path);  // NOLINT
  if (filepath[strlen(path) - 1] != '/') {
    strcat(filepath, "/");  // NOLINT
  }
  strcat(filepath, filename);  // NOLINT
}

bool DeleteFiles(const char* path) {
  DIR* dir;
  struct dirent* dirinfo;
  struct stat statbuf;
  char filepath[256] = {0};
  lstat(path, &statbuf);

  if (S_ISREG(statbuf.st_mode))  // 判断是否是常规文件
  {
    remove(path);
  } else if (S_ISDIR(statbuf.st_mode))  // 判断是否是目录
  {
    if ((dir = opendir(path)) == nullptr) {
      return true;
    }
    while ((dirinfo = readdir(dir)) != nullptr) {
      GetFilepath(path, dirinfo->d_name, filepath);
      if (strcmp(dirinfo->d_name, ".") == 0 || strcmp(dirinfo->d_name, "..") == 0) {  // 判断是否是特殊目录
        continue;
      }
      DeleteFiles(filepath);
      rmdir(filepath);
    }
    closedir(dir);
  }
  return false;
}

}  //  namespace storage<|MERGE_RESOLUTION|>--- conflicted
+++ resolved
@@ -4,15 +4,12 @@
 //  of patent rights can be found in the PATENTS file in the same directory.
 
 #include <unistd.h>
-<<<<<<< HEAD
 #include <cctype>
 #include <climits>
 #include <cstdint>
 #include <cstring>
-
-=======
 #include <memory>
->>>>>>> 07b2c6dd
+
 #include "pstd/include/pstd_string.h"
 
 #include "src/coding.h"
@@ -205,17 +202,10 @@
 
 int CalculateMetaStartAndEndKey(const std::string& key, std::string* meta_start_key, std::string* meta_end_key) {
   size_t needed = key.size() + 1;
-<<<<<<< HEAD
-  char* dst = new char[needed];
-  const char* start = dst;
-  strncpy(dst, key.data(), key.size());
-  dst += key.size();
-=======
   auto dst = std::make_unique<char[]>(needed);
   const char* start = dst.get();
-  std::memcpy(dst.get(), key.data(), key.size());
+  std::strncpy(dst.get(), key.data(), key.size());
   char* dst_ptr = dst.get() + key.size();
->>>>>>> 07b2c6dd
   meta_start_key->assign(start, key.size());
   *dst_ptr = static_cast<uint8_t>(0xff);
   meta_end_key->assign(start, key.size() + 1);
@@ -224,25 +214,16 @@
 
 int CalculateDataStartAndEndKey(const std::string& key, std::string* data_start_key, std::string* data_end_key) {
   size_t needed = sizeof(int32_t) + key.size() + 1;
-<<<<<<< HEAD
-  char* dst = new char[needed];
-  const char* start = dst;
-  EncodeFixed32(dst, key.size());
-  dst += sizeof(int32_t);
-  strncpy(dst, key.data(), key.size());
-  dst += key.size();
-=======
   auto dst = std::make_unique<char[]>(needed);
   const char* start = dst.get();
   char* dst_ptr = dst.get();
   
   EncodeFixed32(dst_ptr, key.size());
   dst_ptr += sizeof(int32_t);
-  std::memcpy(dst_ptr, key.data(), key.size());
+  std::strncpy(dst_ptr, key.data(), key.size());
   dst_ptr += key.size();
   *dst_ptr = static_cast<uint8_t>(0xff);
   
->>>>>>> 07b2c6dd
   data_start_key->assign(start, sizeof(int32_t) + key.size());
   data_end_key->assign(start, sizeof(int32_t) + key.size() + 1);
   
