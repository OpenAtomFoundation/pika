//  Copyright (c) 2017-present, Qihoo, Inc.  All rights reserved.
//  This source code is licensed under the BSD-style license found in the
//  LICENSE file in the root directory of this source tree. An additional grant
//  of patent rights can be found in the PATENTS file in the same directory.

#ifndef SRC_REDIS_H_
#define SRC_REDIS_H_

#include <memory>
#include <string>
#include <vector>

#include "rocksdb/db.h"
#include "rocksdb/slice.h"
#include "rocksdb/status.h"

#include "src/debug.h"
#include "src/lock_mgr.h"
#include "src/lru_cache.h"
#include "src/mutex_impl.h"
#include "src/type_iterator.h"
#include "src/custom_comparator.h"
#include "storage/storage.h"
#include "storage/storage_define.h"
#include "pstd/include/env.h"
#include "src/redis_streams.h"
#include "pstd/include/pika_codis_slot.h"

#define SPOP_COMPACT_THRESHOLD_COUNT 500
#define SPOP_COMPACT_THRESHOLD_DURATION (1000 * 1000)  // 1000ms

namespace storage {
using Status = rocksdb::Status;
using Slice = rocksdb::Slice;

class Redis {
 public:
  Redis(Storage* storage, int32_t index);
  virtual ~Redis();

  rocksdb::DB* GetDB() { return db_; }

  struct KeyStatistics {
    size_t window_size;
    std::deque<uint64_t> durations;

    uint64_t modify_count;

    KeyStatistics() : KeyStatistics(10) {}

    KeyStatistics(size_t size) : window_size(size + 2), modify_count(0) {}

    void AddDuration(uint64_t duration) {
      durations.push_back(duration);
      while (durations.size() > window_size) {
        durations.pop_front();
      }
    }
    uint64_t AvgDuration() {
      if (durations.size () < window_size) {
        return 0;
      }
      uint64_t min = durations[0];
      uint64_t max = durations[0];
      uint64_t sum = 0;
      for (auto duration : durations) {
        if (duration < min) {
          min = duration;
        }
        if (duration > max) {
          max = duration;
        }
        sum += duration;
      }
      return (sum - max - min) / (durations.size() - 2);
    }
    void AddModifyCount(uint64_t count) {
      modify_count += count;
    }
    uint64_t ModifyCount() {
      return modify_count;
    }
  };

  struct KeyStatisticsDurationGuard {
    Redis* ctx;
    std::string key;
    uint64_t start_us;
    DataType dtype;
    KeyStatisticsDurationGuard(Redis* that, const DataType type, const std::string& key): ctx(that), key(key), start_us(pstd::NowMicros()), dtype(type) {
    }
    ~KeyStatisticsDurationGuard() {
      uint64_t end_us = pstd::NowMicros();
      uint64_t duration = end_us > start_us ? end_us - start_us : 0;
      ctx->UpdateSpecificKeyDuration(dtype, key, duration);
    }
  };
  int GetIndex() const {return index_;}

  Status SetOptions(const OptionType& option_type, const std::unordered_map<std::string, std::string>& options);
  void SetWriteWalOptions(const bool is_wal_disable);
  void SetCompactRangeOptions(const bool is_canceled);

  // Common Commands
  Status Open(const StorageOptions& storage_options, const std::string& db_path);

  virtual Status CompactRange(const rocksdb::Slice* begin, const rocksdb::Slice* end);

  virtual Status GetProperty(const std::string& property, uint64_t* out);

  Status ScanKeyNum(std::vector<KeyInfo>* key_info);
  Status ScanStringsKeyNum(KeyInfo* key_info);
  Status ScanHashesKeyNum(KeyInfo* key_info);
  Status ScanListsKeyNum(KeyInfo* key_info);
  Status ScanZsetsKeyNum(KeyInfo* key_info);
  Status ScanSetsKeyNum(KeyInfo* key_info);
  Status ScanStreamsKeyNum(KeyInfo* key_info);

  // Keys Commands
  virtual Status StringsExpire(const Slice& key, int64_t ttl_millsec, std::string&& prefetch_meta = {});
  virtual Status HashesExpire(const Slice& key, int64_t ttl_millsec, std::string&& prefetch_meta = {});
  virtual Status ListsExpire(const Slice& key, int64_t ttl_millsec, std::string&& prefetch_meta = {});
  virtual Status ZsetsExpire(const Slice& key, int64_t ttl_millsec, std::string&& prefetch_meta = {});
  virtual Status SetsExpire(const Slice& key, int64_t ttl_millsec, std::string&& prefetch_meta = {});

  virtual Status StringsDel(const Slice& key, std::string&& prefetch_meta = {});
  virtual Status HashesDel(const Slice& key, std::string&& prefetch_meta = {});
  virtual Status ListsDel(const Slice& key, std::string&& prefetch_meta = {});
  virtual Status ZsetsDel(const Slice& key, std::string&& prefetch_meta = {});
  virtual Status SetsDel(const Slice& key, std::string&& prefetch_meta = {});
  virtual Status StreamsDel(const Slice& key, std::string&& prefetch_meta = {});

  virtual Status StringsExpireat(const Slice& key, int64_t timestamp_millsec, std::string&& prefetch_meta = {});
  virtual Status HashesExpireat(const Slice& key, int64_t timestamp_millsec, std::string&& prefetch_meta = {});
  virtual Status ListsExpireat(const Slice& key, int64_t timestamp_millsec, std::string&& prefetch_meta = {});
  virtual Status SetsExpireat(const Slice& key, int64_t timestamp_millsec, std::string&& prefetch_meta = {});
  virtual Status ZsetsExpireat(const Slice& key, int64_t timestamp_millsec, std::string&& prefetch_meta = {});

  virtual Status StringsPersist(const Slice& key, std::string&& prefetch_meta = {});
  virtual Status HashesPersist(const Slice& key, std::string&& prefetch_meta = {});
  virtual Status ListsPersist(const Slice& key, std::string&& prefetch_meta = {});
  virtual Status ZsetsPersist(const Slice& key, std::string&& prefetch_meta = {});
  virtual Status SetsPersist(const Slice& key, std::string&& prefetch_meta = {});

  virtual Status StringsTTL(const Slice& key, int64_t* ttl_millsec, std::string&& prefetch_meta = {});
  virtual Status HashesTTL(const Slice& key, int64_t* ttl_millsec, std::string&& prefetch_meta = {});
  virtual Status ListsTTL(const Slice& key, int64_t* ttl_millsec, std::string&& prefetch_meta = {});
  virtual Status ZsetsTTL(const Slice& key, int64_t* ttl_millsec, std::string&& prefetch_meta = {});
  virtual Status SetsTTL(const Slice& key, int64_t* ttl_millsec, std::string&& prefetch_meta = {});

  // Strings Commands
  Status Append(const Slice& key, const Slice& value, int32_t* ret);
  Status BitCount(const Slice& key, int64_t start_offset, int64_t end_offset, int32_t* ret, bool have_range);
  Status BitOp(BitOpType op, const std::string& dest_key, const std::vector<std::string>& src_keys, std::string &value_to_dest, int64_t* ret);
  Status Decrby(const Slice& key, int64_t value, int64_t* ret);
  Status Get(const Slice& key, std::string* value);
  Status HyperloglogGet(const Slice& key, std::string* value);
  Status MGet(const Slice& key, std::string* value);
  Status GetWithTTL(const Slice& key, std::string* value, int64_t* ttl_millsec);
  Status MGetWithTTL(const Slice& key, std::string* value, int64_t* ttl_millsec);
  Status GetBit(const Slice& key, int64_t offset, int32_t* ret);
  Status Getrange(const Slice& key, int64_t start_offset, int64_t end_offset, std::string* ret);
  Status GetrangeWithValue(const Slice& key, int64_t start_offset, int64_t end_offset,
                           std::string* ret, std::string* value, int64_t* ttl_millsec);
  Status GetSet(const Slice& key, const Slice& value, std::string* old_value);
  Status Incrby(const Slice& key, int64_t value, int64_t* ret);
  Status Incrbyfloat(const Slice& key, const Slice& value, std::string* ret);
  Status MSet(const std::vector<KeyValue>& kvs);
  Status MSetnx(const std::vector<KeyValue>& kvs, int32_t* ret);
  Status Set(const Slice& key, const Slice& value);
  Status HyperloglogSet(const Slice& key, const Slice& value);
  Status Setxx(const Slice& key, const Slice& value, int32_t* ret, int64_t ttl_millsec = 0);
  Status SetBit(const Slice& key, int64_t offset, int32_t value, int32_t* ret);
  Status Setex(const Slice& key, const Slice& value, int64_t ttl_millsec);
  Status Setnx(const Slice& key, const Slice& value, int32_t* ret, int64_t ttl_millsec = 0);
  Status Setvx(const Slice& key, const Slice& value, const Slice& new_value, int32_t* ret, int64_t ttl_millsec = 0);
  Status Delvx(const Slice& key, const Slice& value, int32_t* ret);
  Status Setrange(const Slice& key, int64_t start_offset, const Slice& value, int32_t* ret);
  Status Strlen(const Slice& key, int32_t* len);

  Status BitPos(const Slice& key, int32_t bit, int64_t* ret);
  Status BitPos(const Slice& key, int32_t bit, int64_t start_offset, int64_t* ret);
  Status BitPos(const Slice& key, int32_t bit, int64_t start_offset, int64_t end_offset, int64_t* ret);
  Status PKSetexAt(const Slice& key, const Slice& value, int64_t time_stamp_millsec_);

  Status Exists(const Slice& key);
  Status Del(const Slice& key);
  Status Expire(const Slice& key, int64_t ttl_millsec);
  Status Expireat(const Slice& key, int64_t timestamp_millsec);
  Status Persist(const Slice& key);
<<<<<<< HEAD
  Status TTL(const Slice& key, int64_t* ttl_millsec);
  Status PKPatternMatchDel(const std::string& pattern, int32_t* ret);
=======
  Status TTL(const Slice& key, int64_t* timestamp);
  Status PKPatternMatchDelWithRemoveKeys(const std::string& pattern, int64_t* ret, std::vector<std::string>* remove_keys, const int64_t& max_count);
>>>>>>> a2acd88f

  Status GetType(const Slice& key, enum DataType& type);
  Status IsExist(const Slice& key);
  // Hash Commands
  Status HDel(const Slice& key, const std::vector<std::string>& fields, int32_t* ret);
  Status HExists(const Slice& key, const Slice& field);
  Status HGet(const Slice& key, const Slice& field, std::string* value);
  Status HGetall(const Slice& key, std::vector<FieldValue>* fvs);
  Status HGetallWithTTL(const Slice& key, std::vector<FieldValue>* fvs, int64_t* ttl_millsec);
  Status HIncrby(const Slice& key, const Slice& field, int64_t value, int64_t* ret);
  Status HIncrbyfloat(const Slice& key, const Slice& field, const Slice& by, std::string* new_value);
  Status HKeys(const Slice& key, std::vector<std::string>* fields);
  Status HLen(const Slice& key, int32_t* ret, std::string&& prefetch_meta = {});
  Status HMGet(const Slice& key, const std::vector<std::string>& fields, std::vector<ValueStatus>* vss);
  Status HMSet(const Slice& key, const std::vector<FieldValue>& fvs);
  Status HSet(const Slice& key, const Slice& field, const Slice& value, int32_t* res);
  Status HSetnx(const Slice& key, const Slice& field, const Slice& value, int32_t* ret);
  Status HVals(const Slice& key, std::vector<std::string>* values);
  Status HStrlen(const Slice& key, const Slice& field, int32_t* len);
  Status HScan(const Slice& key, int64_t cursor, const std::string& pattern, int64_t count,
               std::vector<FieldValue>* field_values, int64_t* next_cursor);
  Status HScanx(const Slice& key, const std::string& start_field, const std::string& pattern, int64_t count,
                std::vector<FieldValue>* field_values, std::string* next_field);
  Status PKHScanRange(const Slice& key, const Slice& field_start, const std::string& field_end, const Slice& pattern,
                      int32_t limit, std::vector<FieldValue>* field_values, std::string* next_field);
  Status PKHRScanRange(const Slice& key, const Slice& field_start, const std::string& field_end, const Slice& pattern,
                       int32_t limit, std::vector<FieldValue>* field_values, std::string* next_field);

  Status SetMaxCacheStatisticKeys(size_t max_cache_statistic_keys);
  Status SetSmallCompactionThreshold(uint64_t small_compaction_threshold);
  Status SetSmallCompactionDurationThreshold(uint64_t small_compaction_duration_threshold);


  std::vector<rocksdb::ColumnFamilyHandle*> GetStringCFHandles() { return {handles_[kMetaCF]}; }

  std::vector<rocksdb::ColumnFamilyHandle*> GetHashCFHandles() {
    return {handles_.begin() + kMetaCF, handles_.begin() + kHashesDataCF + 1};
  }

  std::vector<rocksdb::ColumnFamilyHandle*> GetListCFHandles() {
    return {handles_.begin() + kMetaCF, handles_.begin() + kListsDataCF + 1};
  }

  std::vector<rocksdb::ColumnFamilyHandle*> GetSetCFHandles() {
    return {handles_.begin() + kMetaCF, handles_.begin() + kSetsDataCF + 1};
  }

  std::vector<rocksdb::ColumnFamilyHandle*> GetZsetCFHandles() {
    return {handles_.begin() + kMetaCF, handles_.begin() + kZsetsScoreCF + 1};
  }

  std::vector<rocksdb::ColumnFamilyHandle*> GetStreamCFHandles() {
    return {handles_.begin() + kMetaCF, handles_.end()};
  }
  void GetRocksDBInfo(std::string &info, const char *prefix);

  // Sets Commands
  Status SAdd(const Slice& key, const std::vector<std::string>& members, int32_t* ret);
  Status SCard(const Slice& key, int32_t* ret, std::string&& prefetch_meta = {});
  Status SDiff(const std::vector<std::string>& keys, std::vector<std::string>* members);
  Status SDiffstore(const Slice& destination, const std::vector<std::string>& keys, std::vector<std::string>& value_to_dest, int32_t* ret);
  Status SInter(const std::vector<std::string>& keys, std::vector<std::string>* members);
  Status SInterstore(const Slice& destination, const std::vector<std::string>& keys, std::vector<std::string>& value_to_dest, int32_t* ret);
  Status SIsmember(const Slice& key, const Slice& member, int32_t* ret);
  Status SMembers(const Slice& key, std::vector<std::string>* members);
  Status SMembersWithTTL(const Slice& key, std::vector<std::string>* members, int64_t* ttl_millsec);
  Status SMove(const Slice& source, const Slice& destination, const Slice& member, int32_t* ret);
  Status SPop(const Slice& key, std::vector<std::string>* members, int64_t cnt);
  Status SRandmember(const Slice& key, int32_t count, std::vector<std::string>* members);
  Status SRem(const Slice& key, const std::vector<std::string>& members, int32_t* ret);
  Status SUnion(const std::vector<std::string>& keys, std::vector<std::string>* members);
  Status SUnionstore(const Slice& destination, const std::vector<std::string>& keys, std::vector<std::string>& value_to_dest, int32_t* ret);
  Status SScan(const Slice& key, int64_t cursor, const std::string& pattern, int64_t count,
               std::vector<std::string>* members, int64_t* next_cursor);
  Status AddAndGetSpopCount(const std::string& key, uint64_t* count);
  Status ResetSpopCount(const std::string& key);

  // Lists commands
  Status LIndex(const Slice& key, int64_t index, std::string* element);
  Status LInsert(const Slice& key, const BeforeOrAfter& before_or_after, const std::string& pivot,
                 const std::string& value, int64_t* ret);
  Status LLen(const Slice& key, uint64_t* len, std::string&& prefetch_meta = {});
  Status LPop(const Slice& key, int64_t count, std::vector<std::string>* elements);
  Status LPush(const Slice& key, const std::vector<std::string>& values, uint64_t* ret);
  Status LPushx(const Slice& key, const std::vector<std::string>& values, uint64_t* len);
  Status LRange(const Slice& key, int64_t start, int64_t stop, std::vector<std::string>* ret);
  Status LRangeWithTTL(const Slice& key, int64_t start, int64_t stop, std::vector<std::string>* ret, int64_t* ttl_millsec);
  Status LRem(const Slice& key, int64_t count, const Slice& value, uint64_t* ret);
  Status LSet(const Slice& key, int64_t index, const Slice& value);
  Status LTrim(const Slice& key, int64_t start, int64_t stop);
  Status RPop(const Slice& key, int64_t count, std::vector<std::string>* elements);
  Status RPoplpush(const Slice& source, const Slice& destination, std::string* element);
  Status RPush(const Slice& key, const std::vector<std::string>& values, uint64_t* ret);
  Status RPushx(const Slice& key, const std::vector<std::string>& values, uint64_t* len);

  // Zsets Commands
  Status ZAdd(const Slice& key, const std::vector<ScoreMember>& score_members, int32_t* ret);
  Status ZCard(const Slice& key, int32_t* card, std::string&& prefetch_meta = {});
  Status ZCount(const Slice& key, double min, double max, bool left_close, bool right_close, int32_t* ret);
  Status ZIncrby(const Slice& key, const Slice& member, double increment, double* ret);
  Status ZRange(const Slice& key, int32_t start, int32_t stop, std::vector<ScoreMember>* score_members);
  Status ZRangeWithTTL(const Slice& key, int32_t start, int32_t stop, std::vector<ScoreMember>* score_members, int64_t* ttl_millsec);
  Status ZRangebyscore(const Slice& key, double min, double max, bool left_close, bool right_close, int64_t count,
                       int64_t offset, std::vector<ScoreMember>* score_members);
  Status ZRank(const Slice& key, const Slice& member, int32_t* rank);
  Status ZRem(const Slice& key, const std::vector<std::string>& members, int32_t* ret);
  Status ZRemrangebyrank(const Slice& key, int32_t start, int32_t stop, int32_t* ret);
  Status ZRemrangebyscore(const Slice& key, double min, double max, bool left_close, bool right_close, int32_t* ret);
  Status ZRevrange(const Slice& key, int32_t start, int32_t stop, std::vector<ScoreMember>* score_members);
  Status ZRevrangebyscore(const Slice& key, double min, double max, bool left_close, bool right_close, int64_t count,
                          int64_t offset, std::vector<ScoreMember>* score_members);
  Status ZRevrank(const Slice& key, const Slice& member, int32_t* rank);
  Status ZScore(const Slice& key, const Slice& member, double* score);
  Status ZGetAll(const Slice& key, double weight, std::map<std::string, double>* value_to_dest);
  Status ZUnionstore(const Slice& destination, const std::vector<std::string>& keys, const std::vector<double>& weights,
                     AGGREGATE agg, std::map<std::string, double>& value_to_dest, int32_t* ret);
  Status ZInterstore(const Slice& destination, const std::vector<std::string>& keys, const std::vector<double>& weights,
                     AGGREGATE agg, std::vector<ScoreMember>& value_to_dest, int32_t* ret);
  Status ZRangebylex(const Slice& key, const Slice& min, const Slice& max, bool left_close, bool right_close,
                     std::vector<std::string>* members);
  Status ZLexcount(const Slice& key, const Slice& min, const Slice& max, bool left_close, bool right_close,
                   int32_t* ret);
  Status ZRemrangebylex(const Slice& key, const Slice& min, const Slice& max, bool left_close, bool right_close,
                        int32_t* ret);
  Status ZScan(const Slice& key, int64_t cursor, const std::string& pattern, int64_t count,
               std::vector<ScoreMember>* score_members, int64_t* next_cursor);
  Status ZPopMax(const Slice& key, int64_t count, std::vector<ScoreMember>* score_members);
  Status ZPopMin(const Slice& key, int64_t count, std::vector<ScoreMember>* score_members);

  //===--------------------------------------------------------------------===//
  // Commands
  //===--------------------------------------------------------------------===//
  Status XAdd(const Slice& key, const std::string& serialized_message, StreamAddTrimArgs& args);
  Status XDel(const Slice& key, const std::vector<streamID>& ids, int32_t& count);
  Status XTrim(const Slice& key, StreamAddTrimArgs& args, int32_t& count);
  Status XRange(const Slice& key, const StreamScanArgs& args, std::vector<IdMessage>& id_messages, std::string&& prefetch_meta = {});
  Status XRevrange(const Slice& key, const StreamScanArgs& args, std::vector<IdMessage>& id_messages);
  Status XLen(const Slice& key, int32_t& len);
  Status XRead(const StreamReadGroupReadArgs& args, std::vector<std::vector<IdMessage>>& results,
               std::vector<std::string>& reserved_keys);
  Status XInfo(const Slice& key, StreamInfoResult& result);
  Status ScanStream(const ScanStreamOptions& option, std::vector<IdMessage>& id_messages, std::string& next_field,
                    rocksdb::ReadOptions& read_options);
  // get and parse the stream meta if found
  // @return ok only when the stream meta exists
  Status GetStreamMeta(StreamMetaValue& tream_meta, const rocksdb::Slice& key, rocksdb::ReadOptions& read_options, std::string&& prefetch_meta = {});

  // Before calling this function, the caller should ensure that the ids are valid
  Status DeleteStreamMessages(const rocksdb::Slice& key, const StreamMetaValue& stream_meta,
                              const std::vector<streamID>& ids, rocksdb::ReadOptions& read_options);

  // Before calling this function, the caller should ensure that the ids are valid
  Status DeleteStreamMessages(const rocksdb::Slice& key, const StreamMetaValue& stream_meta,
                              const std::vector<std::string>& serialized_ids, rocksdb::ReadOptions& read_options);

  Status TrimStream(int32_t& count, StreamMetaValue& stream_meta, const rocksdb::Slice& key, StreamAddTrimArgs& args,
                    rocksdb::ReadOptions& read_options);

  void ScanDatabase();
  void ScanStrings();
  void ScanHashes();
  void ScanLists();
  void ScanZsets();
  void ScanSets();

  TypeIterator* CreateIterator(const DataType& type, const std::string& pattern, const Slice* lower_bound, const Slice* upper_bound) {
    return CreateIterator(DataTypeTag[static_cast<int>(type)], pattern, lower_bound, upper_bound);
  }

  TypeIterator* CreateIterator(const char& type, const std::string& pattern, const Slice* lower_bound, const Slice* upper_bound) {
    rocksdb::ReadOptions options;
    options.fill_cache = false;
    options.iterate_lower_bound = lower_bound;
    options.iterate_upper_bound = upper_bound;
    switch (type) {
      case 'k':
        return new StringsIterator(options, db_, handles_[kMetaCF], pattern);
        break;
      case 'h':
        return new HashesIterator(options, db_, handles_[kMetaCF], pattern);
        break;
      case 's':
        return new SetsIterator(options, db_, handles_[kMetaCF], pattern);
        break;
      case 'l':
        return new ListsIterator(options, db_, handles_[kMetaCF], pattern);
        break;
      case 'z':
        return new ZsetsIterator(options, db_, handles_[kMetaCF], pattern);
        break;
      case 'x':
        return new StreamsIterator(options, db_, handles_[kMetaCF], pattern);
        break;
      case 'a':
        return new AllIterator(options, db_, handles_[kMetaCF], pattern);
      default:
        LOG(WARNING) << "Invalid datatype to create iterator";
        return nullptr;
    }
    return nullptr;
  }

  enum DataType GetMetaValueType(const std::string &meta_value) {
    DataType meta_type = static_cast<enum DataType>(static_cast<uint8_t>(meta_value[0]));
    return meta_type;
  }

  inline bool ExpectedMetaValue(enum DataType type, const std::string &meta_value) {
    auto meta_type = static_cast<enum DataType>(static_cast<uint8_t>(meta_value[0]));
    if (type == meta_type) {
      return true;
    }
    return false;
  }

  inline bool ExpectedStale(const std::string &meta_value) {
    auto meta_type = static_cast<enum DataType>(static_cast<uint8_t>(meta_value[0]));
    switch (meta_type) {
      case DataType::kZSets:
      case DataType::kSets:
      case DataType::kHashes: {
        ParsedBaseMetaValue parsed_meta_value(meta_value);
        return (parsed_meta_value.IsStale() || parsed_meta_value.Count() == 0);
      }
      case DataType::kLists: {
        ParsedListsMetaValue parsed_lists_meta_value(meta_value);
        return (parsed_lists_meta_value.IsStale() || parsed_lists_meta_value.Count() == 0);
      }
      case DataType::kStrings: {
        ParsedStringsValue parsed_strings_value(meta_value);
        return parsed_strings_value.IsStale();
      }
      case DataType::kStreams: {
        StreamMetaValue stream_meta_value;
        return stream_meta_value.length() == 0;
      }
      default: {
        return false;
      }
    }
  }

private:
  Status GenerateStreamID(const StreamMetaValue& stream_meta, StreamAddTrimArgs& args);

  Status StreamScanRange(const Slice& key, const uint64_t version, const Slice& id_start, const std::string& id_end,
                         const Slice& pattern, int32_t limit, std::vector<IdMessage>& id_messages, std::string& next_id,
                         rocksdb::ReadOptions& read_options);
  Status StreamReScanRange(const Slice& key, const uint64_t version, const Slice& id_start, const std::string& id_end,
                           const Slice& pattern, int32_t limit, std::vector<IdMessage>& id_values, std::string& next_id,
                           rocksdb::ReadOptions& read_options);

  struct TrimRet {
    // the count of deleted messages
    int32_t count{0};
    // the next field after trim
    std::string next_field;
    // the max deleted field, will be empty if no message is deleted
    std::string max_deleted_field;
  };

  Status TrimByMaxlen(TrimRet& trim_ret, StreamMetaValue& stream_meta, const rocksdb::Slice& key,
                      const StreamAddTrimArgs& args, rocksdb::ReadOptions& read_options);

  Status TrimByMinid(TrimRet& trim_ret, StreamMetaValue& stream_meta, const rocksdb::Slice& key,
                     const StreamAddTrimArgs& args, rocksdb::ReadOptions& read_options);

  inline Status SetFirstID(const rocksdb::Slice& key, StreamMetaValue& stream_meta, rocksdb::ReadOptions& read_options);

  inline Status SetLastID(const rocksdb::Slice& key, StreamMetaValue& stream_meta, rocksdb::ReadOptions& read_options);

  inline Status SetFirstOrLastID(const rocksdb::Slice& key, StreamMetaValue& stream_meta, bool is_set_first,
                                 rocksdb::ReadOptions& read_options);


private:
  int32_t index_ = 0;
  Storage* const storage_;
  std::shared_ptr<LockMgr> lock_mgr_;
  rocksdb::DB* db_ = nullptr;
  //TODO(wangshaoyi): seperate env for each rocksdb instance
  // rocksdb::Env* env_ = nullptr;

  std::vector<rocksdb::ColumnFamilyHandle*> handles_;
  rocksdb::WriteOptions default_write_options_;
  rocksdb::ReadOptions default_read_options_;
  rocksdb::CompactRangeOptions default_compact_range_options_;

  // For Scan
  std::unique_ptr<LRUCache<std::string, std::string>> scan_cursors_store_;
  std::unique_ptr<LRUCache<std::string, size_t>> spop_counts_store_;

  Status GetScanStartPoint(const DataType& type, const Slice& key, const Slice& pattern, int64_t cursor, std::string* start_point);
  Status StoreScanNextPoint(const DataType& type, const Slice& key, const Slice& pattern, int64_t cursor, const std::string& next_point);

  // For Statistics
  std::atomic_uint64_t small_compaction_threshold_;
  std::atomic_uint64_t small_compaction_duration_threshold_;
  std::unique_ptr<LRUCache<std::string, KeyStatistics>> statistics_store_;

  Status UpdateSpecificKeyStatistics(const DataType& dtype, const std::string& key, uint64_t count);
  Status UpdateSpecificKeyDuration(const DataType& dtype, const std::string& key, uint64_t duration);
  Status AddCompactKeyTaskIfNeeded(const DataType& dtype, const std::string& key, uint64_t count, uint64_t duration);
};

}  //  namespace storage
#endif  //  SRC_REDIS_H_<|MERGE_RESOLUTION|>--- conflicted
+++ resolved
@@ -188,13 +188,8 @@
   Status Expire(const Slice& key, int64_t ttl_millsec);
   Status Expireat(const Slice& key, int64_t timestamp_millsec);
   Status Persist(const Slice& key);
-<<<<<<< HEAD
   Status TTL(const Slice& key, int64_t* ttl_millsec);
-  Status PKPatternMatchDel(const std::string& pattern, int32_t* ret);
-=======
-  Status TTL(const Slice& key, int64_t* timestamp);
-  Status PKPatternMatchDelWithRemoveKeys(const std::string& pattern, int64_t* ret, std::vector<std::string>* remove_keys, const int64_t& max_count);
->>>>>>> a2acd88f
+  Status PKPatternMatchDelWithRemoveKeys(const std::string& pattern, int32_t* ret);
 
   Status GetType(const Slice& key, enum DataType& type);
   Status IsExist(const Slice& key);
