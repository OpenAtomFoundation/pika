// Copyright (c) 2015-present, Qihoo, Inc.  All rights reserved.
// This source code is licensed under the BSD-style license found in the
// LICENSE file in the root directory of this source tree. An additional grant
// of patent rights can be found in the PATENTS file in the same directory.

#include <utility>

#include <glog/logging.h>
#include "include/pika_admin.h"
#include "include/pika_bit.h"
#include "include/pika_cmd_table_manager.h"
#include "include/pika_command.h"
#include "include/pika_geo.h"
#include "include/pika_hash.h"
#include "include/pika_hyperloglog.h"
#include "include/pika_kv.h"
#include "include/pika_list.h"
#include "include/pika_pubsub.h"
#include "include/pika_rm.h"
#include "include/pika_server.h"
#include "include/pika_set.h"
#include "include/pika_zset.h"

using pstd::Status;

extern PikaServer* g_pika_server;
extern std::unique_ptr<PikaReplicaManager> g_pika_rm;
extern std::unique_ptr<PikaCmdTableManager> g_pika_cmd_table_manager;

void InitCmdTable(CmdTable* cmd_table) {
  // Admin
  ////Slaveof
  std::unique_ptr<Cmd> slaveofptr = std::make_unique<SlaveofCmd>(kCmdNameSlaveof, -3, kCmdFlagsRead | kCmdFlagsAdmin);
  cmd_table->insert(std::pair<std::string, std::unique_ptr<Cmd>>(kCmdNameSlaveof, std::move(slaveofptr)));
  std::unique_ptr<Cmd> dbslaveofptr =
      std::make_unique<DbSlaveofCmd>(kCmdNameDbSlaveof, -2, kCmdFlagsRead | kCmdFlagsAdmin);
  cmd_table->insert(std::pair<std::string, std::unique_ptr<Cmd>>(kCmdNameDbSlaveof, std::move(dbslaveofptr)));
  std::unique_ptr<Cmd> authptr = std::make_unique<AuthCmd>(kCmdNameAuth, 2, kCmdFlagsRead | kCmdFlagsAdmin);
  cmd_table->insert(std::pair<std::string, std::unique_ptr<Cmd>>(kCmdNameAuth, std::move(authptr)));
  std::unique_ptr<Cmd> bgsaveptr =
      std::make_unique<BgsaveCmd>(kCmdNameBgsave, -1, kCmdFlagsRead | kCmdFlagsAdmin | kCmdFlagsSuspend);
  cmd_table->insert(std::pair<std::string, std::unique_ptr<Cmd>>(kCmdNameBgsave, std::move(bgsaveptr)));
  std::unique_ptr<Cmd> compactptr = std::make_unique<CompactCmd>(kCmdNameCompact, -1, kCmdFlagsRead | kCmdFlagsAdmin);
  cmd_table->insert(std::pair<std::string, std::unique_ptr<Cmd>>(kCmdNameCompact, std::move(compactptr)));
  std::unique_ptr<Cmd> purgelogsto =
      std::make_unique<PurgelogstoCmd>(kCmdNamePurgelogsto, -2, kCmdFlagsRead | kCmdFlagsAdmin);
  cmd_table->insert(std::pair<std::string, std::unique_ptr<Cmd>>(kCmdNamePurgelogsto, std::move(purgelogsto)));
  std::unique_ptr<Cmd> pingptr = std::make_unique<PingCmd>(kCmdNamePing, 1, kCmdFlagsRead | kCmdFlagsAdmin);
  cmd_table->insert(std::pair<std::string, std::unique_ptr<Cmd>>(kCmdNamePing, std::move(pingptr)));
  std::unique_ptr<Cmd> helloptr = std::make_unique<HelloCmd>(kCmdNameHello, -1, kCmdFlagsRead | kCmdFlagsAdmin);
  cmd_table->insert(std::pair<std::string, std::unique_ptr<Cmd>>(kCmdNameHello, std::move(helloptr)));
  std::unique_ptr<Cmd> selectptr = std::make_unique<SelectCmd>(kCmdNameSelect, 2, kCmdFlagsRead | kCmdFlagsAdmin);
  cmd_table->insert(std::pair<std::string, std::unique_ptr<Cmd>>(kCmdNameSelect, std::move(selectptr)));
  std::unique_ptr<Cmd> flushallptr =
      std::make_unique<FlushallCmd>(kCmdNameFlushall, 1, kCmdFlagsWrite | kCmdFlagsSuspend | kCmdFlagsAdmin);
  cmd_table->insert(std::pair<std::string, std::unique_ptr<Cmd>>(kCmdNameFlushall, std::move(flushallptr)));
  std::unique_ptr<Cmd> flushdbptr =
      std::make_unique<FlushdbCmd>(kCmdNameFlushdb, -1, kCmdFlagsWrite | kCmdFlagsSuspend | kCmdFlagsAdmin);
  cmd_table->insert(std::pair<std::string, std::unique_ptr<Cmd>>(kCmdNameFlushdb, std::move(flushdbptr)));
  std::unique_ptr<Cmd> clientptr = std::make_unique<ClientCmd>(kCmdNameClient, -2, kCmdFlagsRead | kCmdFlagsAdmin);
  cmd_table->insert(std::pair<std::string, std::unique_ptr<Cmd>>(kCmdNameClient, std::move(clientptr)));
  std::unique_ptr<Cmd> shutdownptr =
      std::make_unique<ShutdownCmd>(kCmdNameShutdown, 1, kCmdFlagsRead | kCmdFlagsLocal | kCmdFlagsAdmin);
  cmd_table->insert(std::pair<std::string, std::unique_ptr<Cmd>>(kCmdNameShutdown, std::move(shutdownptr)));
  std::unique_ptr<Cmd> infoptr = std::make_unique<InfoCmd>(kCmdNameInfo, -1, kCmdFlagsRead | kCmdFlagsAdmin);
  cmd_table->insert(std::pair<std::string, std::unique_ptr<Cmd>>(kCmdNameInfo, std::move(infoptr)));
  std::unique_ptr<Cmd> configptr = std::make_unique<ConfigCmd>(kCmdNameConfig, -2, kCmdFlagsRead | kCmdFlagsAdmin);
  cmd_table->insert(std::pair<std::string, std::unique_ptr<Cmd>>(kCmdNameConfig, std::move(configptr)));
  std::unique_ptr<Cmd> monitorptr = std::make_unique<MonitorCmd>(kCmdNameMonitor, -1, kCmdFlagsRead | kCmdFlagsAdmin);
  cmd_table->insert(std::pair<std::string, std::unique_ptr<Cmd>>(kCmdNameMonitor, std::move(monitorptr)));
  std::unique_ptr<Cmd> dbsizeptr = std::make_unique<DbsizeCmd>(kCmdNameDbsize, 1, kCmdFlagsRead | kCmdFlagsAdmin);
  cmd_table->insert(std::pair<std::string, std::unique_ptr<Cmd>>(kCmdNameDbsize, std::move(dbsizeptr)));
  std::unique_ptr<Cmd> timeptr = std::make_unique<TimeCmd>(kCmdNameTime, 1, kCmdFlagsRead | kCmdFlagsAdmin);
  cmd_table->insert(std::pair<std::string, std::unique_ptr<Cmd>>(kCmdNameTime, std::move(timeptr)));
  std::unique_ptr<Cmd> delbackupptr =
      std::make_unique<DelbackupCmd>(kCmdNameDelbackup, 1, kCmdFlagsRead | kCmdFlagsAdmin);
  cmd_table->insert(std::pair<std::string, std::unique_ptr<Cmd>>(kCmdNameDelbackup, std::move(delbackupptr)));
  std::unique_ptr<Cmd> echoptr = std::make_unique<EchoCmd>(kCmdNameEcho, 2, kCmdFlagsRead | kCmdFlagsAdmin);
  cmd_table->insert(std::pair<std::string, std::unique_ptr<Cmd>>(kCmdNameEcho, std::move(echoptr)));
  std::unique_ptr<Cmd> scandbptr = std::make_unique<ScandbCmd>(kCmdNameScandb, -1, kCmdFlagsRead | kCmdFlagsAdmin);
  cmd_table->insert(std::pair<std::string, std::unique_ptr<Cmd>>(kCmdNameScandb, std::move(scandbptr)));
  std::unique_ptr<Cmd> slowlogptr = std::make_unique<SlowlogCmd>(kCmdNameSlowlog, -2, kCmdFlagsRead | kCmdFlagsAdmin);
  cmd_table->insert(std::pair<std::string, std::unique_ptr<Cmd>>(kCmdNameSlowlog, std::move(slowlogptr)));
  std::unique_ptr<Cmd> paddingptr = std::make_unique<PaddingCmd>(kCmdNamePadding, 2, kCmdFlagsWrite | kCmdFlagsAdmin);
  cmd_table->insert(std::pair<std::string, std::unique_ptr<Cmd>>(kCmdNamePadding, std::move(paddingptr)));
  std::unique_ptr<Cmd> pkpatternmatchdelptr =
      std::make_unique<PKPatternMatchDelCmd>(kCmdNamePKPatternMatchDel, 3, kCmdFlagsWrite | kCmdFlagsAdmin);
  cmd_table->insert(
      std::pair<std::string, std::unique_ptr<Cmd>>(kCmdNamePKPatternMatchDel, std::move(pkpatternmatchdelptr)));
  std::unique_ptr<Cmd> dummyptr = std::make_unique<DummyCmd>(kCmdDummy, 0, kCmdFlagsWrite | kCmdFlagsSingleSlot);
  cmd_table->insert(std::pair<std::string, std::unique_ptr<Cmd>>(kCmdDummy, std::move(dummyptr)));
  std::unique_ptr<Cmd> quitptr = std::make_unique<QuitCmd>(kCmdNameQuit, 1, kCmdFlagsRead);
  cmd_table->insert(std::pair<std::string, std::unique_ptr<Cmd>>(kCmdNameQuit, std::move(quitptr)));

  // Kv
  ////SetCmd
  std::unique_ptr<Cmd> setptr =
      std::make_unique<SetCmd>(kCmdNameSet, -3, kCmdFlagsWrite | kCmdFlagsSingleSlot | kCmdFlagsKv);
  cmd_table->insert(std::pair<std::string, std::unique_ptr<Cmd>>(kCmdNameSet, std::move(setptr)));
  ////GetCmd
  std::unique_ptr<Cmd> getptr =
      std::make_unique<GetCmd>(kCmdNameGet, 2, kCmdFlagsRead | kCmdFlagsSingleSlot | kCmdFlagsKv);
  cmd_table->insert(std::pair<std::string, std::unique_ptr<Cmd>>(kCmdNameGet, std::move(getptr)));
  ////DelCmd
  std::unique_ptr<Cmd> delptr =
      std::make_unique<DelCmd>(kCmdNameDel, -2, kCmdFlagsWrite | kCmdFlagsMultiSlot | kCmdFlagsKv);
  cmd_table->insert(std::pair<std::string, std::unique_ptr<Cmd>>(kCmdNameDel, std::move(delptr)));
  std::unique_ptr<Cmd> Unlinkptr =
      std::make_unique<DelCmd>(kCmdNameUnlink, -2, kCmdFlagsWrite | kCmdFlagsMultiSlot | kCmdFlagsKv);
  cmd_table->insert(std::pair<std::string, std::unique_ptr<Cmd>>(kCmdNameUnlink, std::move(Unlinkptr)));
  ////IncrCmd
  std::unique_ptr<Cmd> incrptr =
      std::make_unique<IncrCmd>(kCmdNameIncr, 2, kCmdFlagsWrite | kCmdFlagsSingleSlot | kCmdFlagsKv);
  cmd_table->insert(std::pair<std::string, std::unique_ptr<Cmd>>(kCmdNameIncr, std::move(incrptr)));
  ////IncrbyCmd
  std::unique_ptr<Cmd> incrbyptr =
      std::make_unique<IncrbyCmd>(kCmdNameIncrby, 3, kCmdFlagsWrite | kCmdFlagsSingleSlot | kCmdFlagsKv);
  cmd_table->insert(std::pair<std::string, std::unique_ptr<Cmd>>(kCmdNameIncrby, std::move(incrbyptr)));
  ////IncrbyfloatCmd
  std::unique_ptr<Cmd> incrbyfloatptr =
      std::make_unique<IncrbyfloatCmd>(kCmdNameIncrbyfloat, 3, kCmdFlagsWrite | kCmdFlagsSingleSlot | kCmdFlagsKv);
  cmd_table->insert(std::pair<std::string, std::unique_ptr<Cmd>>(kCmdNameIncrbyfloat, std::move(incrbyfloatptr)));
  ////DecrCmd
  std::unique_ptr<Cmd> decrptr =
      std::make_unique<DecrCmd>(kCmdNameDecr, 2, kCmdFlagsWrite | kCmdFlagsSingleSlot | kCmdFlagsKv);
  cmd_table->insert(std::pair<std::string, std::unique_ptr<Cmd>>(kCmdNameDecr, std::move(decrptr)));
  ////DecrbyCmd
  std::unique_ptr<Cmd> decrbyptr =
      std::make_unique<DecrbyCmd>(kCmdNameDecrby, 3, kCmdFlagsWrite | kCmdFlagsSingleSlot | kCmdFlagsKv);
  cmd_table->insert(std::pair<std::string, std::unique_ptr<Cmd>>(kCmdNameDecrby, std::move(decrbyptr)));
  ////GetsetCmd
  std::unique_ptr<Cmd> getsetptr =
      std::make_unique<GetsetCmd>(kCmdNameGetset, 3, kCmdFlagsWrite | kCmdFlagsSingleSlot | kCmdFlagsKv);
  cmd_table->insert(std::pair<std::string, std::unique_ptr<Cmd>>(kCmdNameGetset, std::move(getsetptr)));
  ////AppendCmd
  std::unique_ptr<Cmd> appendptr =
      std::make_unique<AppendCmd>(kCmdNameAppend, 3, kCmdFlagsWrite | kCmdFlagsSingleSlot | kCmdFlagsKv);
  cmd_table->insert(std::pair<std::string, std::unique_ptr<Cmd>>(kCmdNameAppend, std::move(appendptr)));
  ////MgetCmd
  std::unique_ptr<Cmd> mgetptr =
      std::make_unique<MgetCmd>(kCmdNameMget, -2, kCmdFlagsRead | kCmdFlagsMultiSlot | kCmdFlagsKv);
  cmd_table->insert(std::pair<std::string, std::unique_ptr<Cmd>>(kCmdNameMget, std::move(mgetptr)));
  ////KeysCmd
  std::unique_ptr<Cmd> keysptr =
      std::make_unique<KeysCmd>(kCmdNameKeys, -2, kCmdFlagsRead | kCmdFlagsMultiSlot | kCmdFlagsKv);
  cmd_table->insert(std::pair<std::string, std::unique_ptr<Cmd>>(kCmdNameKeys, std::move(keysptr)));
  ////SetnxCmd
  std::unique_ptr<Cmd> setnxptr =
      std::make_unique<SetnxCmd>(kCmdNameSetnx, 3, kCmdFlagsWrite | kCmdFlagsSingleSlot | kCmdFlagsKv);
  cmd_table->insert(std::pair<std::string, std::unique_ptr<Cmd>>(kCmdNameSetnx, std::move(setnxptr)));
  ////SetexCmd
  std::unique_ptr<Cmd> setexptr =
      std::make_unique<SetexCmd>(kCmdNameSetex, 4, kCmdFlagsWrite | kCmdFlagsSingleSlot | kCmdFlagsKv);
  cmd_table->insert(std::pair<std::string, std::unique_ptr<Cmd>>(kCmdNameSetex, std::move(setexptr)));
  ////PsetexCmd
  std::unique_ptr<Cmd> psetexptr =
      std::make_unique<PsetexCmd>(kCmdNamePsetex, 4, kCmdFlagsWrite | kCmdFlagsSingleSlot | kCmdFlagsKv);
  cmd_table->insert(std::pair<std::string, std::unique_ptr<Cmd>>(kCmdNamePsetex, std::move(psetexptr)));
  ////DelvxCmd
  std::unique_ptr<Cmd> delvxptr =
      std::make_unique<DelvxCmd>(kCmdNameDelvx, 3, kCmdFlagsWrite | kCmdFlagsSingleSlot | kCmdFlagsKv);
  cmd_table->insert(std::pair<std::string, std::unique_ptr<Cmd>>(kCmdNameDelvx, std::move(delvxptr)));
  ////MSetCmd
  std::unique_ptr<Cmd> msetptr =
      std::make_unique<MsetCmd>(kCmdNameMset, -3, kCmdFlagsWrite | kCmdFlagsMultiSlot | kCmdFlagsKv);
  cmd_table->insert(std::pair<std::string, std::unique_ptr<Cmd>>(kCmdNameMset, std::move(msetptr)));
  ////MSetnxCmd
  std::unique_ptr<Cmd> msetnxptr =
      std::make_unique<MsetnxCmd>(kCmdNameMsetnx, -3, kCmdFlagsWrite | kCmdFlagsMultiSlot | kCmdFlagsKv);
  cmd_table->insert(std::pair<std::string, std::unique_ptr<Cmd>>(kCmdNameMsetnx, std::move(msetnxptr)));
  ////GetrangeCmd
  std::unique_ptr<Cmd> getrangeptr =
      std::make_unique<GetrangeCmd>(kCmdNameGetrange, 4, kCmdFlagsRead | kCmdFlagsSingleSlot | kCmdFlagsKv);
  cmd_table->insert(std::pair<std::string, std::unique_ptr<Cmd>>(kCmdNameGetrange, std::move(getrangeptr)));
  ////SetrangeCmd
  std::unique_ptr<Cmd> setrangeptr =
      std::make_unique<SetrangeCmd>(kCmdNameSetrange, 4, kCmdFlagsWrite | kCmdFlagsSingleSlot | kCmdFlagsKv);
  cmd_table->insert(std::pair<std::string, std::unique_ptr<Cmd>>(kCmdNameSetrange, std::move(setrangeptr)));
  ////StrlenCmd
  std::unique_ptr<Cmd> strlenptr =
      std::make_unique<StrlenCmd>(kCmdNameStrlen, 2, kCmdFlagsRead | kCmdFlagsSingleSlot | kCmdFlagsKv);
  cmd_table->insert(std::pair<std::string, std::unique_ptr<Cmd>>(kCmdNameStrlen, std::move(strlenptr)));
  ////ExistsCmd
  std::unique_ptr<Cmd> existsptr =
      std::make_unique<ExistsCmd>(kCmdNameExists, -2, kCmdFlagsRead | kCmdFlagsMultiSlot | kCmdFlagsKv);
  cmd_table->insert(std::pair<std::string, std::unique_ptr<Cmd>>(kCmdNameExists, std::move(existsptr)));
  ////ExpireCmd
  std::unique_ptr<Cmd> expireptr =
      std::make_unique<ExpireCmd>(kCmdNameExpire, 3, kCmdFlagsWrite | kCmdFlagsSingleSlot | kCmdFlagsKv);
  cmd_table->insert(std::pair<std::string, std::unique_ptr<Cmd>>(kCmdNameExpire, std::move(expireptr)));
  ////PexpireCmd
  std::unique_ptr<Cmd> pexpireptr =
      std::make_unique<PexpireCmd>(kCmdNamePexpire, 3, kCmdFlagsWrite | kCmdFlagsSingleSlot | kCmdFlagsKv);
  cmd_table->insert(std::pair<std::string, std::unique_ptr<Cmd>>(kCmdNamePexpire, std::move(pexpireptr)));
  ////ExpireatCmd
  std::unique_ptr<Cmd> expireatptr =
      std::make_unique<ExpireatCmd>(kCmdNameExpireat, 3, kCmdFlagsWrite | kCmdFlagsSingleSlot | kCmdFlagsKv);
  cmd_table->insert(std::pair<std::string, std::unique_ptr<Cmd>>(kCmdNameExpireat, std::move(expireatptr)));
  ////PexpireatCmd
  std::unique_ptr<Cmd> pexpireatptr =
      std::make_unique<PexpireatCmd>(kCmdNamePexpireat, 3, kCmdFlagsWrite | kCmdFlagsSingleSlot | kCmdFlagsKv);
  cmd_table->insert(std::pair<std::string, std::unique_ptr<Cmd>>(kCmdNamePexpireat, std::move(pexpireatptr)));
  ////TtlCmd
  std::unique_ptr<Cmd> ttlptr =
      std::make_unique<TtlCmd>(kCmdNameTtl, 2, kCmdFlagsRead | kCmdFlagsSingleSlot | kCmdFlagsKv);
  cmd_table->insert(std::pair<std::string, std::unique_ptr<Cmd>>(kCmdNameTtl, std::move(ttlptr)));
  ////PttlCmd
  std::unique_ptr<Cmd> pttlptr =
      std::make_unique<PttlCmd>(kCmdNamePttl, 2, kCmdFlagsRead | kCmdFlagsSingleSlot | kCmdFlagsKv);
  cmd_table->insert(std::pair<std::string, std::unique_ptr<Cmd>>(kCmdNamePttl, std::move(pttlptr)));
  ////PersistCmd
  std::unique_ptr<Cmd> persistptr =
      std::make_unique<PersistCmd>(kCmdNamePersist, 2, kCmdFlagsWrite | kCmdFlagsSingleSlot | kCmdFlagsKv);
  cmd_table->insert(std::pair<std::string, std::unique_ptr<Cmd>>(kCmdNamePersist, std::move(persistptr)));
  ////TypeCmd
  std::unique_ptr<Cmd> typeptr =
      std::make_unique<TypeCmd>(kCmdNameType, 2, kCmdFlagsRead | kCmdFlagsSingleSlot | kCmdFlagsKv);
  cmd_table->insert(std::pair<std::string, std::unique_ptr<Cmd>>(kCmdNameType, std::move(typeptr)));
  ////ScanCmd
  std::unique_ptr<Cmd> scanptr =
      std::make_unique<ScanCmd>(kCmdNameScan, -2, kCmdFlagsRead | kCmdFlagsMultiSlot | kCmdFlagsKv);
  cmd_table->insert(std::pair<std::string, std::unique_ptr<Cmd>>(kCmdNameScan, std::move(scanptr)));
  ////ScanxCmd
  std::unique_ptr<Cmd> scanxptr =
      std::make_unique<ScanxCmd>(kCmdNameScanx, -3, kCmdFlagsRead | kCmdFlagsMultiSlot | kCmdFlagsKv);
  cmd_table->insert(std::pair<std::string, std::unique_ptr<Cmd>>(kCmdNameScanx, std::move(scanxptr)));
  ////PKSetexAtCmd
  std::unique_ptr<Cmd> pksetexatptr =
      std::make_unique<PKSetexAtCmd>(kCmdNamePKSetexAt, 4, kCmdFlagsWrite | kCmdFlagsSingleSlot | kCmdFlagsKv);
  cmd_table->insert(std::pair<std::string, std::unique_ptr<Cmd>>(kCmdNamePKSetexAt, std::move(pksetexatptr)));
  ////PKScanRange
  std::unique_ptr<Cmd> pkscanrangeptr =
      std::make_unique<PKScanRangeCmd>(kCmdNamePKScanRange, -4, kCmdFlagsRead | kCmdFlagsSingleSlot | kCmdFlagsKv);
  cmd_table->insert(std::pair<std::string, std::unique_ptr<Cmd>>(kCmdNamePKScanRange, std::move(pkscanrangeptr)));
  ////PKRScanRange
  std::unique_ptr<Cmd> pkrscanrangeptr =
      std::make_unique<PKRScanRangeCmd>(kCmdNamePKRScanRange, -4, kCmdFlagsRead | kCmdFlagsSingleSlot | kCmdFlagsKv);
  cmd_table->insert(std::pair<std::string, std::unique_ptr<Cmd>>(kCmdNamePKRScanRange, std::move(pkrscanrangeptr)));

  // Hash
  ////HDelCmd
  std::unique_ptr<Cmd> hdelptr =
      std::make_unique<HDelCmd>(kCmdNameHDel, -3, kCmdFlagsWrite | kCmdFlagsSingleSlot | kCmdFlagsHash);
  cmd_table->insert(std::pair<std::string, std::unique_ptr<Cmd>>(kCmdNameHDel, std::move(hdelptr)));
  ////HSetCmd
  std::unique_ptr<Cmd> hsetptr =
      std::make_unique<HSetCmd>(kCmdNameHSet, 4, kCmdFlagsWrite | kCmdFlagsSingleSlot | kCmdFlagsHash);
  cmd_table->insert(std::pair<std::string, std::unique_ptr<Cmd>>(kCmdNameHSet, std::move(hsetptr)));
  ////HGetCmd
  std::unique_ptr<Cmd> hgetptr =
      std::make_unique<HGetCmd>(kCmdNameHGet, 3, kCmdFlagsRead | kCmdFlagsSingleSlot | kCmdFlagsHash);
  cmd_table->insert(std::pair<std::string, std::unique_ptr<Cmd>>(kCmdNameHGet, std::move(hgetptr)));
  ////HGetallCmd
  std::unique_ptr<Cmd> hgetallptr =
      std::make_unique<HGetallCmd>(kCmdNameHGetall, 2, kCmdFlagsRead | kCmdFlagsSingleSlot | kCmdFlagsHash);
  cmd_table->insert(std::pair<std::string, std::unique_ptr<Cmd>>(kCmdNameHGetall, std::move(hgetallptr)));
  ////HExistsCmd
  std::unique_ptr<Cmd> hexistsptr =
      std::make_unique<HExistsCmd>(kCmdNameHExists, 3, kCmdFlagsRead | kCmdFlagsSingleSlot | kCmdFlagsHash);
  cmd_table->insert(std::pair<std::string, std::unique_ptr<Cmd>>(kCmdNameHExists, std::move(hexistsptr)));
  ////HIncrbyCmd
  std::unique_ptr<Cmd> hincrbyptr =
      std::make_unique<HIncrbyCmd>(kCmdNameHIncrby, 4, kCmdFlagsWrite | kCmdFlagsSingleSlot | kCmdFlagsHash);
  cmd_table->insert(std::pair<std::string, std::unique_ptr<Cmd>>(kCmdNameHIncrby, std::move(hincrbyptr)));
  ////HIncrbyfloatCmd
  std::unique_ptr<Cmd> hincrbyfloatptr =
      std::make_unique<HIncrbyfloatCmd>(kCmdNameHIncrbyfloat, 4, kCmdFlagsWrite | kCmdFlagsSingleSlot | kCmdFlagsHash);
  cmd_table->insert(std::pair<std::string, std::unique_ptr<Cmd>>(kCmdNameHIncrbyfloat, std::move(hincrbyfloatptr)));
  ////HKeysCmd
  std::unique_ptr<Cmd> hkeysptr =
      std::make_unique<HKeysCmd>(kCmdNameHKeys, 2, kCmdFlagsRead | kCmdFlagsSingleSlot | kCmdFlagsHash);
  cmd_table->insert(std::pair<std::string, std::unique_ptr<Cmd>>(kCmdNameHKeys, std::move(hkeysptr)));
  ////HLenCmd
  std::unique_ptr<Cmd> hlenptr =
      std::make_unique<HLenCmd>(kCmdNameHLen, 2, kCmdFlagsRead | kCmdFlagsSingleSlot | kCmdFlagsHash);
  cmd_table->insert(std::pair<std::string, std::unique_ptr<Cmd>>(kCmdNameHLen, std::move(hlenptr)));
  ////HMgetCmd
  std::unique_ptr<Cmd> hmgetptr =
      std::make_unique<HMgetCmd>(kCmdNameHMget, -3, kCmdFlagsRead | kCmdFlagsSingleSlot | kCmdFlagsHash);
  cmd_table->insert(std::pair<std::string, std::unique_ptr<Cmd>>(kCmdNameHMget, std::move(hmgetptr)));
  ////HMsetCmd
  std::unique_ptr<Cmd> hmsetptr =
      std::make_unique<HMsetCmd>(kCmdNameHMset, -4, kCmdFlagsWrite | kCmdFlagsSingleSlot | kCmdFlagsHash);
  cmd_table->insert(std::pair<std::string, std::unique_ptr<Cmd>>(kCmdNameHMset, std::move(hmsetptr)));
  ////HSetnxCmd
  std::unique_ptr<Cmd> hsetnxptr =
      std::make_unique<HSetnxCmd>(kCmdNameHSetnx, 4, kCmdFlagsWrite | kCmdFlagsSingleSlot | kCmdFlagsHash);
  cmd_table->insert(std::pair<std::string, std::unique_ptr<Cmd>>(kCmdNameHSetnx, std::move(hsetnxptr)));
  ////HStrlenCmd
  std::unique_ptr<Cmd> hstrlenptr =
      std::make_unique<HStrlenCmd>(kCmdNameHStrlen, 3, kCmdFlagsRead | kCmdFlagsSingleSlot | kCmdFlagsHash);
  cmd_table->insert(std::pair<std::string, std::unique_ptr<Cmd>>(kCmdNameHStrlen, std::move(hstrlenptr)));
  ////HValsCmd
  std::unique_ptr<Cmd> hvalsptr =
      std::make_unique<HValsCmd>(kCmdNameHVals, 2, kCmdFlagsRead | kCmdFlagsSingleSlot | kCmdFlagsHash);
  cmd_table->insert(std::pair<std::string, std::unique_ptr<Cmd>>(kCmdNameHVals, std::move(hvalsptr)));
  ////HScanCmd
  std::unique_ptr<Cmd> hscanptr =
      std::make_unique<HScanCmd>(kCmdNameHScan, -3, kCmdFlagsRead | kCmdFlagsSingleSlot | kCmdFlagsHash);
  cmd_table->insert(std::pair<std::string, std::unique_ptr<Cmd>>(kCmdNameHScan, std::move(hscanptr)));
  ////HScanxCmd
  std::unique_ptr<Cmd> hscanxptr =
      std::make_unique<HScanxCmd>(kCmdNameHScanx, -3, kCmdFlagsRead | kCmdFlagsSingleSlot | kCmdFlagsHash);
  cmd_table->insert(std::pair<std::string, std::unique_ptr<Cmd>>(kCmdNameHScanx, std::move(hscanxptr)));
  ////PKHScanRange
  std::unique_ptr<Cmd> pkhscanrangeptr =
      std::make_unique<PKHScanRangeCmd>(kCmdNamePKHScanRange, -4, kCmdFlagsRead | kCmdFlagsSingleSlot | kCmdFlagsHash);
  cmd_table->insert(std::pair<std::string, std::unique_ptr<Cmd>>(kCmdNamePKHScanRange, std::move(pkhscanrangeptr)));
  ////PKHRScanRange
  std::unique_ptr<Cmd> pkhrscanrangeptr = std::make_unique<PKHRScanRangeCmd>(
      kCmdNamePKHRScanRange, -4, kCmdFlagsRead | kCmdFlagsSingleSlot | kCmdFlagsHash);
  cmd_table->insert(std::pair<std::string, std::unique_ptr<Cmd>>(kCmdNamePKHRScanRange, std::move(pkhrscanrangeptr)));

  // List
  std::unique_ptr<Cmd> lindexptr =
      std::make_unique<LIndexCmd>(kCmdNameLIndex, 3, kCmdFlagsRead | kCmdFlagsSingleSlot | kCmdFlagsList);
  cmd_table->insert(std::pair<std::string, std::unique_ptr<Cmd>>(kCmdNameLIndex, std::move(lindexptr)));
  std::unique_ptr<Cmd> linsertptr =
      std::make_unique<LInsertCmd>(kCmdNameLInsert, 5, kCmdFlagsWrite | kCmdFlagsSingleSlot | kCmdFlagsList);
  cmd_table->insert(std::pair<std::string, std::unique_ptr<Cmd>>(kCmdNameLInsert, std::move(linsertptr)));
  std::unique_ptr<Cmd> llenptr =
      std::make_unique<LLenCmd>(kCmdNameLLen, 2, kCmdFlagsRead | kCmdFlagsSingleSlot | kCmdFlagsList);
  cmd_table->insert(std::pair<std::string, std::unique_ptr<Cmd>>(kCmdNameLLen, std::move(llenptr)));
  std::unique_ptr<Cmd> lpopptr =
      std::make_unique<LPopCmd>(kCmdNameLPop, 2, kCmdFlagsWrite | kCmdFlagsSingleSlot | kCmdFlagsList);
  cmd_table->insert(std::pair<std::string, std::unique_ptr<Cmd>>(kCmdNameLPop, std::move(lpopptr)));
  std::unique_ptr<Cmd> lpushptr =
      std::make_unique<LPushCmd>(kCmdNameLPush, -3, kCmdFlagsWrite | kCmdFlagsSingleSlot | kCmdFlagsList);
  cmd_table->insert(std::pair<std::string, std::unique_ptr<Cmd>>(kCmdNameLPush, std::move(lpushptr)));
<<<<<<< HEAD
  std::unique_ptr<Cmd> lpushxptr = std::make_unique<LPushxCmd>(kCmdNameLPushx, -3, kCmdFlagsWrite | kCmdFlagsSingleSlot | kCmdFlagsList);
=======
  std::unique_ptr<Cmd> lpushxptr =
      std::make_unique<LPushxCmd>(kCmdNameLPushx, 3, kCmdFlagsWrite | kCmdFlagsSingleSlot | kCmdFlagsList);
>>>>>>> dcddb0cc
  cmd_table->insert(std::pair<std::string, std::unique_ptr<Cmd>>(kCmdNameLPushx, std::move(lpushxptr)));
  std::unique_ptr<Cmd> lrangeptr =
      std::make_unique<LRangeCmd>(kCmdNameLRange, 4, kCmdFlagsRead | kCmdFlagsSingleSlot | kCmdFlagsList);
  cmd_table->insert(std::pair<std::string, std::unique_ptr<Cmd>>(kCmdNameLRange, std::move(lrangeptr)));
  std::unique_ptr<Cmd> lremptr =
      std::make_unique<LRemCmd>(kCmdNameLRem, 4, kCmdFlagsWrite | kCmdFlagsSingleSlot | kCmdFlagsList);
  cmd_table->insert(std::pair<std::string, std::unique_ptr<Cmd>>(kCmdNameLRem, std::move(lremptr)));
  std::unique_ptr<Cmd> lsetptr =
      std::make_unique<LSetCmd>(kCmdNameLSet, 4, kCmdFlagsWrite | kCmdFlagsSingleSlot | kCmdFlagsList);
  cmd_table->insert(std::pair<std::string, std::unique_ptr<Cmd>>(kCmdNameLSet, std::move(lsetptr)));
  std::unique_ptr<Cmd> ltrimptr =
      std::make_unique<LTrimCmd>(kCmdNameLTrim, 4, kCmdFlagsWrite | kCmdFlagsSingleSlot | kCmdFlagsList);
  cmd_table->insert(std::pair<std::string, std::unique_ptr<Cmd>>(kCmdNameLTrim, std::move(ltrimptr)));
  std::unique_ptr<Cmd> rpopptr =
      std::make_unique<RPopCmd>(kCmdNameRPop, 2, kCmdFlagsWrite | kCmdFlagsSingleSlot | kCmdFlagsList);
  cmd_table->insert(std::pair<std::string, std::unique_ptr<Cmd>>(kCmdNameRPop, std::move(rpopptr)));
  std::unique_ptr<Cmd> rpoplpushptr = std::make_unique<RPopLPushCmd>(
      kCmdNameRPopLPush, 3, kCmdFlagsWrite | kCmdFlagsSingleSlot | kCmdFlagsList);
  cmd_table->insert(std::pair<std::string, std::unique_ptr<Cmd>>(kCmdNameRPopLPush, std::move(rpoplpushptr)));
  std::unique_ptr<Cmd> rpushptr =
      std::make_unique<RPushCmd>(kCmdNameRPush, -3, kCmdFlagsWrite | kCmdFlagsSingleSlot | kCmdFlagsList);
  cmd_table->insert(std::pair<std::string, std::unique_ptr<Cmd>>(kCmdNameRPush, std::move(rpushptr)));
<<<<<<< HEAD
  std::unique_ptr<Cmd> rpushxptr = std::make_unique<RPushxCmd>(kCmdNameRPushx, -3, kCmdFlagsWrite | kCmdFlagsSingleSlot | kCmdFlagsList);
=======
  std::unique_ptr<Cmd> rpushxptr =
      std::make_unique<RPushxCmd>(kCmdNameRPushx, 3, kCmdFlagsWrite | kCmdFlagsSingleSlot | kCmdFlagsList);
>>>>>>> dcddb0cc
  cmd_table->insert(std::pair<std::string, std::unique_ptr<Cmd>>(kCmdNameRPushx, std::move(rpushxptr)));

  // Zset
  ////ZAddCmd
  std::unique_ptr<Cmd> zaddptr =
      std::make_unique<ZAddCmd>(kCmdNameZAdd, -4, kCmdFlagsWrite | kCmdFlagsSingleSlot | kCmdFlagsZset);
  cmd_table->insert(std::pair<std::string, std::unique_ptr<Cmd>>(kCmdNameZAdd, std::move(zaddptr)));
  ////ZCardCmd
  std::unique_ptr<Cmd> zcardptr =
      std::make_unique<ZCardCmd>(kCmdNameZCard, 2, kCmdFlagsRead | kCmdFlagsSingleSlot | kCmdFlagsZset);
  cmd_table->insert(std::pair<std::string, std::unique_ptr<Cmd>>(kCmdNameZCard, std::move(zcardptr)));
  ////ZScanCmd
  std::unique_ptr<Cmd> zscanptr =
      std::make_unique<ZScanCmd>(kCmdNameZScan, -3, kCmdFlagsRead | kCmdFlagsSingleSlot | kCmdFlagsZset);
  cmd_table->insert(std::pair<std::string, std::unique_ptr<Cmd>>(kCmdNameZScan, std::move(zscanptr)));
  ////ZIncrbyCmd
  std::unique_ptr<Cmd> zincrbyptr =
      std::make_unique<ZIncrbyCmd>(kCmdNameZIncrby, 4, kCmdFlagsWrite | kCmdFlagsSingleSlot | kCmdFlagsZset);
  cmd_table->insert(std::pair<std::string, std::unique_ptr<Cmd>>(kCmdNameZIncrby, std::move(zincrbyptr)));
  ////ZRangeCmd
  std::unique_ptr<Cmd> zrangeptr =
      std::make_unique<ZRangeCmd>(kCmdNameZRange, -4, kCmdFlagsRead | kCmdFlagsSingleSlot | kCmdFlagsZset);
  cmd_table->insert(std::pair<std::string, std::unique_ptr<Cmd>>(kCmdNameZRange, std::move(zrangeptr)));
  ////ZRevrangeCmd
  std::unique_ptr<Cmd> zrevrangeptr =
      std::make_unique<ZRevrangeCmd>(kCmdNameZRevrange, -4, kCmdFlagsRead | kCmdFlagsSingleSlot | kCmdFlagsZset);
  cmd_table->insert(std::pair<std::string, std::unique_ptr<Cmd>>(kCmdNameZRevrange, std::move(zrevrangeptr)));
  ////ZRangebyscoreCmd
  std::unique_ptr<Cmd> zrangebyscoreptr = std::make_unique<ZRangebyscoreCmd>(
      kCmdNameZRangebyscore, -4, kCmdFlagsRead | kCmdFlagsSingleSlot | kCmdFlagsZset);
  cmd_table->insert(std::pair<std::string, std::unique_ptr<Cmd>>(kCmdNameZRangebyscore, std::move(zrangebyscoreptr)));
  ////ZRevrangebyscoreCmd
  std::unique_ptr<Cmd> zrevrangebyscoreptr = std::make_unique<ZRevrangebyscoreCmd>(
      kCmdNameZRevrangebyscore, -4, kCmdFlagsRead | kCmdFlagsSingleSlot | kCmdFlagsZset);
  cmd_table->insert(
      std::pair<std::string, std::unique_ptr<Cmd>>(kCmdNameZRevrangebyscore, std::move(zrevrangebyscoreptr)));
  ////ZCountCmd
  std::unique_ptr<Cmd> zcountptr =
      std::make_unique<ZCountCmd>(kCmdNameZCount, 4, kCmdFlagsRead | kCmdFlagsSingleSlot | kCmdFlagsZset);
  cmd_table->insert(std::pair<std::string, std::unique_ptr<Cmd>>(kCmdNameZCount, std::move(zcountptr)));
  ////ZRemCmd
  std::unique_ptr<Cmd> zremptr =
      std::make_unique<ZRemCmd>(kCmdNameZRem, -3, kCmdFlagsWrite | kCmdFlagsSingleSlot | kCmdFlagsZset);
  cmd_table->insert(std::pair<std::string, std::unique_ptr<Cmd>>(kCmdNameZRem, std::move(zremptr)));
  ////ZUnionstoreCmd
  std::unique_ptr<Cmd> zunionstoreptr =
      std::make_unique<ZUnionstoreCmd>(kCmdNameZUnionstore, -4, kCmdFlagsWrite | kCmdFlagsMultiSlot | kCmdFlagsZset);
  cmd_table->insert(std::pair<std::string, std::unique_ptr<Cmd>>(kCmdNameZUnionstore, std::move(zunionstoreptr)));
  ////ZInterstoreCmd
  std::unique_ptr<Cmd> zinterstoreptr =
      std::make_unique<ZInterstoreCmd>(kCmdNameZInterstore, -4, kCmdFlagsWrite | kCmdFlagsMultiSlot | kCmdFlagsZset);
  cmd_table->insert(std::pair<std::string, std::unique_ptr<Cmd>>(kCmdNameZInterstore, std::move(zinterstoreptr)));
  ////ZRankCmd
  std::unique_ptr<Cmd> zrankptr =
      std::make_unique<ZRankCmd>(kCmdNameZRank, 3, kCmdFlagsRead | kCmdFlagsSingleSlot | kCmdFlagsZset);
  cmd_table->insert(std::pair<std::string, std::unique_ptr<Cmd>>(kCmdNameZRank, std::move(zrankptr)));
  ////ZRevrankCmd
  std::unique_ptr<Cmd> zrevrankptr =
      std::make_unique<ZRevrankCmd>(kCmdNameZRevrank, 3, kCmdFlagsRead | kCmdFlagsSingleSlot | kCmdFlagsZset);
  cmd_table->insert(std::pair<std::string, std::unique_ptr<Cmd>>(kCmdNameZRevrank, std::move(zrevrankptr)));
  ////ZScoreCmd
  std::unique_ptr<Cmd> zscoreptr =
      std::make_unique<ZScoreCmd>(kCmdNameZScore, 3, kCmdFlagsRead | kCmdFlagsSingleSlot | kCmdFlagsZset);
  cmd_table->insert(std::pair<std::string, std::unique_ptr<Cmd>>(kCmdNameZScore, std::move(zscoreptr)));
  ////ZRangebylexCmd
  std::unique_ptr<Cmd> zrangebylexptr =
      std::make_unique<ZRangebylexCmd>(kCmdNameZRangebylex, -4, kCmdFlagsRead | kCmdFlagsSingleSlot | kCmdFlagsZset);
  cmd_table->insert(std::pair<std::string, std::unique_ptr<Cmd>>(kCmdNameZRangebylex, std::move(zrangebylexptr)));
  ////ZRevrangebylexCmd
  std::unique_ptr<Cmd> zrevrangebylexptr = std::make_unique<ZRevrangebylexCmd>(
      kCmdNameZRevrangebylex, -4, kCmdFlagsRead | kCmdFlagsSingleSlot | kCmdFlagsZset);
  cmd_table->insert(std::pair<std::string, std::unique_ptr<Cmd>>(kCmdNameZRevrangebylex, std::move(zrevrangebylexptr)));
  ////ZLexcountCmd
  std::unique_ptr<Cmd> zlexcountptr =
      std::make_unique<ZLexcountCmd>(kCmdNameZLexcount, 4, kCmdFlagsRead | kCmdFlagsSingleSlot | kCmdFlagsZset);
  cmd_table->insert(std::pair<std::string, std::unique_ptr<Cmd>>(kCmdNameZLexcount, std::move(zlexcountptr)));
  ////ZRemrangebyrankCmd
  std::unique_ptr<Cmd> zremrangebyrankptr = std::make_unique<ZRemrangebyrankCmd>(
      kCmdNameZRemrangebyrank, 4, kCmdFlagsWrite | kCmdFlagsSingleSlot | kCmdFlagsZset);
  cmd_table->insert(
      std::pair<std::string, std::unique_ptr<Cmd>>(kCmdNameZRemrangebyrank, std::move(zremrangebyrankptr)));
  ////ZRemrangebyscoreCmd
  std::unique_ptr<Cmd> zremrangebyscoreptr = std::make_unique<ZRemrangebyscoreCmd>(
      kCmdNameZRemrangebyscore, 4, kCmdFlagsWrite | kCmdFlagsSingleSlot | kCmdFlagsZset);
  cmd_table->insert(
      std::pair<std::string, std::unique_ptr<Cmd>>(kCmdNameZRemrangebyscore, std::move(zremrangebyscoreptr)));
  ////ZRemrangebylexCmd
  std::unique_ptr<Cmd> zremrangebylexptr = std::make_unique<ZRemrangebylexCmd>(
      kCmdNameZRemrangebylex, 4, kCmdFlagsWrite | kCmdFlagsSingleSlot | kCmdFlagsZset);
  cmd_table->insert(std::pair<std::string, std::unique_ptr<Cmd>>(kCmdNameZRemrangebylex, std::move(zremrangebylexptr)));
  ////ZPopmax
  std::unique_ptr<Cmd> zpopmaxptr =
      std::make_unique<ZPopmaxCmd>(kCmdNameZPopmax, -2, kCmdFlagsWrite | kCmdFlagsSingleSlot | kCmdFlagsZset);
  cmd_table->insert(std::pair<std::string, std::unique_ptr<Cmd>>(kCmdNameZPopmax, std::move(zpopmaxptr)));
  ////ZPopmin
  std::unique_ptr<Cmd> zpopminptr =
      std::make_unique<ZPopminCmd>(kCmdNameZPopmin, -2, kCmdFlagsWrite | kCmdFlagsSingleSlot | kCmdFlagsZset);
  cmd_table->insert(std::pair<std::string, std::unique_ptr<Cmd>>(kCmdNameZPopmin, std::move(zpopminptr)));

  // Set
  ////SAddCmd
  std::unique_ptr<Cmd> saddptr =
      std::make_unique<SAddCmd>(kCmdNameSAdd, -3, kCmdFlagsWrite | kCmdFlagsSingleSlot | kCmdFlagsSet);
  cmd_table->insert(std::pair<std::string, std::unique_ptr<Cmd>>(kCmdNameSAdd, std::move(saddptr)));
  ////SPopCmd
  std::unique_ptr<Cmd> spopptr =
      std::make_unique<SPopCmd>(kCmdNameSPop, -2, kCmdFlagsWrite | kCmdFlagsSingleSlot | kCmdFlagsSet);
  cmd_table->insert(std::pair<std::string, std::unique_ptr<Cmd>>(kCmdNameSPop, std::move(spopptr)));
  ////SCardCmd
  std::unique_ptr<Cmd> scardptr =
      std::make_unique<SCardCmd>(kCmdNameSCard, 2, kCmdFlagsRead | kCmdFlagsSingleSlot | kCmdFlagsSet);
  cmd_table->insert(std::pair<std::string, std::unique_ptr<Cmd>>(kCmdNameSCard, std::move(scardptr)));
  ////SMembersCmd
  std::unique_ptr<Cmd> smembersptr =
      std::make_unique<SMembersCmd>(kCmdNameSMembers, 2, kCmdFlagsRead | kCmdFlagsSingleSlot | kCmdFlagsSet);
  cmd_table->insert(std::pair<std::string, std::unique_ptr<Cmd>>(kCmdNameSMembers, std::move(smembersptr)));
  ////SScanCmd
  std::unique_ptr<Cmd> sscanptr =
      std::make_unique<SScanCmd>(kCmdNameSScan, -3, kCmdFlagsRead | kCmdFlagsSingleSlot | kCmdFlagsSet);
  cmd_table->insert(std::pair<std::string, std::unique_ptr<Cmd>>(kCmdNameSScan, std::move(sscanptr)));
  ////SRemCmd
  std::unique_ptr<Cmd> sremptr =
      std::make_unique<SRemCmd>(kCmdNameSRem, -3, kCmdFlagsWrite | kCmdFlagsSingleSlot | kCmdFlagsSet);
  cmd_table->insert(std::pair<std::string, std::unique_ptr<Cmd>>(kCmdNameSRem, std::move(sremptr)));
  ////SUnionCmd
  std::unique_ptr<Cmd> sunionptr =
      std::make_unique<SUnionCmd>(kCmdNameSUnion, -2, kCmdFlagsRead | kCmdFlagsMultiSlot | kCmdFlagsSet);
  cmd_table->insert(std::pair<std::string, std::unique_ptr<Cmd>>(kCmdNameSUnion, std::move(sunionptr)));
  ////SUnionstoreCmd
  std::unique_ptr<Cmd> sunionstoreptr =
      std::make_unique<SUnionstoreCmd>(kCmdNameSUnionstore, -3, kCmdFlagsWrite | kCmdFlagsMultiSlot | kCmdFlagsSet);
  cmd_table->insert(std::pair<std::string, std::unique_ptr<Cmd>>(kCmdNameSUnionstore, std::move(sunionstoreptr)));
  ////SInterCmd
  std::unique_ptr<Cmd> sinterptr =
      std::make_unique<SInterCmd>(kCmdNameSInter, -2, kCmdFlagsRead | kCmdFlagsMultiSlot | kCmdFlagsSet);
  cmd_table->insert(std::pair<std::string, std::unique_ptr<Cmd>>(kCmdNameSInter, std::move(sinterptr)));
  ////SInterstoreCmd
  std::unique_ptr<Cmd> sinterstoreptr =
      std::make_unique<SInterstoreCmd>(kCmdNameSInterstore, -3, kCmdFlagsWrite | kCmdFlagsMultiSlot | kCmdFlagsSet);
  cmd_table->insert(std::pair<std::string, std::unique_ptr<Cmd>>(kCmdNameSInterstore, std::move(sinterstoreptr)));
  ////SIsmemberCmd
  std::unique_ptr<Cmd> sismemberptr =
      std::make_unique<SIsmemberCmd>(kCmdNameSIsmember, 3, kCmdFlagsRead | kCmdFlagsSingleSlot | kCmdFlagsSet);
  cmd_table->insert(std::pair<std::string, std::unique_ptr<Cmd>>(kCmdNameSIsmember, std::move(sismemberptr)));
  ////SDiffCmd
  std::unique_ptr<Cmd> sdiffptr =
      std::make_unique<SDiffCmd>(kCmdNameSDiff, -2, kCmdFlagsRead | kCmdFlagsMultiSlot | kCmdFlagsSet);
  cmd_table->insert(std::pair<std::string, std::unique_ptr<Cmd>>(kCmdNameSDiff, std::move(sdiffptr)));
  ////SDiffstoreCmd
  std::unique_ptr<Cmd> sdiffstoreptr =
      std::make_unique<SDiffstoreCmd>(kCmdNameSDiffstore, -3, kCmdFlagsWrite | kCmdFlagsMultiSlot | kCmdFlagsSet);
  cmd_table->insert(std::pair<std::string, std::unique_ptr<Cmd>>(kCmdNameSDiffstore, std::move(sdiffstoreptr)));
  ////SMoveCmd
  std::unique_ptr<Cmd> smoveptr =
      std::make_unique<SMoveCmd>(kCmdNameSMove, 4, kCmdFlagsWrite | kCmdFlagsMultiSlot | kCmdFlagsSet);
  cmd_table->insert(std::pair<std::string, std::unique_ptr<Cmd>>(kCmdNameSMove, std::move(smoveptr)));
  ////SRandmemberCmd
  std::unique_ptr<Cmd> srandmemberptr =
      std::make_unique<SRandmemberCmd>(kCmdNameSRandmember, -2, kCmdFlagsRead | kCmdFlagsSingleSlot | kCmdFlagsSet);
  cmd_table->insert(std::pair<std::string, std::unique_ptr<Cmd>>(kCmdNameSRandmember, std::move(srandmemberptr)));

  // BitMap
  ////bitsetCmd
  std::unique_ptr<Cmd> bitsetptr =
      std::make_unique<BitSetCmd>(kCmdNameBitSet, 4, kCmdFlagsWrite | kCmdFlagsSingleSlot | kCmdFlagsBit);
  cmd_table->insert(std::pair<std::string, std::unique_ptr<Cmd>>(kCmdNameBitSet, std::move(bitsetptr)));
  ////bitgetCmd
  std::unique_ptr<Cmd> bitgetptr =
      std::make_unique<BitGetCmd>(kCmdNameBitGet, 3, kCmdFlagsRead | kCmdFlagsSingleSlot | kCmdFlagsBit);
  cmd_table->insert(std::pair<std::string, std::unique_ptr<Cmd>>(kCmdNameBitGet, std::move(bitgetptr)));
  ////bitcountCmd
  std::unique_ptr<Cmd> bitcountptr =
      std::make_unique<BitCountCmd>(kCmdNameBitCount, -2, kCmdFlagsRead | kCmdFlagsSingleSlot | kCmdFlagsBit);
  cmd_table->insert(std::pair<std::string, std::unique_ptr<Cmd>>(kCmdNameBitCount, std::move(bitcountptr)));
  ////bitposCmd
  std::unique_ptr<Cmd> bitposptr =
      std::make_unique<BitPosCmd>(kCmdNameBitPos, -3, kCmdFlagsRead | kCmdFlagsSingleSlot | kCmdFlagsBit);
  cmd_table->insert(std::pair<std::string, std::unique_ptr<Cmd>>(kCmdNameBitPos, std::move(bitposptr)));
  ////bitopCmd
  std::unique_ptr<Cmd> bitopptr =
      std::make_unique<BitOpCmd>(kCmdNameBitOp, -3, kCmdFlagsWrite | kCmdFlagsMultiSlot | kCmdFlagsBit);
  cmd_table->insert(std::pair<std::string, std::unique_ptr<Cmd>>(kCmdNameBitOp, std::move(bitopptr)));

  // HyperLogLog
  ////pfaddCmd
  std::unique_ptr<Cmd> pfaddptr =
      std::make_unique<PfAddCmd>(kCmdNamePfAdd, -2, kCmdFlagsWrite | kCmdFlagsSingleSlot | kCmdFlagsHyperLogLog);
  cmd_table->insert(std::pair<std::string, std::unique_ptr<Cmd>>(kCmdNamePfAdd, std::move(pfaddptr)));
  ////pfcountCmd
  std::unique_ptr<Cmd> pfcountptr =
      std::make_unique<PfCountCmd>(kCmdNamePfCount, -2, kCmdFlagsRead | kCmdFlagsMultiSlot | kCmdFlagsHyperLogLog);
  cmd_table->insert(std::pair<std::string, std::unique_ptr<Cmd>>(kCmdNamePfCount, std::move(pfcountptr)));
  ////pfmergeCmd
  std::unique_ptr<Cmd> pfmergeptr =
      std::make_unique<PfMergeCmd>(kCmdNamePfMerge, -3, kCmdFlagsWrite | kCmdFlagsMultiSlot | kCmdFlagsHyperLogLog);
  cmd_table->insert(std::pair<std::string, std::unique_ptr<Cmd>>(kCmdNamePfMerge, std::move(pfmergeptr)));

  // GEO
  ////GepAdd
  std::unique_ptr<Cmd> geoaddptr =
      std::make_unique<GeoAddCmd>(kCmdNameGeoAdd, -5, kCmdFlagsWrite | kCmdFlagsSingleSlot | kCmdFlagsGeo);
  cmd_table->insert(std::pair<std::string, std::unique_ptr<Cmd>>(kCmdNameGeoAdd, std::move(geoaddptr)));
  ////GeoPos
  std::unique_ptr<Cmd> geoposptr =
      std::make_unique<GeoPosCmd>(kCmdNameGeoPos, -2, kCmdFlagsRead | kCmdFlagsSingleSlot | kCmdFlagsGeo);
  cmd_table->insert(std::pair<std::string, std::unique_ptr<Cmd>>(kCmdNameGeoPos, std::move(geoposptr)));
  ////GeoDist
  std::unique_ptr<Cmd> geodistptr =
      std::make_unique<GeoDistCmd>(kCmdNameGeoDist, -4, kCmdFlagsRead | kCmdFlagsSingleSlot | kCmdFlagsGeo);
  cmd_table->insert(std::pair<std::string, std::unique_ptr<Cmd>>(kCmdNameGeoDist, std::move(geodistptr)));
  ////GeoHash
  std::unique_ptr<Cmd> geohashptr =
      std::make_unique<GeoHashCmd>(kCmdNameGeoHash, -2, kCmdFlagsRead | kCmdFlagsSingleSlot | kCmdFlagsGeo);
  cmd_table->insert(std::pair<std::string, std::unique_ptr<Cmd>>(kCmdNameGeoHash, std::move(geohashptr)));
  ////GeoRadius
  std::unique_ptr<Cmd> georadiusptr =
      std::make_unique<GeoRadiusCmd>(kCmdNameGeoRadius, -6, kCmdFlagsRead | kCmdFlagsMultiSlot | kCmdFlagsGeo);
  cmd_table->insert(std::pair<std::string, std::unique_ptr<Cmd>>(kCmdNameGeoRadius, std::move(georadiusptr)));
  ////GeoRadiusByMember
  std::unique_ptr<Cmd> georadiusbymemberptr = std::make_unique<GeoRadiusByMemberCmd>(
      kCmdNameGeoRadiusByMember, -5, kCmdFlagsRead | kCmdFlagsMultiSlot | kCmdFlagsGeo);
  cmd_table->insert(
      std::pair<std::string, std::unique_ptr<Cmd>>(kCmdNameGeoRadiusByMember, std::move(georadiusbymemberptr)));

  // PubSub
  ////Publish
  std::unique_ptr<Cmd> publishptr = std::make_unique<PublishCmd>(kCmdNamePublish, 3, kCmdFlagsRead | kCmdFlagsPubSub);
  cmd_table->insert(std::pair<std::string, std::unique_ptr<Cmd>>(kCmdNamePublish, std::move(publishptr)));
  ////Subscribe
  std::unique_ptr<Cmd> subscribeptr =
      std::make_unique<SubscribeCmd>(kCmdNameSubscribe, -2, kCmdFlagsRead | kCmdFlagsPubSub);
  cmd_table->insert(std::pair<std::string, std::unique_ptr<Cmd>>(kCmdNameSubscribe, std::move(subscribeptr)));
  ////UnSubscribe
  std::unique_ptr<Cmd> unsubscribeptr =
      std::make_unique<UnSubscribeCmd>(kCmdNameUnSubscribe, -1, kCmdFlagsRead | kCmdFlagsPubSub);
  cmd_table->insert(std::pair<std::string, std::unique_ptr<Cmd>>(kCmdNameUnSubscribe, std::move(unsubscribeptr)));
  ////PSubscribe
  std::unique_ptr<Cmd> psubscribeptr =
      std::make_unique<PSubscribeCmd>(kCmdNamePSubscribe, -2, kCmdFlagsRead | kCmdFlagsPubSub);
  cmd_table->insert(std::pair<std::string, std::unique_ptr<Cmd>>(kCmdNamePSubscribe, std::move(psubscribeptr)));
  ////PUnSubscribe
  std::unique_ptr<Cmd> punsubscribeptr =
      std::make_unique<PUnSubscribeCmd>(kCmdNamePUnSubscribe, -1, kCmdFlagsRead | kCmdFlagsPubSub);
  cmd_table->insert(std::pair<std::string, std::unique_ptr<Cmd>>(kCmdNamePUnSubscribe, std::move(punsubscribeptr)));
  ////PubSub
  std::unique_ptr<Cmd> pubsubptr = std::make_unique<PubSubCmd>(kCmdNamePubSub, -2, kCmdFlagsRead | kCmdFlagsPubSub);
  cmd_table->insert(std::pair<std::string, std::unique_ptr<Cmd>>(kCmdNamePubSub, std::move(pubsubptr)));
}

Cmd* GetCmdFromDB(const std::string& opt, const CmdTable& cmd_table) {
  auto it = cmd_table.find(opt);
  if (it != cmd_table.end()) {
    return it->second.get();
  }
  return nullptr;
}

void Cmd::Initial(const PikaCmdArgsType& argv, const std::string& db_name) {
  argv_ = argv;
  db_name_ = db_name;
  res_.clear();  // Clear res content
  Clear();       // Clear cmd, Derived class can has own implement
  DoInitial();
};

std::vector<std::string> Cmd::current_key() const {
  std::vector<std::string> res;
  res.emplace_back("");
  return res;
}

void Cmd::Execute() {
  if (name_ == kCmdNameFlushdb) {
    ProcessFlushDBCmd();
  } else if (name_ == kCmdNameFlushall) {
    ProcessFlushAllCmd();
  } else if (name_ == kCmdNameInfo || name_ == kCmdNameConfig) {
    ProcessDoNotSpecifySlotCmd();
  } else {
    ProcessSingleSlotCmd();
  }
}

void Cmd::ProcessFlushDBCmd() {
  std::shared_ptr<DB> db = g_pika_server->GetDB(db_name_);
  if (!db) {
    res_.SetRes(CmdRes::kInvalidDB);
  } else {
    if (db->IsKeyScaning()) {
      res_.SetRes(CmdRes::kErrOther, "The keyscan operation is executing, Try again later");
    } else {
      std::lock_guard l_prw(db->slots_rw_);
      std::lock_guard s_prw(g_pika_rm->slots_rw_);
      for (const auto& slot_item : db->slots_) {
        std::shared_ptr<Slot> slot = slot_item.second;
        SlotInfo p_info(slot->GetDBName(), slot->GetSlotId());
        if (g_pika_rm->sync_master_slots_.find(p_info) == g_pika_rm->sync_master_slots_.end()) {
          res_.SetRes(CmdRes::kErrOther, "Slot not found");
          return;
        }
        ProcessCommand(slot, g_pika_rm->sync_master_slots_[p_info]);
      }
      res_.SetRes(CmdRes::kOk);
    }
  }
}

void Cmd::ProcessFlushAllCmd() {
  std::lock_guard l_trw(g_pika_server->dbs_rw_);
  for (const auto& db_item : g_pika_server->dbs_) {
    if (db_item.second->IsKeyScaning()) {
      res_.SetRes(CmdRes::kErrOther, "The keyscan operation is executing, Try again later");
      return;
    }
  }

  for (const auto& db_item : g_pika_server->dbs_) {
    std::lock_guard l_prw(db_item.second->slots_rw_);
    std::lock_guard s_prw(g_pika_rm->slots_rw_);
    for (const auto& slot_item : db_item.second->slots_) {
      std::shared_ptr<Slot> slot = slot_item.second;
      SlotInfo p_info(slot->GetDBName(), slot->GetSlotId());
      if (g_pika_rm->sync_master_slots_.find(p_info) == g_pika_rm->sync_master_slots_.end()) {
        res_.SetRes(CmdRes::kErrOther, "Slot not found");
        return;
      }
      ProcessCommand(slot, g_pika_rm->sync_master_slots_[p_info]);
    }
  }
  res_.SetRes(CmdRes::kOk);
}

void Cmd::ProcessSingleSlotCmd() {
  std::shared_ptr<Slot> slot;
  slot = g_pika_server->GetSlotByDBName(db_name_);

  if (!slot) {
    res_.SetRes(CmdRes::kErrOther, "Slot not found");
    return;
  }

  std::shared_ptr<SyncMasterSlot> sync_slot =
      g_pika_rm->GetSyncMasterSlotByName(SlotInfo(slot->GetDBName(), slot->GetSlotId()));
  if (!sync_slot) {
    res_.SetRes(CmdRes::kErrOther, "Slot not found");
    return;
  }
  ProcessCommand(slot, sync_slot);
}

void Cmd::ProcessCommand(const std::shared_ptr<Slot>& slot, const std::shared_ptr<SyncMasterSlot>& sync_slot,
                         const HintKeys& hint_keys) {
  if (stage_ == kNone) {
    InternalProcessCommand(slot, sync_slot, hint_keys);
  } else {
    if (stage_ == kBinlogStage) {
      DoBinlog(sync_slot);
    } else if (stage_ == kExecuteStage) {
      DoCommand(slot, hint_keys);
    }
  }
}

void Cmd::InternalProcessCommand(const std::shared_ptr<Slot>& slot, const std::shared_ptr<SyncMasterSlot>& sync_slot,
                                 const HintKeys& hint_keys) {
  pstd::lock::MultiRecordLock record_lock(slot->LockMgr());
  if (is_write()) {
    record_lock.Lock(current_key());
  }

  uint64_t start_us = 0;
  if (g_pika_conf->slowlog_slower_than() >= 0) {
    start_us = pstd::NowMicros();
  }
  DoCommand(slot, hint_keys);
  if (g_pika_conf->slowlog_slower_than() >= 0) {
    do_duration_ += pstd::NowMicros() - start_us;
  }

    DoBinlog(sync_slot);

  if (is_write()) {
    record_lock.Unlock(current_key());
  }
}

void Cmd::DoCommand(const std::shared_ptr<Slot>& slot, const HintKeys& hint_keys) {
  if (!is_suspend()) {
    slot->DbRWLockReader();
  }

  Do(slot);

  if (!is_suspend()) {
    slot->DbRWUnLock();
  }
}

void Cmd::DoBinlog(const std::shared_ptr<SyncMasterSlot>& slot) {
  if (res().ok() && is_write() && g_pika_conf->write_binlog()) {
    std::shared_ptr<net::NetConn> conn_ptr = GetConn();
    std::shared_ptr<std::string> resp_ptr = GetResp();
    // Consider that dummy cmd appended by system, both conn and resp are null.
    if ((!conn_ptr || !resp_ptr) && (name_ != kCmdDummy)) {
      if (!conn_ptr) {
        LOG(WARNING) << slot->SyncSlotInfo().ToString() << " conn empty.";
      }
      if (!resp_ptr) {
        LOG(WARNING) << slot->SyncSlotInfo().ToString() << " resp empty.";
      }
      res().SetRes(CmdRes::kErrOther);
      return;
    }

    Status s =
        slot->ConsensusProposeLog(shared_from_this(), std::dynamic_pointer_cast<PikaClientConn>(conn_ptr), resp_ptr);
    if (!s.ok()) {
      LOG(WARNING) << slot->SyncSlotInfo().ToString() << " Writing binlog failed, maybe no space left on device "
                   << s.ToString();
      res().SetRes(CmdRes::kErrOther, s.ToString());
      return;
    }
  }
}

void Cmd::ProcessMultiSlotCmd() {
  std::shared_ptr<Slot> slot;
  std::vector<std::string> cur_key = current_key();
  if (cur_key.empty()) {
    res_.SetRes(CmdRes::kErrOther, "Internal Error");
    return;
  }

  int hint = 0;
  std::unordered_map<uint32_t, ProcessArg> process_map;
  // split cur_key into slots
  std::shared_ptr<DB> db = g_pika_server->GetDB(db_name_);
  if (!db) {
    res_.SetRes(CmdRes::kErrOther, "DB not found");
    return;
  }

  CmdStage current_stage = stage_;
  for (auto& key : cur_key) {
    // in sharding mode we select slot by key
    uint32_t slot_id = g_pika_cmd_table_manager->DistributeKey(key, db->SlotNum());
    auto iter = process_map.find(slot_id);
    if (iter == process_map.end()) {
      std::shared_ptr<Slot> slot = db->GetSlotById(slot_id);
      if (!slot) {
        res_.SetRes(CmdRes::kErrOther, "Slot not found");
        return;
      }
      std::shared_ptr<SyncMasterSlot> sync_slot =
          g_pika_rm->GetSyncMasterSlotByName(SlotInfo(slot->GetDBName(), slot->GetSlotId()));
      if (!sync_slot) {
        res_.SetRes(CmdRes::kErrOther, "Slot not found");
        return;
      }
      HintKeys hint_keys;
      hint_keys.Push(key, hint);
      process_map[slot_id] = ProcessArg(slot, sync_slot, hint_keys);
    } else {
      iter->second.hint_keys.Push(key, hint);
    }
    hint++;
  }
  for (auto& iter : process_map) {
    ProcessArg& arg = iter.second;
    ProcessCommand(arg.slot, arg.sync_slot, arg.hint_keys);
    if (!res_.ok()) {
      return;
    }
  }
  if (current_stage == kNone || current_stage == kExecuteStage) {
    Merge();
  }
}

void Cmd::ProcessDoNotSpecifySlotCmd() { Do(); }

bool Cmd::is_write() const { return ((flag_ & kCmdFlagsMaskRW) == kCmdFlagsWrite); }
bool Cmd::is_local() const { return ((flag_ & kCmdFlagsMaskLocal) == kCmdFlagsLocal); }
// Others need to be suspended when a suspend command run
bool Cmd::is_suspend() const { return ((flag_ & kCmdFlagsMaskSuspend) == kCmdFlagsSuspend); }
// Must with admin auth
bool Cmd::is_admin_require() const { return ((flag_ & kCmdFlagsMaskAdminRequire) == kCmdFlagsAdminRequire); }
bool Cmd::is_single_slot() const { return ((flag_ & kCmdFlagsMaskSlot) == kCmdFlagsSingleSlot); }
bool Cmd::is_multi_slot() const { return ((flag_ & kCmdFlagsMaskSlot) == kCmdFlagsMultiSlot); }

bool Cmd::HashtagIsConsistent(const std::string& lhs, const std::string& rhs) const { return true; }

std::string Cmd::name() const { return name_; }
CmdRes& Cmd::res() { return res_; }

std::string Cmd::db_name() const { return db_name_; }

const PikaCmdArgsType& Cmd::argv() const { return argv_; }

std::string Cmd::ToBinlog(uint32_t exec_time, uint32_t term_id, uint64_t logic_id, uint32_t filenum, uint64_t offset) {
  std::string content;
  content.reserve(RAW_ARGS_LEN);
  RedisAppendLen(content, argv_.size(), "*");

  for (const auto& v : argv_) {
    RedisAppendLen(content, v.size(), "$");
    RedisAppendContent(content, v);
  }

  return PikaBinlogTransverter::BinlogEncode(BinlogType::TypeFirst, exec_time, term_id, logic_id, filenum, offset,
                                             content, {});
}

bool Cmd::CheckArg(int num) const { return !((arity_ > 0 && num != arity_) || (arity_ < 0 && num < -arity_)); }

void Cmd::LogCommand() const {
  std::string command;
  for (const auto& item : argv_) {
    command.append(" ");
    command.append(item);
  }
  LOG(INFO) << "command:" << command;
}

void Cmd::SetConn(const std::shared_ptr<net::NetConn>& conn) { conn_ = conn; }

std::shared_ptr<net::NetConn> Cmd::GetConn() { return conn_.lock(); }

void Cmd::SetResp(const std::shared_ptr<std::string>& resp) { resp_ = resp; }

std::shared_ptr<std::string> Cmd::GetResp() { return resp_.lock(); }

void Cmd::SetStage(CmdStage stage) { stage_ = stage; }<|MERGE_RESOLUTION|>--- conflicted
+++ resolved
@@ -327,12 +327,8 @@
   std::unique_ptr<Cmd> lpushptr =
       std::make_unique<LPushCmd>(kCmdNameLPush, -3, kCmdFlagsWrite | kCmdFlagsSingleSlot | kCmdFlagsList);
   cmd_table->insert(std::pair<std::string, std::unique_ptr<Cmd>>(kCmdNameLPush, std::move(lpushptr)));
-<<<<<<< HEAD
-  std::unique_ptr<Cmd> lpushxptr = std::make_unique<LPushxCmd>(kCmdNameLPushx, -3, kCmdFlagsWrite | kCmdFlagsSingleSlot | kCmdFlagsList);
-=======
-  std::unique_ptr<Cmd> lpushxptr =
-      std::make_unique<LPushxCmd>(kCmdNameLPushx, 3, kCmdFlagsWrite | kCmdFlagsSingleSlot | kCmdFlagsList);
->>>>>>> dcddb0cc
+  std::unique_ptr<Cmd> lpushxptr = 
+      std::make_unique<LPushxCmd>(kCmdNameLPushx, -3, kCmdFlagsWrite | kCmdFlagsSingleSlot | kCmdFlagsList);
   cmd_table->insert(std::pair<std::string, std::unique_ptr<Cmd>>(kCmdNameLPushx, std::move(lpushxptr)));
   std::unique_ptr<Cmd> lrangeptr =
       std::make_unique<LRangeCmd>(kCmdNameLRange, 4, kCmdFlagsRead | kCmdFlagsSingleSlot | kCmdFlagsList);
@@ -355,12 +351,9 @@
   std::unique_ptr<Cmd> rpushptr =
       std::make_unique<RPushCmd>(kCmdNameRPush, -3, kCmdFlagsWrite | kCmdFlagsSingleSlot | kCmdFlagsList);
   cmd_table->insert(std::pair<std::string, std::unique_ptr<Cmd>>(kCmdNameRPush, std::move(rpushptr)));
-<<<<<<< HEAD
-  std::unique_ptr<Cmd> rpushxptr = std::make_unique<RPushxCmd>(kCmdNameRPushx, -3, kCmdFlagsWrite | kCmdFlagsSingleSlot | kCmdFlagsList);
-=======
-  std::unique_ptr<Cmd> rpushxptr =
-      std::make_unique<RPushxCmd>(kCmdNameRPushx, 3, kCmdFlagsWrite | kCmdFlagsSingleSlot | kCmdFlagsList);
->>>>>>> dcddb0cc
+  std::unique_ptr<Cmd> rpushxptr = 
+      std::make_unique<RPushxCmd>(kCmdNameRPushx, -3, kCmdFlagsWrite | kCmdFlagsSingleSlot | kCmdFlagsList);
+
   cmd_table->insert(std::pair<std::string, std::unique_ptr<Cmd>>(kCmdNameRPushx, std::move(rpushxptr)));
 
   // Zset
