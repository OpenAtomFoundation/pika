// Copyright (c) 2015-present, Qihoo, Inc.  All rights reserved.
// This source code is licensed under the BSD-style license found in the
// LICENSE file in the root directory of this source tree. An additional grant
// of patent rights can be found in the PATENTS file in the same directory.

#include <memory>
#include <utility>

#include <glog/logging.h>
#include "include/pika_acl.h"
#include "include/pika_admin.h"
#include "include/pika_bit.h"
#include "include/pika_cmd_table_manager.h"
#include "include/pika_command.h"
#include "include/pika_geo.h"
#include "include/pika_hash.h"
#include "include/pika_hyperloglog.h"
#include "include/pika_kv.h"
#include "include/pika_list.h"
#include "include/pika_pubsub.h"
#include "include/pika_rm.h"
#include "include/pika_server.h"
#include "include/pika_set.h"
#include "include/pika_slot_command.h"
#include "include/pika_stream.h"
#include "include/pika_transaction.h"
#include "include/pika_zset.h"
#include "pstd_defer.h"
#include "src/pstd/include/scope_record_lock.h"

using pstd::Status;

extern PikaServer* g_pika_server;
extern std::unique_ptr<PikaReplicaManager> g_pika_rm;
extern std::unique_ptr<PikaCmdTableManager> g_pika_cmd_table_manager;

void InitCmdTable(CmdTable* cmd_table) {
  // Admin
  ////Slaveof
  std::unique_ptr<Cmd> slaveofptr =
      std::make_unique<SlaveofCmd>(kCmdNameSlaveof, -3, kCmdFlagsRead | kCmdFlagsAdmin | kCmdFlagsSlow);
  cmd_table->insert(std::pair<std::string, std::unique_ptr<Cmd>>(kCmdNameSlaveof, std::move(slaveofptr)));

  std::unique_ptr<Cmd> dbslaveofptr =
      std::make_unique<DbSlaveofCmd>(kCmdNameDbSlaveof, -2, kCmdFlagsRead | kCmdFlagsAdmin | kCmdFlagsSlow);
  cmd_table->insert(std::pair<std::string, std::unique_ptr<Cmd>>(kCmdNameDbSlaveof, std::move(dbslaveofptr)));

  std::unique_ptr<Cmd> authptr =
      std::make_unique<AuthCmd>(kCmdNameAuth, -2, kCmdFlagsRead | kCmdFlagsAdmin | kCmdFlagsNoAuth | kCmdFlagsFast);
  cmd_table->insert(std::pair<std::string, std::unique_ptr<Cmd>>(kCmdNameAuth, std::move(authptr)));

  std::unique_ptr<Cmd> bgsaveptr = std::make_unique<BgsaveCmd>(
      kCmdNameBgsave, -1, kCmdFlagsRead | kCmdFlagsAdmin | kCmdFlagsSuspend | kCmdFlagsSlow);
  cmd_table->insert(std::pair<std::string, std::unique_ptr<Cmd>>(kCmdNameBgsave, std::move(bgsaveptr)));

  std::unique_ptr<Cmd> compactptr =
      std::make_unique<CompactCmd>(kCmdNameCompact, -1, kCmdFlagsRead | kCmdFlagsAdmin | kCmdFlagsSlow);
  cmd_table->insert(std::pair<std::string, std::unique_ptr<Cmd>>(kCmdNameCompact, std::move(compactptr)));

  std::unique_ptr<Cmd> compactrangeptr = std::make_unique<CompactRangeCmd>(kCmdNameCompactRange, 5, kCmdFlagsRead | kCmdFlagsAdmin);
  cmd_table->insert(std::pair<std::string, std::unique_ptr<Cmd>>(kCmdNameCompactRange, std::move(compactrangeptr)));
  std::unique_ptr<Cmd> purgelogsto =
      std::make_unique<PurgelogstoCmd>(kCmdNamePurgelogsto, -2, kCmdFlagsRead | kCmdFlagsAdmin);
  cmd_table->insert(std::pair<std::string, std::unique_ptr<Cmd>>(kCmdNamePurgelogsto, std::move(purgelogsto)));

  std::unique_ptr<Cmd> pingptr =
      std::make_unique<PingCmd>(kCmdNamePing, 1, kCmdFlagsRead | kCmdFlagsAdmin | kCmdFlagsFast);
  cmd_table->insert(std::pair<std::string, std::unique_ptr<Cmd>>(kCmdNamePing, std::move(pingptr)));

  std::unique_ptr<Cmd> helloptr =
      std::make_unique<HelloCmd>(kCmdNameHello, -1, kCmdFlagsRead | kCmdFlagsAdmin | kCmdFlagsNoAuth | kCmdFlagsFast);
  cmd_table->insert(std::pair<std::string, std::unique_ptr<Cmd>>(kCmdNameHello, std::move(helloptr)));

  std::unique_ptr<Cmd> selectptr =
      std::make_unique<SelectCmd>(kCmdNameSelect, 2, kCmdFlagsRead | kCmdFlagsAdmin | kCmdFlagsFast);
  cmd_table->insert(std::pair<std::string, std::unique_ptr<Cmd>>(kCmdNameSelect, std::move(selectptr)));

  std::unique_ptr<Cmd> flushallptr = std::make_unique<FlushallCmd>(
      kCmdNameFlushall, 1, kCmdFlagsWrite | kCmdFlagsSuspend | kCmdFlagsAdmin  | kCmdFlagsUpdateCache | kCmdFlagsDoThroughDB | kCmdFlagsSlow);
  cmd_table->insert(std::pair<std::string, std::unique_ptr<Cmd>>(kCmdNameFlushall, std::move(flushallptr)));

  std::unique_ptr<Cmd> flushdbptr = std::make_unique<FlushdbCmd>(
      kCmdNameFlushdb, -1, kCmdFlagsWrite | kCmdFlagsSuspend | kCmdFlagsAdmin  | kCmdFlagsUpdateCache | kCmdFlagsDoThroughDB | kCmdFlagsSlow);
  cmd_table->insert(std::pair<std::string, std::unique_ptr<Cmd>>(kCmdNameFlushdb, std::move(flushdbptr)));

  std::unique_ptr<Cmd> clientptr =
      std::make_unique<ClientCmd>(kCmdNameClient, -2, kCmdFlagsRead | kCmdFlagsAdmin | kCmdFlagsSlow);
  cmd_table->insert(std::pair<std::string, std::unique_ptr<Cmd>>(kCmdNameClient, std::move(clientptr)));

  std::unique_ptr<Cmd> shutdownptr = std::make_unique<ShutdownCmd>(
      kCmdNameShutdown, 1, kCmdFlagsRead | kCmdFlagsLocal | kCmdFlagsAdmin | kCmdFlagsSlow);
  cmd_table->insert(std::pair<std::string, std::unique_ptr<Cmd>>(kCmdNameShutdown, std::move(shutdownptr)));

  std::unique_ptr<Cmd> infoptr =
      std::make_unique<InfoCmd>(kCmdNameInfo, -1, kCmdFlagsRead | kCmdFlagsAdmin | kCmdFlagsSlow);
  cmd_table->insert(std::pair<std::string, std::unique_ptr<Cmd>>(kCmdNameInfo, std::move(infoptr)));

  std::unique_ptr<Cmd> configptr =
      std::make_unique<ConfigCmd>(kCmdNameConfig, -2, kCmdFlagsRead | kCmdFlagsAdmin | kCmdFlagsSlow);
  cmd_table->insert(std::pair<std::string, std::unique_ptr<Cmd>>(kCmdNameConfig, std::move(configptr)));

  std::unique_ptr<Cmd> monitorptr =
      std::make_unique<MonitorCmd>(kCmdNameMonitor, -1, kCmdFlagsRead | kCmdFlagsAdmin | kCmdFlagsSlow);
  cmd_table->insert(std::pair<std::string, std::unique_ptr<Cmd>>(kCmdNameMonitor, std::move(monitorptr)));

  std::unique_ptr<Cmd> dbsizeptr =
      std::make_unique<DbsizeCmd>(kCmdNameDbsize, 1, kCmdFlagsRead | kCmdFlagsAdmin | kCmdFlagsFast);
  cmd_table->insert(std::pair<std::string, std::unique_ptr<Cmd>>(kCmdNameDbsize, std::move(dbsizeptr)));

  std::unique_ptr<Cmd> timeptr =
      std::make_unique<TimeCmd>(kCmdNameTime, 1, kCmdFlagsRead | kCmdFlagsAdmin | kCmdFlagsFast);
  cmd_table->insert(std::pair<std::string, std::unique_ptr<Cmd>>(kCmdNameTime, std::move(timeptr)));

  std::unique_ptr<Cmd> delbackupptr =
      std::make_unique<DelbackupCmd>(kCmdNameDelbackup, 1, kCmdFlagsRead | kCmdFlagsAdmin);
  cmd_table->insert(std::pair<std::string, std::unique_ptr<Cmd>>(kCmdNameDelbackup, std::move(delbackupptr)));

  std::unique_ptr<Cmd> echoptr =
      std::make_unique<EchoCmd>(kCmdNameEcho, 2, kCmdFlagsRead | kCmdFlagsAdmin | kCmdFlagsFast);
  cmd_table->insert(std::pair<std::string, std::unique_ptr<Cmd>>(kCmdNameEcho, std::move(echoptr)));

  std::unique_ptr<Cmd> scandbptr =
      std::make_unique<ScandbCmd>(kCmdNameScandb, -1, kCmdFlagsRead | kCmdFlagsAdmin | kCmdFlagsSlow);
  cmd_table->insert(std::pair<std::string, std::unique_ptr<Cmd>>(kCmdNameScandb, std::move(scandbptr)));

  std::unique_ptr<Cmd> slowlogptr =
      std::make_unique<SlowlogCmd>(kCmdNameSlowlog, -2, kCmdFlagsRead | kCmdFlagsAdmin | kCmdFlagsSlow);
  cmd_table->insert(std::pair<std::string, std::unique_ptr<Cmd>>(kCmdNameSlowlog, std::move(slowlogptr)));

  std::unique_ptr<Cmd> paddingptr = std::make_unique<PaddingCmd>(kCmdNamePadding, 2, kCmdFlagsWrite | kCmdFlagsAdmin);
  cmd_table->insert(std::pair<std::string, std::unique_ptr<Cmd>>(kCmdNamePadding, std::move(paddingptr)));

  std::unique_ptr<Cmd> pkpatternmatchdelptr =
      std::make_unique<PKPatternMatchDelCmd>(kCmdNamePKPatternMatchDel, 3, kCmdFlagsWrite | kCmdFlagsAdmin);
  cmd_table->insert(
      std::pair<std::string, std::unique_ptr<Cmd>>(kCmdNamePKPatternMatchDel, std::move(pkpatternmatchdelptr)));
  std::unique_ptr<Cmd> dummyptr = std::make_unique<DummyCmd>(kCmdDummy, 0, kCmdFlagsWrite);
  cmd_table->insert(std::pair<std::string, std::unique_ptr<Cmd>>(kCmdDummy, std::move(dummyptr)));

  std::unique_ptr<Cmd> quitptr =
      std::make_unique<QuitCmd>(kCmdNameQuit, 1, kCmdFlagsRead | kCmdFlagsNoAuth | kCmdFlagsFast);
  cmd_table->insert(std::pair<std::string, std::unique_ptr<Cmd>>(kCmdNameQuit, std::move(quitptr)));

  std::unique_ptr<Cmd> diskrecoveryptr =
      std::make_unique<DiskRecoveryCmd>(kCmdNameDiskRecovery, 1, kCmdFlagsRead | kCmdFlagsAdmin | kCmdFlagsSlow);
  cmd_table->insert(std::pair<std::string, std::unique_ptr<Cmd>>(kCmdNameDiskRecovery, std::move(diskrecoveryptr)));

  std::unique_ptr<Cmd> clearreplicationidptr = std::make_unique<ClearReplicationIDCmd>(
      kCmdNameClearReplicationID, 1, kCmdFlagsWrite | kCmdFlagsAdmin | kCmdFlagsSlow);
  cmd_table->insert(
      std::pair<std::string, std::unique_ptr<Cmd>>(kCmdNameClearReplicationID, std::move(clearreplicationidptr)));
  std::unique_ptr<Cmd> disablewalptr = std::make_unique<DisableWalCmd>(kCmdNameDisableWal, 2, kCmdFlagsAdmin);
  cmd_table->insert(std::pair<std::string, std::unique_ptr<Cmd>>(kCmdNameDisableWal, std::move(disablewalptr)));
  std::unique_ptr<Cmd> cacheptr = std::make_unique<CacheCmd>(kCmdNameCache, -2, kCmdFlagsAdmin | kCmdFlagsRead);
  cmd_table->insert(std::pair<std::string, std::unique_ptr<Cmd>>(kCmdNameCache, std::move(cacheptr)));
  std::unique_ptr<Cmd> clearcacheptr = std::make_unique<ClearCacheCmd>(kCmdNameClearCache, 1, kCmdFlagsAdmin | kCmdFlagsWrite);
  cmd_table->insert(std::pair<std::string, std::unique_ptr<Cmd>>(kCmdNameClearCache, std::move(clearcacheptr)));
  std::unique_ptr<Cmd> lastsaveptr = std::make_unique<LastsaveCmd>(kCmdNameLastSave, 1, kCmdFlagsAdmin | kCmdFlagsRead | kCmdFlagsFast);
  cmd_table->insert(std::pair<std::string, std::unique_ptr<Cmd>>(kCmdNameLastSave, std::move(lastsaveptr)));

#ifdef WITH_COMMAND_DOCS
  std::unique_ptr<Cmd> commandptr =
      std::make_unique<CommandCmd>(kCmdNameCommand, -1, kCmdFlagsRead | kCmdFlagsAdmin | kCmdFlagsSlow);
  cmd_table->insert(std::pair<std::string, std::unique_ptr<Cmd>>(kCmdNameCommand, std::move(commandptr)));
#endif

  // Slots related
  std::unique_ptr<Cmd> slotsinfoptr =
      std::make_unique<SlotsInfoCmd>(kCmdNameSlotsInfo, -1, kCmdFlagsRead | kCmdFlagsAdmin | kCmdFlagsSlow);
  cmd_table->insert(std::pair<std::string, std::unique_ptr<Cmd>>(kCmdNameSlotsInfo, std::move(slotsinfoptr)));

  std::unique_ptr<Cmd> slotmgrttagslotasyncptr = std::make_unique<SlotsMgrtTagSlotAsyncCmd>(
      kCmdNameSlotsMgrtTagSlotAsync, 8, kCmdFlagsRead | kCmdFlagsAdmin | kCmdFlagsSlow);
  cmd_table->insert(
      std::pair<std::string, std::unique_ptr<Cmd>>(kCmdNameSlotsMgrtTagSlotAsync, std::move(slotmgrttagslotasyncptr)));

  std::unique_ptr<Cmd> slotmgrtasyncstatus = std::make_unique<SlotsMgrtAsyncStatusCmd>(
      kCmdNameSlotsMgrtAsyncStatus, 1, kCmdFlagsRead | kCmdFlagsAdmin | kCmdFlagsSlow);
  cmd_table->insert(
      std::pair<std::string, std::unique_ptr<Cmd>>(kCmdNameSlotsMgrtAsyncStatus, std::move(slotmgrtasyncstatus)));

  std::unique_ptr<Cmd> slotmgrtasynccancel = std::make_unique<SlotsMgrtAsyncCancelCmd>(
      kCmdNameSlotsMgrtAsyncCancel, 1, kCmdFlagsRead | kCmdFlagsAdmin | kCmdFlagsSlow);
  cmd_table->insert(
      std::pair<std::string, std::unique_ptr<Cmd>>(kCmdNameSlotsMgrtAsyncCancel, std::move(slotmgrtasynccancel)));

  std::unique_ptr<Cmd> slotmgrttagoneptr =
      std::make_unique<SlotsMgrtTagOneCmd>(kCmdNameSlotsMgrtTagOne, 5, kCmdFlagsRead | kCmdFlagsAdmin | kCmdFlagsSlow);
  cmd_table->insert(
      std::pair<std::string, std::unique_ptr<Cmd>>(kCmdNameSlotsMgrtTagOne, std::move(slotmgrttagoneptr)));

  std::unique_ptr<Cmd> slotmgrtoneptr =
      std::make_unique<SlotsMgrtTagOneCmd>(kCmdNameSlotsMgrtOne, 5, kCmdFlagsRead | kCmdFlagsAdmin | kCmdFlagsSlow);
  cmd_table->insert(std::pair<std::string, std::unique_ptr<Cmd>>(kCmdNameSlotsMgrtOne, std::move(slotmgrtoneptr)));

  std::unique_ptr<Cmd> slotmgrttagslotptr = std::make_unique<SlotsMgrtTagSlotCmd>(
      kCmdNameSlotsMgrtTagSlot, 5, kCmdFlagsRead | kCmdFlagsAdmin | kCmdFlagsSlow);
  cmd_table->insert(
      std::pair<std::string, std::unique_ptr<Cmd>>(kCmdNameSlotsMgrtTagSlot, std::move(slotmgrttagslotptr)));

  std::unique_ptr<Cmd> slotmgrttagslottagptr =
      std::make_unique<SlotsMgrtTagSlotCmd>(kCmdNameSlotsMgrtSlot, 5, kCmdFlagsRead | kCmdFlagsAdmin | kCmdFlagsSlow);
  cmd_table->insert(
      std::pair<std::string, std::unique_ptr<Cmd>>(kCmdNameSlotsMgrtSlot, std::move(slotmgrttagslottagptr)));

  std::unique_ptr<Cmd> slotsdelptr =
      std::make_unique<SlotsDelCmd>(kCmdNameSlotsDel, -2, kCmdFlagsRead | kCmdFlagsAdmin | kCmdFlagsSlow);
  cmd_table->insert(std::pair<std::string, std::unique_ptr<Cmd>>(kCmdNameSlotsDel, std::move(slotsdelptr)));

  std::unique_ptr<Cmd> slotshashkeyptr =
      std::make_unique<SlotsHashKeyCmd>(kCmdNameSlotsHashKey, -2, kCmdFlagsRead | kCmdFlagsAdmin | kCmdFlagsSlow);
  cmd_table->insert(std::pair<std::string, std::unique_ptr<Cmd>>(kCmdNameSlotsHashKey, std::move(slotshashkeyptr)));

  std::unique_ptr<Cmd> slotsscanptr =
      std::make_unique<SlotsScanCmd>(kCmdNameSlotsScan, -3, kCmdFlagsRead | kCmdFlagsAdmin | kCmdFlagsSlow);
  cmd_table->insert(std::pair<std::string, std::unique_ptr<Cmd>>(kCmdNameSlotsScan, std::move(slotsscanptr)));

  std::unique_ptr<Cmd> slotsmgrtexecwrapper = std::make_unique<SlotsMgrtExecWrapperCmd>(
      kCmdNameSlotsMgrtExecWrapper, -3, kCmdFlagsWrite | kCmdFlagsAdmin | kCmdFlagsSlow);
  cmd_table->insert(
      std::pair<std::string, std::unique_ptr<Cmd>>(kCmdNameSlotsMgrtExecWrapper, std::move(slotsmgrtexecwrapper)));

  std::unique_ptr<Cmd> slotsreloadptr =
      std::make_unique<SlotsReloadCmd>(kCmdNameSlotsReload, 1, kCmdFlagsRead | kCmdFlagsAdmin | kCmdFlagsSlow);
  cmd_table->insert(std::pair<std::string, std::unique_ptr<Cmd>>(kCmdNameSlotsReload, std::move(slotsreloadptr)));

  std::unique_ptr<Cmd> slotsreloadoffptr =
      std::make_unique<SlotsReloadOffCmd>(kCmdNameSlotsReloadOff, -1, kCmdFlagsRead | kCmdFlagsAdmin | kCmdFlagsSlow);
  cmd_table->insert(std::pair<std::string, std::unique_ptr<Cmd>>(kCmdNameSlotsReloadOff, std::move(slotsreloadoffptr)));

  std::unique_ptr<Cmd> slotscleanupptr =
      std::make_unique<SlotsCleanupCmd>(kCmdNameSlotsCleanup, -2, kCmdFlagsRead | kCmdFlagsAdmin | kCmdFlagsSlow);
  cmd_table->insert(std::pair<std::string, std::unique_ptr<Cmd>>(kCmdNameSlotsCleanup, std::move(slotscleanupptr)));

  std::unique_ptr<Cmd> slotscleanupoffptr =
      std::make_unique<SlotsCleanupOffCmd>(kCmdNameSlotsCleanupOff, -1, kCmdFlagsRead | kCmdFlagsAdmin | kCmdFlagsSlow);
  cmd_table->insert(
      std::pair<std::string, std::unique_ptr<Cmd>>(kCmdNameSlotsCleanupOff, std::move(slotscleanupoffptr)));

  // Kv
  ////SetCmd
  std::unique_ptr<Cmd> setptr =
      std::make_unique<SetCmd>(kCmdNameSet, -3, kCmdFlagsWrite |  kCmdFlagsKv | kCmdFlagsDoThroughDB | kCmdFlagsUpdateCache | kCmdFlagsFast);
  cmd_table->insert(std::pair<std::string, std::unique_ptr<Cmd>>(kCmdNameSet, std::move(setptr)));
  ////GetCmd
  std::unique_ptr<Cmd> getptr =
      std::make_unique<GetCmd>(kCmdNameGet, 2, kCmdFlagsRead |  kCmdFlagsKv  | kCmdFlagsDoThroughDB | kCmdFlagsUpdateCache | kCmdFlagsReadCache | kCmdFlagsSlow);
  cmd_table->insert(std::pair<std::string, std::unique_ptr<Cmd>>(kCmdNameGet, std::move(getptr)));
  ////DelCmd
  std::unique_ptr<Cmd> delptr =
      std::make_unique<DelCmd>(kCmdNameDel, -2, kCmdFlagsWrite | kCmdFlagsOperateKey  | kCmdFlagsDoThroughDB | kCmdFlagsUpdateCache | kCmdFlagsFast);
  cmd_table->insert(std::pair<std::string, std::unique_ptr<Cmd>>(kCmdNameDel, std::move(delptr)));
  std::unique_ptr<Cmd> Unlinkptr =
      std::make_unique<DelCmd>(kCmdNameUnlink, -2, kCmdFlagsWrite | kCmdFlagsOperateKey | kCmdFlagsFast);
  cmd_table->insert(std::pair<std::string, std::unique_ptr<Cmd>>(kCmdNameUnlink, std::move(Unlinkptr)));
  ////IncrCmd
  std::unique_ptr<Cmd> incrptr =
      std::make_unique<IncrCmd>(kCmdNameIncr, 2, kCmdFlagsWrite |  kCmdFlagsKv | kCmdFlagsDoThroughDB | kCmdFlagsUpdateCache | kCmdFlagsFast);
  cmd_table->insert(std::pair<std::string, std::unique_ptr<Cmd>>(kCmdNameIncr, std::move(incrptr)));
  ////IncrbyCmd
  std::unique_ptr<Cmd> incrbyptr = std::make_unique<IncrbyCmd>(
      kCmdNameIncrby, 3, kCmdFlagsWrite |  kCmdFlagsKv | kCmdFlagsDoThroughDB | kCmdFlagsUpdateCache | kCmdFlagsFast);
  cmd_table->insert(std::pair<std::string, std::unique_ptr<Cmd>>(kCmdNameIncrby, std::move(incrbyptr)));
  ////IncrbyfloatCmd
  std::unique_ptr<Cmd> incrbyfloatptr = std::make_unique<IncrbyfloatCmd>(
      kCmdNameIncrbyfloat, 3, kCmdFlagsWrite |  kCmdFlagsKv  | kCmdFlagsDoThroughDB | kCmdFlagsUpdateCache | kCmdFlagsFast);
  cmd_table->insert(std::pair<std::string, std::unique_ptr<Cmd>>(kCmdNameIncrbyfloat, std::move(incrbyfloatptr)));
  ////DecrCmd
  std::unique_ptr<Cmd> decrptr =
      std::make_unique<DecrCmd>(kCmdNameDecr, 2, kCmdFlagsWrite |  kCmdFlagsKv | kCmdFlagsDoThroughDB | kCmdFlagsUpdateCache | kCmdFlagsFast);
  cmd_table->insert(std::pair<std::string, std::unique_ptr<Cmd>>(kCmdNameDecr, std::move(decrptr)));
  ////DecrbyCmd
  std::unique_ptr<Cmd> decrbyptr = std::make_unique<DecrbyCmd>(
      kCmdNameDecrby, 3, kCmdFlagsWrite |  kCmdFlagsKv | kCmdFlagsDoThroughDB | kCmdFlagsUpdateCache | kCmdFlagsFast);
  cmd_table->insert(std::pair<std::string, std::unique_ptr<Cmd>>(kCmdNameDecrby, std::move(decrbyptr)));
  ////GetsetCmd
  std::unique_ptr<Cmd> getsetptr = std::make_unique<GetsetCmd>(
      kCmdNameGetset, 3, kCmdFlagsWrite |  kCmdFlagsKv  | kCmdFlagsDoThroughDB | kCmdFlagsUpdateCache | kCmdFlagsFast);
  cmd_table->insert(std::pair<std::string, std::unique_ptr<Cmd>>(kCmdNameGetset, std::move(getsetptr)));
  ////AppendCmd
  std::unique_ptr<Cmd> appendptr = std::make_unique<AppendCmd>(
      kCmdNameAppend, 3, kCmdFlagsWrite |  kCmdFlagsKv  | kCmdFlagsDoThroughDB | kCmdFlagsUpdateCache | kCmdFlagsFast);
  cmd_table->insert(std::pair<std::string, std::unique_ptr<Cmd>>(kCmdNameAppend, std::move(appendptr)));
  ////MgetCmd
  std::unique_ptr<Cmd> mgetptr =
      std::make_unique<MgetCmd>(kCmdNameMget, -2, kCmdFlagsRead | kCmdFlagsKv  | kCmdFlagsDoThroughDB | kCmdFlagsUpdateCache | kCmdFlagsReadCache | kCmdFlagsFast);
  cmd_table->insert(std::pair<std::string, std::unique_ptr<Cmd>>(kCmdNameMget, std::move(mgetptr)));
  ////KeysCmd
  std::unique_ptr<Cmd> keysptr =
      std::make_unique<KeysCmd>(kCmdNameKeys, -2, kCmdFlagsRead | kCmdFlagsOperateKey | kCmdFlagsSlow);
  cmd_table->insert(std::pair<std::string, std::unique_ptr<Cmd>>(kCmdNameKeys, std::move(keysptr)));
  ////SetnxCmd
  std::unique_ptr<Cmd> setnxptr =
      std::make_unique<SetnxCmd>(kCmdNameSetnx, 3, kCmdFlagsWrite |  kCmdFlagsKv | kCmdFlagsFast);
  cmd_table->insert(std::pair<std::string, std::unique_ptr<Cmd>>(kCmdNameSetnx, std::move(setnxptr)));
  ////SetexCmd
  std::unique_ptr<Cmd> setexptr =
      std::make_unique<SetexCmd>(kCmdNameSetex, 4, kCmdFlagsWrite |  kCmdFlagsKv | kCmdFlagsDoThroughDB | kCmdFlagsUpdateCache | kCmdFlagsSlow);
  cmd_table->insert(std::pair<std::string, std::unique_ptr<Cmd>>(kCmdNameSetex, std::move(setexptr)));
  ////PsetexCmd
  std::unique_ptr<Cmd> psetexptr =
      std::make_unique<PsetexCmd>(kCmdNamePsetex, 4, kCmdFlagsWrite |  kCmdFlagsKv | kCmdFlagsDoThroughDB | kCmdFlagsUpdateCache | kCmdFlagsSlow);
  cmd_table->insert(std::pair<std::string, std::unique_ptr<Cmd>>(kCmdNamePsetex, std::move(psetexptr)));
  ////DelvxCmd
  std::unique_ptr<Cmd> delvxptr =
      std::make_unique<DelvxCmd>(kCmdNameDelvx, 3, kCmdFlagsWrite |  kCmdFlagsKv | kCmdFlagsSlow);
  cmd_table->insert(std::pair<std::string, std::unique_ptr<Cmd>>(kCmdNameDelvx, std::move(delvxptr)));
  ////MSetCmd
  std::unique_ptr<Cmd> msetptr =
      std::make_unique<MsetCmd>(kCmdNameMset, -3, kCmdFlagsWrite | kCmdFlagsKv | kCmdFlagsDoThroughDB | kCmdFlagsUpdateCache | kCmdFlagsSlow);
  cmd_table->insert(std::pair<std::string, std::unique_ptr<Cmd>>(kCmdNameMset, std::move(msetptr)));
  ////MSetnxCmd
  std::unique_ptr<Cmd> msetnxptr = std::make_unique<MsetnxCmd>(
      kCmdNameMsetnx, -3, kCmdFlagsWrite | kCmdFlagsKv | kCmdFlagsSlow);
  cmd_table->insert(std::pair<std::string, std::unique_ptr<Cmd>>(kCmdNameMsetnx, std::move(msetnxptr)));
  ////GetrangeCmd
  std::unique_ptr<Cmd> getrangeptr = std::make_unique<GetrangeCmd>(
      kCmdNameGetrange, 4, kCmdFlagsRead |  kCmdFlagsKv | kCmdFlagsDoThroughDB | kCmdFlagsUpdateCache | kCmdFlagsReadCache | kCmdFlagsSlow);
  cmd_table->insert(std::pair<std::string, std::unique_ptr<Cmd>>(kCmdNameGetrange, std::move(getrangeptr)));
  ////SetrangeCmd
  std::unique_ptr<Cmd> setrangeptr = std::make_unique<SetrangeCmd>(
      kCmdNameSetrange, 4, kCmdFlagsWrite |  kCmdFlagsKv  | kCmdFlagsDoThroughDB | kCmdFlagsUpdateCache | kCmdFlagsSlow);
  cmd_table->insert(std::pair<std::string, std::unique_ptr<Cmd>>(kCmdNameSetrange, std::move(setrangeptr)));
  ////StrlenCmd
  std::unique_ptr<Cmd> strlenptr =
      std::make_unique<StrlenCmd>(kCmdNameStrlen, 2, kCmdFlagsRead |  kCmdFlagsKv | kCmdFlagsDoThroughDB | kCmdFlagsUpdateCache | kCmdFlagsReadCache | kCmdFlagsFast);
  cmd_table->insert(std::pair<std::string, std::unique_ptr<Cmd>>(kCmdNameStrlen, std::move(strlenptr)));
  ////ExistsCmd
  std::unique_ptr<Cmd> existsptr =
      std::make_unique<ExistsCmd>(kCmdNameExists, -2, kCmdFlagsRead | kCmdFlagsOperateKey | kCmdFlagsDoThroughDB | kCmdFlagsReadCache | kCmdFlagsFast);
  cmd_table->insert(std::pair<std::string, std::unique_ptr<Cmd>>(kCmdNameExists, std::move(existsptr)));
  ////ExpireCmd
  std::unique_ptr<Cmd> expireptr = std::make_unique<ExpireCmd>(
      kCmdNameExpire, 3, kCmdFlagsWrite |  kCmdFlagsOperateKey | kCmdFlagsDoThroughDB | kCmdFlagsUpdateCache | kCmdFlagsFast);
  cmd_table->insert(std::pair<std::string, std::unique_ptr<Cmd>>(kCmdNameExpire, std::move(expireptr)));
  ////PexpireCmd
  std::unique_ptr<Cmd> pexpireptr = std::make_unique<PexpireCmd>(
      kCmdNamePexpire, 3, kCmdFlagsWrite |  kCmdFlagsOperateKey | kCmdFlagsDoThroughDB | kCmdFlagsUpdateCache | kCmdFlagsFast);
  cmd_table->insert(std::pair<std::string, std::unique_ptr<Cmd>>(kCmdNamePexpire, std::move(pexpireptr)));
  ////ExpireatCmd
  std::unique_ptr<Cmd> expireatptr =
      std::make_unique<ExpireatCmd>(kCmdNameExpireat, 3, kCmdFlagsWrite |  kCmdFlagsOperateKey | kCmdFlagsDoThroughDB | kCmdFlagsUpdateCache | kCmdFlagsFast);
  cmd_table->insert(std::pair<std::string, std::unique_ptr<Cmd>>(kCmdNameExpireat, std::move(expireatptr)));
  ////PexpireatCmd
  std::unique_ptr<Cmd> pexpireatptr =
      std::make_unique<PexpireatCmd>(kCmdNamePexpireat, 3, kCmdFlagsWrite |  kCmdFlagsOperateKey | kCmdFlagsDoThroughDB | kCmdFlagsUpdateCache | kCmdFlagsFast);
  cmd_table->insert(std::pair<std::string, std::unique_ptr<Cmd>>(kCmdNamePexpireat, std::move(pexpireatptr)));
  ////TtlCmd
  std::unique_ptr<Cmd> ttlptr =
      std::make_unique<TtlCmd>(kCmdNameTtl, 2, kCmdFlagsRead |  kCmdFlagsOperateKey | kCmdFlagsDoThroughDB | kCmdFlagsReadCache | kCmdFlagsFast);
  cmd_table->insert(std::pair<std::string, std::unique_ptr<Cmd>>(kCmdNameTtl, std::move(ttlptr)));
  ////PttlCmd
  std::unique_ptr<Cmd> pttlptr =
      std::make_unique<PttlCmd>(kCmdNamePttl, 2, kCmdFlagsRead |  kCmdFlagsOperateKey | kCmdFlagsDoThroughDB | kCmdFlagsReadCache | kCmdFlagsFast);
  cmd_table->insert(std::pair<std::string, std::unique_ptr<Cmd>>(kCmdNamePttl, std::move(pttlptr)));
  ////PersistCmd
  std::unique_ptr<Cmd> persistptr =
      std::make_unique<PersistCmd>(kCmdNamePersist, 2, kCmdFlagsWrite |  kCmdFlagsOperateKey | kCmdFlagsDoThroughDB | kCmdFlagsUpdateCache | kCmdFlagsFast);
  cmd_table->insert(std::pair<std::string, std::unique_ptr<Cmd>>(kCmdNamePersist, std::move(persistptr)));
  ////TypeCmd
  std::unique_ptr<Cmd> typeptr =
      std::make_unique<TypeCmd>(kCmdNameType, 2, kCmdFlagsRead |  kCmdFlagsOperateKey  | kCmdFlagsDoThroughDB | kCmdFlagsReadCache | kCmdFlagsFast);
  cmd_table->insert(std::pair<std::string, std::unique_ptr<Cmd>>(kCmdNameType, std::move(typeptr)));
  ////PTypeCmd
  std::unique_ptr<Cmd> pTypeptr =
      std::make_unique<PTypeCmd>(kCmdNamePType, 2, kCmdFlagsRead |  kCmdFlagsOperateKey | kCmdFlagsFast);
  cmd_table->insert(std::pair<std::string, std::unique_ptr<Cmd>>(kCmdNamePType, std::move(pTypeptr)));
  ////ScanCmd
  std::unique_ptr<Cmd> scanptr =
      std::make_unique<ScanCmd>(kCmdNameScan, -2, kCmdFlagsRead | kCmdFlagsOperateKey | kCmdFlagsSlow);
  cmd_table->insert(std::pair<std::string, std::unique_ptr<Cmd>>(kCmdNameScan, std::move(scanptr)));
  ////ScanxCmd
  std::unique_ptr<Cmd> scanxptr =
      std::make_unique<ScanxCmd>(kCmdNameScanx, -3, kCmdFlagsRead | kCmdFlagsOperateKey | kCmdFlagsSlow);
  cmd_table->insert(std::pair<std::string, std::unique_ptr<Cmd>>(kCmdNameScanx, std::move(scanxptr)));
  ////PKSetexAtCmd
  std::unique_ptr<Cmd> pksetexatptr = std::make_unique<PKSetexAtCmd>(
      kCmdNamePKSetexAt, 4, kCmdFlagsWrite |  kCmdFlagsKv | kCmdFlagsSlow);
  cmd_table->insert(std::pair<std::string, std::unique_ptr<Cmd>>(kCmdNamePKSetexAt, std::move(pksetexatptr)));
  ////PKScanRange
  std::unique_ptr<Cmd> pkscanrangeptr = std::make_unique<PKScanRangeCmd>(
      kCmdNamePKScanRange, -4, kCmdFlagsRead |  kCmdFlagsOperateKey | kCmdFlagsSlow);
  cmd_table->insert(std::pair<std::string, std::unique_ptr<Cmd>>(kCmdNamePKScanRange, std::move(pkscanrangeptr)));
  ////PKRScanRange
  std::unique_ptr<Cmd> pkrscanrangeptr = std::make_unique<PKRScanRangeCmd>(
      kCmdNamePKRScanRange, -4, kCmdFlagsRead |  kCmdFlagsOperateKey | kCmdFlagsSlow);
  cmd_table->insert(std::pair<std::string, std::unique_ptr<Cmd>>(kCmdNamePKRScanRange, std::move(pkrscanrangeptr)));

  // Hash
  ////HDelCmd
  std::unique_ptr<Cmd> hdelptr =
      std::make_unique<HDelCmd>(kCmdNameHDel, -3, kCmdFlagsWrite |  kCmdFlagsHash | kCmdFlagsUpdateCache | kCmdFlagsDoThroughDB | kCmdFlagsFast);
  cmd_table->insert(std::pair<std::string, std::unique_ptr<Cmd>>(kCmdNameHDel, std::move(hdelptr)));
  ////HSetCmd
  std::unique_ptr<Cmd> hsetptr =
      std::make_unique<HSetCmd>(kCmdNameHSet, 4, kCmdFlagsWrite |  kCmdFlagsHash | kCmdFlagsUpdateCache | kCmdFlagsDoThroughDB | kCmdFlagsFast);
  cmd_table->insert(std::pair<std::string, std::unique_ptr<Cmd>>(kCmdNameHSet, std::move(hsetptr)));
  ////HGetCmd
  std::unique_ptr<Cmd> hgetptr =
      std::make_unique<HGetCmd>(kCmdNameHGet, 3, kCmdFlagsRead |  kCmdFlagsHash | kCmdFlagsUpdateCache | kCmdFlagsDoThroughDB | kCmdFlagsReadCache | kCmdFlagsFast);
  cmd_table->insert(std::pair<std::string, std::unique_ptr<Cmd>>(kCmdNameHGet, std::move(hgetptr)));
  ////HGetallCmd
  std::unique_ptr<Cmd> hgetallptr =
<<<<<<< HEAD
      std::make_unique<HGetallCmd>(kCmdNameHGetall, 2, kCmdFlagsRead | kCmdFlagsSingleSlot | kCmdFlagsHash | kCmdFlagsSlow | kCmdFlagsUpdateCache | kCmdFlagsDoThroughDB | kCmdFlagsReadCache);
=======
      std::make_unique<HGetallCmd>(kCmdNameHGetall, 2, kCmdFlagsRead |  kCmdFlagsHash | kCmdFlagsSlow);
>>>>>>> 39fc96e7
  cmd_table->insert(std::pair<std::string, std::unique_ptr<Cmd>>(kCmdNameHGetall, std::move(hgetallptr)));
  ////HExistsCmd
  std::unique_ptr<Cmd> hexistsptr =
      std::make_unique<HExistsCmd>(kCmdNameHExists, 3, kCmdFlagsRead |  kCmdFlagsHash | kCmdFlagsUpdateCache | kCmdFlagsDoThroughDB | kCmdFlagsReadCache | kCmdFlagsFast);
  cmd_table->insert(std::pair<std::string, std::unique_ptr<Cmd>>(kCmdNameHExists, std::move(hexistsptr)));
  ////HIncrbyCmd
  std::unique_ptr<Cmd> hincrbyptr =
      std::make_unique<HIncrbyCmd>(kCmdNameHIncrby, 4, kCmdFlagsWrite |  kCmdFlagsHash | kCmdFlagsUpdateCache | kCmdFlagsDoThroughDB | kCmdFlagsFast);
  cmd_table->insert(std::pair<std::string, std::unique_ptr<Cmd>>(kCmdNameHIncrby, std::move(hincrbyptr)));
  ////HIncrbyfloatCmd
  std::unique_ptr<Cmd> hincrbyfloatptr =
      std::make_unique<HIncrbyfloatCmd>(kCmdNameHIncrbyfloat, 4, kCmdFlagsWrite |  kCmdFlagsHash | kCmdFlagsUpdateCache | kCmdFlagsDoThroughDB | kCmdFlagsFast);
  cmd_table->insert(std::pair<std::string, std::unique_ptr<Cmd>>(kCmdNameHIncrbyfloat, std::move(hincrbyfloatptr)));
  ////HKeysCmd
  std::unique_ptr<Cmd> hkeysptr =
      std::make_unique<HKeysCmd>(kCmdNameHKeys, 2, kCmdFlagsRead |  kCmdFlagsHash | kCmdFlagsUpdateCache | kCmdFlagsDoThroughDB | kCmdFlagsReadCache | kCmdFlagsFast);
  cmd_table->insert(std::pair<std::string, std::unique_ptr<Cmd>>(kCmdNameHKeys, std::move(hkeysptr)));
  ////HLenCmd
  std::unique_ptr<Cmd> hlenptr =
      std::make_unique<HLenCmd>(kCmdNameHLen, 2, kCmdFlagsRead |  kCmdFlagsHash | kCmdFlagsUpdateCache | kCmdFlagsDoThroughDB | kCmdFlagsReadCache | kCmdFlagsFast);
  cmd_table->insert(std::pair<std::string, std::unique_ptr<Cmd>>(kCmdNameHLen, std::move(hlenptr)));
  ////HMgetCmd
  std::unique_ptr<Cmd> hmgetptr =
      std::make_unique<HMgetCmd>(kCmdNameHMget, -3, kCmdFlagsRead |  kCmdFlagsHash | kCmdFlagsUpdateCache | kCmdFlagsDoThroughDB | kCmdFlagsReadCache | kCmdFlagsFast);
  cmd_table->insert(std::pair<std::string, std::unique_ptr<Cmd>>(kCmdNameHMget, std::move(hmgetptr)));
  ////HMsetCmd
  std::unique_ptr<Cmd> hmsetptr =
      std::make_unique<HMsetCmd>(kCmdNameHMset, -4, kCmdFlagsWrite |  kCmdFlagsHash | kCmdFlagsUpdateCache | kCmdFlagsDoThroughDB | kCmdFlagsFast);
  cmd_table->insert(std::pair<std::string, std::unique_ptr<Cmd>>(kCmdNameHMset, std::move(hmsetptr)));
  ////HSetnxCmd
  std::unique_ptr<Cmd> hsetnxptr =
      std::make_unique<HSetnxCmd>(kCmdNameHSetnx, 4, kCmdFlagsWrite |  kCmdFlagsHash | kCmdFlagsUpdateCache | kCmdFlagsDoThroughDB | kCmdFlagsFast);
  cmd_table->insert(std::pair<std::string, std::unique_ptr<Cmd>>(kCmdNameHSetnx, std::move(hsetnxptr)));
  ////HStrlenCmd
  std::unique_ptr<Cmd> hstrlenptr =
      std::make_unique<HStrlenCmd>(kCmdNameHStrlen, 3, kCmdFlagsRead |  kCmdFlagsHash | kCmdFlagsUpdateCache | kCmdFlagsDoThroughDB | kCmdFlagsReadCache | kCmdFlagsFast);
  cmd_table->insert(std::pair<std::string, std::unique_ptr<Cmd>>(kCmdNameHStrlen, std::move(hstrlenptr)));
  ////HValsCmd
  std::unique_ptr<Cmd> hvalsptr =
<<<<<<< HEAD
      std::make_unique<HValsCmd>(kCmdNameHVals, 2, kCmdFlagsRead | kCmdFlagsSingleSlot | kCmdFlagsHash | kCmdFlagsSlow | kCmdFlagsUpdateCache | kCmdFlagsDoThroughDB | kCmdFlagsReadCache);
=======
      std::make_unique<HValsCmd>(kCmdNameHVals, 2, kCmdFlagsRead |  kCmdFlagsHash | kCmdFlagsSlow);
>>>>>>> 39fc96e7
  cmd_table->insert(std::pair<std::string, std::unique_ptr<Cmd>>(kCmdNameHVals, std::move(hvalsptr)));
  ////HScanCmd
  std::unique_ptr<Cmd> hscanptr = std::make_unique<HScanCmd>(
      kCmdNameHScan, -3, kCmdFlagsRead |  kCmdFlagsHash | kCmdFlagsSlow);
  cmd_table->insert(std::pair<std::string, std::unique_ptr<Cmd>>(kCmdNameHScan, std::move(hscanptr)));
  ////HScanxCmd
  std::unique_ptr<Cmd> hscanxptr = std::make_unique<HScanxCmd>(
      kCmdNameHScanx, -3, kCmdFlagsRead |  kCmdFlagsHash | kCmdFlagsSlow);
  cmd_table->insert(std::pair<std::string, std::unique_ptr<Cmd>>(kCmdNameHScanx, std::move(hscanxptr)));
  ////PKHScanRange
  std::unique_ptr<Cmd> pkhscanrangeptr = std::make_unique<PKHScanRangeCmd>(
      kCmdNamePKHScanRange, -4, kCmdFlagsRead |  kCmdFlagsHash | kCmdFlagsSlow);
  cmd_table->insert(std::pair<std::string, std::unique_ptr<Cmd>>(kCmdNamePKHScanRange, std::move(pkhscanrangeptr)));
  ////PKHRScanRange
  std::unique_ptr<Cmd> pkhrscanrangeptr = std::make_unique<PKHRScanRangeCmd>(
      kCmdNamePKHRScanRange, -4, kCmdFlagsRead |  kCmdFlagsHash | kCmdFlagsSlow);
  cmd_table->insert(std::pair<std::string, std::unique_ptr<Cmd>>(kCmdNamePKHRScanRange, std::move(pkhrscanrangeptr)));

  // List
  std::unique_ptr<Cmd> lindexptr =
      std::make_unique<LIndexCmd>(kCmdNameLIndex, 3, kCmdFlagsRead |  kCmdFlagsList | kCmdFlagsDoThroughDB | kCmdFlagsReadCache | kCmdFlagsUpdateCache | kCmdFlagsSlow);
  cmd_table->insert(std::pair<std::string, std::unique_ptr<Cmd>>(kCmdNameLIndex, std::move(lindexptr)));
  std::unique_ptr<Cmd> linsertptr =
      std::make_unique<LInsertCmd>(kCmdNameLInsert, 5, kCmdFlagsWrite |  kCmdFlagsList | kCmdFlagsDoThroughDB | kCmdFlagsUpdateCache | kCmdFlagsSlow);
  cmd_table->insert(std::pair<std::string, std::unique_ptr<Cmd>>(kCmdNameLInsert, std::move(linsertptr)));

  std::unique_ptr<Cmd> llenptr =
      std::make_unique<LLenCmd>(kCmdNameLLen, 2, kCmdFlagsRead |  kCmdFlagsList | kCmdFlagsDoThroughDB | kCmdFlagsReadCache | kCmdFlagsUpdateCache | kCmdFlagsFast);
  cmd_table->insert(std::pair<std::string, std::unique_ptr<Cmd>>(kCmdNameLLen, std::move(llenptr)));
  std::unique_ptr<Cmd> blpopptr = std::make_unique<BLPopCmd>(
      kCmdNameBLPop, -3, kCmdFlagsWrite |  kCmdFlagsList | kCmdFlagsSlow);
  cmd_table->insert(std::pair<std::string, std::unique_ptr<Cmd>>(kCmdNameBLPop, std::move(blpopptr)));

  std::unique_ptr<Cmd> lpopptr =
      std::make_unique<LPopCmd>(kCmdNameLPop, -2, kCmdFlagsWrite |  kCmdFlagsList |kCmdFlagsDoThroughDB | kCmdFlagsUpdateCache | kCmdFlagsFast);
  cmd_table->insert(std::pair<std::string, std::unique_ptr<Cmd>>(kCmdNameLPop, std::move(lpopptr)));

  std::unique_ptr<Cmd> lpushptr = std::make_unique<LPushCmd>(
      kCmdNameLPush, -3, kCmdFlagsWrite |  kCmdFlagsList | kCmdFlagsDoThroughDB | kCmdFlagsUpdateCache | kCmdFlagsFast);
  cmd_table->insert(std::pair<std::string, std::unique_ptr<Cmd>>(kCmdNameLPush, std::move(lpushptr)));

  std::unique_ptr<Cmd> lpushxptr = std::make_unique<LPushxCmd>(kCmdNameLPushx, -3, kCmdFlagsWrite |  kCmdFlagsList | kCmdFlagsDoThroughDB | kCmdFlagsUpdateCache | kCmdFlagsFast);
  cmd_table->insert(std::pair<std::string, std::unique_ptr<Cmd>>(kCmdNameLPushx, std::move(lpushxptr)));

  std::unique_ptr<Cmd> lrangeptr = std::make_unique<LRangeCmd>(
      kCmdNameLRange, 4, kCmdFlagsRead |  kCmdFlagsList | kCmdFlagsDoThroughDB | kCmdFlagsReadCache | kCmdFlagsUpdateCache | kCmdFlagsSlow);
  cmd_table->insert(std::pair<std::string, std::unique_ptr<Cmd>>(kCmdNameLRange, std::move(lrangeptr)));
  std::unique_ptr<Cmd> lremptr =
      std::make_unique<LRemCmd>(kCmdNameLRem, 4, kCmdFlagsWrite |  kCmdFlagsList | kCmdFlagsDoThroughDB | kCmdFlagsUpdateCache | kCmdFlagsSlow);
  cmd_table->insert(std::pair<std::string, std::unique_ptr<Cmd>>(kCmdNameLRem, std::move(lremptr)));
  std::unique_ptr<Cmd> lsetptr =
      std::make_unique<LSetCmd>(kCmdNameLSet, 4, kCmdFlagsWrite |  kCmdFlagsList | kCmdFlagsDoThroughDB | kCmdFlagsUpdateCache | kCmdFlagsSlow);
  cmd_table->insert(std::pair<std::string, std::unique_ptr<Cmd>>(kCmdNameLSet, std::move(lsetptr)));
  std::unique_ptr<Cmd> ltrimptr =
      std::make_unique<LTrimCmd>(kCmdNameLTrim, 4, kCmdFlagsWrite |  kCmdFlagsList |kCmdFlagsDoThroughDB | kCmdFlagsUpdateCache | kCmdFlagsSlow);
  cmd_table->insert(std::pair<std::string, std::unique_ptr<Cmd>>(kCmdNameLTrim, std::move(ltrimptr)));

  std::unique_ptr<Cmd> brpopptr = std::make_unique<BRPopCmd>(
      kCmdNameBRpop, -3, kCmdFlagsWrite |  kCmdFlagsList | kCmdFlagsSlow);
  cmd_table->insert(std::pair<std::string, std::unique_ptr<Cmd>>(kCmdNameBRpop, std::move(brpopptr)));
  std::unique_ptr<Cmd> rpopptr =
      std::make_unique<RPopCmd>(kCmdNameRPop, -2, kCmdFlagsWrite |  kCmdFlagsList | kCmdFlagsDoThroughDB | kCmdFlagsUpdateCache | kCmdFlagsFast);
  cmd_table->insert(std::pair<std::string, std::unique_ptr<Cmd>>(kCmdNameRPop, std::move(rpopptr)));
  std::unique_ptr<Cmd> rpoplpushptr = std::make_unique<RPopLPushCmd>(
      kCmdNameRPopLPush, 3, kCmdFlagsWrite |  kCmdFlagsList | kCmdFlagsSlow);
  cmd_table->insert(std::pair<std::string, std::unique_ptr<Cmd>>(kCmdNameRPopLPush, std::move(rpoplpushptr)));
  std::unique_ptr<Cmd> rpushptr =
      std::make_unique<RPushCmd>(kCmdNameRPush, -3, kCmdFlagsWrite | kCmdFlagsList | kCmdFlagsDoThroughDB | kCmdFlagsUpdateCache | kCmdFlagsFast);
  cmd_table->insert(std::pair<std::string, std::unique_ptr<Cmd>>(kCmdNameRPush, std::move(rpushptr)));
  std::unique_ptr<Cmd> rpushxptr =
      std::make_unique<RPushxCmd>(kCmdNameRPushx, -3, kCmdFlagsWrite |  kCmdFlagsList);
  std::make_unique<RPushxCmd>(kCmdNameRPushx, 3, kCmdFlagsWrite |  kCmdFlagsList | kCmdFlagsDoThroughDB | kCmdFlagsUpdateCache | kCmdFlagsFast);
  cmd_table->insert(std::pair<std::string, std::unique_ptr<Cmd>>(kCmdNameRPushx, std::move(rpushxptr)));

  // Zset
  ////ZAddCmd
  std::unique_ptr<Cmd> zaddptr =
      std::make_unique<ZAddCmd>(kCmdNameZAdd, -4, kCmdFlagsWrite |  kCmdFlagsZset |kCmdFlagsDoThroughDB | kCmdFlagsUpdateCache | kCmdFlagsFast);
  cmd_table->insert(std::pair<std::string, std::unique_ptr<Cmd>>(kCmdNameZAdd, std::move(zaddptr)));
  ////ZCardCmd
  std::unique_ptr<Cmd> zcardptr =
      std::make_unique<ZCardCmd>(kCmdNameZCard, 2, kCmdFlagsRead |  kCmdFlagsZset | kCmdFlagsDoThroughDB | kCmdFlagsReadCache | kCmdFlagsFast);
  cmd_table->insert(std::pair<std::string, std::unique_ptr<Cmd>>(kCmdNameZCard, std::move(zcardptr)));
  ////ZScanCmd
  std::unique_ptr<Cmd> zscanptr = std::make_unique<ZScanCmd>(
      kCmdNameZScan, -3, kCmdFlagsRead |  kCmdFlagsZset | kCmdFlagsSlow);
  cmd_table->insert(std::pair<std::string, std::unique_ptr<Cmd>>(kCmdNameZScan, std::move(zscanptr)));
  ////ZIncrbyCmd
  std::unique_ptr<Cmd> zincrbyptr =
      std::make_unique<ZIncrbyCmd>(kCmdNameZIncrby, 4, kCmdFlagsWrite |  kCmdFlagsZset | kCmdFlagsDoThroughDB | kCmdFlagsUpdateCache | kCmdFlagsFast) ;
  cmd_table->insert(std::pair<std::string, std::unique_ptr<Cmd>>(kCmdNameZIncrby, std::move(zincrbyptr)));
  ////ZRangeCmd
  std::unique_ptr<Cmd> zrangeptr =
      std::make_unique<ZRangeCmd>(kCmdNameZRange, -4, kCmdFlagsRead |  kCmdFlagsZset |kCmdFlagsDoThroughDB | kCmdFlagsReadCache | kCmdFlagsUpdateCache | kCmdFlagsSlow);
  cmd_table->insert(std::pair<std::string, std::unique_ptr<Cmd>>(kCmdNameZRange, std::move(zrangeptr)));
  ////ZRevrangeCmd
  std::unique_ptr<Cmd> zrevrangeptr =
      std::make_unique<ZRevrangeCmd>(kCmdNameZRevrange, -4, kCmdFlagsRead |  kCmdFlagsZset |kCmdFlagsDoThroughDB | kCmdFlagsReadCache | kCmdFlagsUpdateCache | kCmdFlagsSlow);
  cmd_table->insert(std::pair<std::string, std::unique_ptr<Cmd>>(kCmdNameZRevrange, std::move(zrevrangeptr)));
  ////ZRangebyscoreCmd
  std::unique_ptr<Cmd> zrangebyscoreptr = std::make_unique<ZRangebyscoreCmd>(
      kCmdNameZRangebyscore, -4, kCmdFlagsRead |  kCmdFlagsZset | kCmdFlagsSlow);
  cmd_table->insert(std::pair<std::string, std::unique_ptr<Cmd>>(kCmdNameZRangebyscore, std::move(zrangebyscoreptr)));
  ////ZRevrangebyscoreCmd
  std::unique_ptr<Cmd> zrevrangebyscoreptr = std::make_unique<ZRevrangebyscoreCmd>(
      kCmdNameZRevrangebyscore, -4, kCmdFlagsRead |  kCmdFlagsZset | kCmdFlagsSlow);
  cmd_table->insert(
      std::pair<std::string, std::unique_ptr<Cmd>>(kCmdNameZRevrangebyscore, std::move(zrevrangebyscoreptr)));
  ////ZCountCmd
  std::unique_ptr<Cmd> zcountptr =
      std::make_unique<ZCountCmd>(kCmdNameZCount, 4, kCmdFlagsRead |  kCmdFlagsZset |kCmdFlagsDoThroughDB | kCmdFlagsReadCache | kCmdFlagsUpdateCache | kCmdFlagsFast);
  cmd_table->insert(std::pair<std::string, std::unique_ptr<Cmd>>(kCmdNameZCount, std::move(zcountptr)));
  ////ZRemCmd
  std::unique_ptr<Cmd> zremptr =
      std::make_unique<ZRemCmd>(kCmdNameZRem, -3, kCmdFlagsWrite |  kCmdFlagsZset | kCmdFlagsDoThroughDB | kCmdFlagsUpdateCache | kCmdFlagsFast);
  cmd_table->insert(std::pair<std::string, std::unique_ptr<Cmd>>(kCmdNameZRem, std::move(zremptr)));
  ////ZUnionstoreCmd
  std::unique_ptr<Cmd> zunionstoreptr =
      std::make_unique<ZUnionstoreCmd>(kCmdNameZUnionstore, -4, kCmdFlagsWrite | kCmdFlagsZset |kCmdFlagsDoThroughDB | kCmdFlagsUpdateCache | kCmdFlagsSlow);
  cmd_table->insert(std::pair<std::string, std::unique_ptr<Cmd>>(kCmdNameZUnionstore, std::move(zunionstoreptr)));
  ////ZInterstoreCmd
  std::unique_ptr<Cmd> zinterstoreptr =
      std::make_unique<ZInterstoreCmd>(kCmdNameZInterstore, -4, kCmdFlagsWrite | kCmdFlagsZset |kCmdFlagsDoThroughDB | kCmdFlagsUpdateCache | kCmdFlagsSlow);
  cmd_table->insert(std::pair<std::string, std::unique_ptr<Cmd>>(kCmdNameZInterstore, std::move(zinterstoreptr)));
  ////ZRankCmd
  std::unique_ptr<Cmd> zrankptr =
      std::make_unique<ZRankCmd>(kCmdNameZRank, 3, kCmdFlagsRead |  kCmdFlagsZset | kCmdFlagsDoThroughDB | kCmdFlagsReadCache | kCmdFlagsUpdateCache | kCmdFlagsFast);
  cmd_table->insert(std::pair<std::string, std::unique_ptr<Cmd>>(kCmdNameZRank, std::move(zrankptr)));
  ////ZRevrankCmd
  std::unique_ptr<Cmd> zrevrankptr =
      std::make_unique<ZRevrankCmd>(kCmdNameZRevrank, 3, kCmdFlagsRead |  kCmdFlagsZset |kCmdFlagsDoThroughDB | kCmdFlagsReadCache | kCmdFlagsUpdateCache | kCmdFlagsFast);
  cmd_table->insert(std::pair<std::string, std::unique_ptr<Cmd>>(kCmdNameZRevrank, std::move(zrevrankptr)));
  ////ZScoreCmd
  std::unique_ptr<Cmd> zscoreptr =
      std::make_unique<ZScoreCmd>(kCmdNameZScore, 3, kCmdFlagsRead |  kCmdFlagsZset |kCmdFlagsDoThroughDB | kCmdFlagsReadCache | kCmdFlagsFast);
  cmd_table->insert(std::pair<std::string, std::unique_ptr<Cmd>>(kCmdNameZScore, std::move(zscoreptr)));
  ////ZRangebylexCmd
  std::unique_ptr<Cmd> zrangebylexptr =
      std::make_unique<ZRangebylexCmd>(kCmdNameZRangebylex, -4, kCmdFlagsRead |  kCmdFlagsZset | kCmdFlagsSlow);
  cmd_table->insert(std::pair<std::string, std::unique_ptr<Cmd>>(kCmdNameZRangebylex, std::move(zrangebylexptr)));
  ////ZRevrangebylexCmd
  std::unique_ptr<Cmd> zrevrangebylexptr = std::make_unique<ZRevrangebylexCmd>(
      kCmdNameZRevrangebylex, -4, kCmdFlagsRead |  kCmdFlagsZset | kCmdFlagsSlow);
  cmd_table->insert(std::pair<std::string, std::unique_ptr<Cmd>>(kCmdNameZRevrangebylex, std::move(zrevrangebylexptr)));
  ////ZLexcountCmd
  std::unique_ptr<Cmd> zlexcountptr =
      std::make_unique<ZLexcountCmd>(kCmdNameZLexcount, 4, kCmdFlagsRead |  kCmdFlagsZset | kCmdFlagsFast);
  cmd_table->insert(std::pair<std::string, std::unique_ptr<Cmd>>(kCmdNameZLexcount, std::move(zlexcountptr)));
  ////ZRemrangebyrankCmd
  std::unique_ptr<Cmd> zremrangebyrankptr = std::make_unique<ZRemrangebyrankCmd>(
      kCmdNameZRemrangebyrank, 4, kCmdFlagsWrite |  kCmdFlagsZset |kCmdFlagsDoThroughDB | kCmdFlagsUpdateCache | kCmdFlagsSlow);
  cmd_table->insert(
      std::pair<std::string, std::unique_ptr<Cmd>>(kCmdNameZRemrangebyrank, std::move(zremrangebyrankptr)));
  ////ZRemrangebyscoreCmd
  std::unique_ptr<Cmd> zremrangebyscoreptr = std::make_unique<ZRemrangebyscoreCmd>(
      kCmdNameZRemrangebyscore, 4, kCmdFlagsWrite |  kCmdFlagsZset |kCmdFlagsDoThroughDB | kCmdFlagsUpdateCache | kCmdFlagsSlow);
  cmd_table->insert(
      std::pair<std::string, std::unique_ptr<Cmd>>(kCmdNameZRemrangebyscore, std::move(zremrangebyscoreptr)));
  ////ZRemrangebylexCmd
  std::unique_ptr<Cmd> zremrangebylexptr = std::make_unique<ZRemrangebylexCmd>(
      kCmdNameZRemrangebylex, 4, kCmdFlagsWrite |  kCmdFlagsZset |kCmdFlagsDoThroughDB | kCmdFlagsUpdateCache | kCmdFlagsSlow);
  cmd_table->insert(std::pair<std::string, std::unique_ptr<Cmd>>(kCmdNameZRemrangebylex, std::move(zremrangebylexptr)));
  ////ZPopmax
  std::unique_ptr<Cmd> zpopmaxptr = std::make_unique<ZPopmaxCmd>(
      kCmdNameZPopmax, -2, kCmdFlagsWrite |  kCmdFlagsZset | kCmdFlagsFast);
  cmd_table->insert(std::pair<std::string, std::unique_ptr<Cmd>>(kCmdNameZPopmax, std::move(zpopmaxptr)));
  ////ZPopmin
  std::unique_ptr<Cmd> zpopminptr = std::make_unique<ZPopminCmd>(
      kCmdNameZPopmin, -2, kCmdFlagsWrite |  kCmdFlagsZset | kCmdFlagsFast);
  cmd_table->insert(std::pair<std::string, std::unique_ptr<Cmd>>(kCmdNameZPopmin, std::move(zpopminptr)));

  // Set
  ////SAddCmd
  std::unique_ptr<Cmd> saddptr =
      std::make_unique<SAddCmd>(kCmdNameSAdd, -3, kCmdFlagsWrite |  kCmdFlagsSet |kCmdFlagsDoThroughDB | kCmdFlagsUpdateCache | kCmdFlagsFast);
  cmd_table->insert(std::pair<std::string, std::unique_ptr<Cmd>>(kCmdNameSAdd, std::move(saddptr)));
  ////SPopCmd
  std::unique_ptr<Cmd> spopptr =
      std::make_unique<SPopCmd>(kCmdNameSPop, -2, kCmdFlagsWrite |  kCmdFlagsSet | kCmdFlagsDoThroughDB | kCmdFlagsUpdateCache | kCmdFlagsFast);
  cmd_table->insert(std::pair<std::string, std::unique_ptr<Cmd>>(kCmdNameSPop, std::move(spopptr)));
  ////SCardCmd
  std::unique_ptr<Cmd> scardptr =
      std::make_unique<SCardCmd>(kCmdNameSCard, 2, kCmdFlagsRead |  kCmdFlagsSet | kCmdFlagsDoThroughDB | kCmdFlagsReadCache | kCmdFlagsUpdateCache | kCmdFlagsFast);
  cmd_table->insert(std::pair<std::string, std::unique_ptr<Cmd>>(kCmdNameSCard, std::move(scardptr)));
  ////SMembersCmd
  std::unique_ptr<Cmd> smembersptr =
      std::make_unique<SMembersCmd>(kCmdNameSMembers, 2, kCmdFlagsRead |  kCmdFlagsSet | kCmdFlagsDoThroughDB | kCmdFlagsReadCache | kCmdFlagsUpdateCache | kCmdFlagsSlow);
  cmd_table->insert(std::pair<std::string, std::unique_ptr<Cmd>>(kCmdNameSMembers, std::move(smembersptr)));
  ////SScanCmd
  std::unique_ptr<Cmd> sscanptr =
      std::make_unique<SScanCmd>(kCmdNameSScan, -3, kCmdFlagsRead |  kCmdFlagsSet | kCmdFlagsSlow);
  cmd_table->insert(std::pair<std::string, std::unique_ptr<Cmd>>(kCmdNameSScan, std::move(sscanptr)));
  ////SRemCmd
  std::unique_ptr<Cmd> sremptr =
      std::make_unique<SRemCmd>(kCmdNameSRem, -3, kCmdFlagsWrite |  kCmdFlagsSet |kCmdFlagsDoThroughDB | kCmdFlagsUpdateCache | kCmdFlagsFast);
  cmd_table->insert(std::pair<std::string, std::unique_ptr<Cmd>>(kCmdNameSRem, std::move(sremptr)));
  ////SUnionCmd
  std::unique_ptr<Cmd> sunionptr = std::make_unique<SUnionCmd>(
      kCmdNameSUnion, -2, kCmdFlagsRead | kCmdFlagsSet | kCmdFlagsSlow);
  cmd_table->insert(std::pair<std::string, std::unique_ptr<Cmd>>(kCmdNameSUnion, std::move(sunionptr)));
  ////SUnionstoreCmd
  std::unique_ptr<Cmd> sunionstoreptr =
      std::make_unique<SUnionstoreCmd>(kCmdNameSUnionstore, -3, kCmdFlagsWrite | kCmdFlagsSet | kCmdFlagsDoThroughDB | kCmdFlagsUpdateCache | kCmdFlagsSlow);
  cmd_table->insert(std::pair<std::string, std::unique_ptr<Cmd>>(kCmdNameSUnionstore, std::move(sunionstoreptr)));
  ////SInterCmd
  std::unique_ptr<Cmd> sinterptr = std::make_unique<SInterCmd>(
      kCmdNameSInter, -2, kCmdFlagsRead | kCmdFlagsSet | kCmdFlagsSlow);
  cmd_table->insert(std::pair<std::string, std::unique_ptr<Cmd>>(kCmdNameSInter, std::move(sinterptr)));
  ////SInterstoreCmd
  std::unique_ptr<Cmd> sinterstoreptr =
      std::make_unique<SInterstoreCmd>(kCmdNameSInterstore, -3, kCmdFlagsWrite | kCmdFlagsSet | kCmdFlagsDoThroughDB | kCmdFlagsUpdateCache | kCmdFlagsSlow);
  cmd_table->insert(std::pair<std::string, std::unique_ptr<Cmd>>(kCmdNameSInterstore, std::move(sinterstoreptr)));
  ////SIsmemberCmd
  std::unique_ptr<Cmd> sismemberptr =
      std::make_unique<SIsmemberCmd>(kCmdNameSIsmember, 3, kCmdFlagsRead |  kCmdFlagsSet |kCmdFlagsDoThroughDB | kCmdFlagsReadCache | kCmdFlagsUpdateCache | kCmdFlagsFast);
  cmd_table->insert(std::pair<std::string, std::unique_ptr<Cmd>>(kCmdNameSIsmember, std::move(sismemberptr)));
  ////SDiffCmd
  std::unique_ptr<Cmd> sdiffptr =
      std::make_unique<SDiffCmd>(kCmdNameSDiff, -2, kCmdFlagsRead | kCmdFlagsSet | kCmdFlagsSlow);
  cmd_table->insert(std::pair<std::string, std::unique_ptr<Cmd>>(kCmdNameSDiff, std::move(sdiffptr)));
  ////SDiffstoreCmd
  std::unique_ptr<Cmd> sdiffstoreptr =
      std::make_unique<SDiffstoreCmd>(kCmdNameSDiffstore, -3, kCmdFlagsWrite | kCmdFlagsSet |kCmdFlagsDoThroughDB | kCmdFlagsUpdateCache | kCmdFlagsSlow);
  cmd_table->insert(std::pair<std::string, std::unique_ptr<Cmd>>(kCmdNameSDiffstore, std::move(sdiffstoreptr)));
  ////SMoveCmd
  std::unique_ptr<Cmd> smoveptr =
      std::make_unique<SMoveCmd>(kCmdNameSMove, 4, kCmdFlagsWrite | kCmdFlagsSet | kCmdFlagsDoThroughDB | kCmdFlagsUpdateCache | kCmdFlagsFast);
  cmd_table->insert(std::pair<std::string, std::unique_ptr<Cmd>>(kCmdNameSMove, std::move(smoveptr)));
  ////SRandmemberCmd
  std::unique_ptr<Cmd> srandmemberptr =
<<<<<<< HEAD
      std::make_unique<SRandmemberCmd>(kCmdNameSRandmember, -2, kCmdFlagsRead | kCmdFlagsSingleSlot | kCmdFlagsSet | kCmdFlagsDoThroughDB | kCmdFlagsReadCache | kCmdFlagsUpdateCache | kCmdFlagsSlow);
=======
      std::make_unique<SRandmemberCmd>(kCmdNameSRandmember, -2, kCmdFlagsRead |  kCmdFlagsSet|kCmdFlagsDoThroughDB | kCmdFlagsReadCache | kCmdFlagsUpdateCache | kCmdFlagsSlow);
>>>>>>> 39fc96e7
  cmd_table->insert(std::pair<std::string, std::unique_ptr<Cmd>>(kCmdNameSRandmember, std::move(srandmemberptr)));

  // BitMap
  ////bitsetCmd
  std::unique_ptr<Cmd> bitsetptr =
<<<<<<< HEAD
      std::make_unique<BitSetCmd>(kCmdNameBitSet, 4, kCmdFlagsWrite | kCmdFlagsSingleSlot | kCmdFlagsBit | kCmdFlagsSlow | kCmdFlagsDoThroughDB | kCmdFlagsUpdateCache);
  cmd_table->insert(std::pair<std::string, std::unique_ptr<Cmd>>(kCmdNameBitSet, std::move(bitsetptr)));
  ////bitgetCmd
  std::unique_ptr<Cmd> bitgetptr =
      std::make_unique<BitGetCmd>(kCmdNameBitGet, 3, kCmdFlagsRead | kCmdFlagsSingleSlot | kCmdFlagsBit | kCmdFlagsSlow | kCmdFlagsDoThroughDB | kCmdFlagsReadCache | kCmdFlagsUpdateCache);
  cmd_table->insert(std::pair<std::string, std::unique_ptr<Cmd>>(kCmdNameBitGet, std::move(bitgetptr)));
  ////bitcountCmd
  std::unique_ptr<Cmd> bitcountptr =
      std::make_unique<BitCountCmd>(kCmdNameBitCount, -2, kCmdFlagsRead | kCmdFlagsSingleSlot | kCmdFlagsBit | kCmdFlagsSlow | kCmdFlagsDoThroughDB | kCmdFlagsReadCache | kCmdFlagsUpdateCache);
  cmd_table->insert(std::pair<std::string, std::unique_ptr<Cmd>>(kCmdNameBitCount, std::move(bitcountptr)));
  ////bitposCmd
  std::unique_ptr<Cmd> bitposptr =
      std::make_unique<BitPosCmd>(kCmdNameBitPos, -3, kCmdFlagsRead | kCmdFlagsSingleSlot | kCmdFlagsBit | kCmdFlagsSlow | kCmdFlagsDoThroughDB | kCmdFlagsReadCache | kCmdFlagsUpdateCache);
  cmd_table->insert(std::pair<std::string, std::unique_ptr<Cmd>>(kCmdNameBitPos, std::move(bitposptr)));
  ////bitopCmd
  std::unique_ptr<Cmd> bitopptr =
      std::make_unique<BitOpCmd>(kCmdNameBitOp, -3, kCmdFlagsWrite | kCmdFlagsMultiSlot | kCmdFlagsBit | kCmdFlagsSlow | kCmdFlagsDoThroughDB | kCmdFlagsUpdateCache);
=======
      std::make_unique<BitSetCmd>(kCmdNameBitSet, 4, kCmdFlagsWrite |  kCmdFlagsBit | kCmdFlagsSlow);
  cmd_table->insert(std::pair<std::string, std::unique_ptr<Cmd>>(kCmdNameBitSet, std::move(bitsetptr)));
  ////bitgetCmd
  std::unique_ptr<Cmd> bitgetptr =
      std::make_unique<BitGetCmd>(kCmdNameBitGet, 3, kCmdFlagsRead |  kCmdFlagsBit | kCmdFlagsSlow);
  cmd_table->insert(std::pair<std::string, std::unique_ptr<Cmd>>(kCmdNameBitGet, std::move(bitgetptr)));
  ////bitcountCmd
  std::unique_ptr<Cmd> bitcountptr =
      std::make_unique<BitCountCmd>(kCmdNameBitCount, -2, kCmdFlagsRead |  kCmdFlagsBit | kCmdFlagsSlow);
  cmd_table->insert(std::pair<std::string, std::unique_ptr<Cmd>>(kCmdNameBitCount, std::move(bitcountptr)));
  ////bitposCmd
  std::unique_ptr<Cmd> bitposptr =
      std::make_unique<BitPosCmd>(kCmdNameBitPos, -3, kCmdFlagsRead |  kCmdFlagsBit | kCmdFlagsSlow);
  cmd_table->insert(std::pair<std::string, std::unique_ptr<Cmd>>(kCmdNameBitPos, std::move(bitposptr)));
  ////bitopCmd
  std::unique_ptr<Cmd> bitopptr =
      std::make_unique<BitOpCmd>(kCmdNameBitOp, -3, kCmdFlagsWrite | kCmdFlagsBit | kCmdFlagsSlow);
>>>>>>> 39fc96e7
  cmd_table->insert(std::pair<std::string, std::unique_ptr<Cmd>>(kCmdNameBitOp, std::move(bitopptr)));

  // HyperLogLog
  ////pfaddCmd
  std::unique_ptr<Cmd> pfaddptr = std::make_unique<PfAddCmd>(
      kCmdNamePfAdd, -2, kCmdFlagsWrite |  kCmdFlagsHyperLogLog | kCmdFlagsFast);
  cmd_table->insert(std::pair<std::string, std::unique_ptr<Cmd>>(kCmdNamePfAdd, std::move(pfaddptr)));
  ////pfcountCmd
  std::unique_ptr<Cmd> pfcountptr = std::make_unique<PfCountCmd>(
      kCmdNamePfCount, -2, kCmdFlagsRead | kCmdFlagsHyperLogLog | kCmdFlagsSlow);
  cmd_table->insert(std::pair<std::string, std::unique_ptr<Cmd>>(kCmdNamePfCount, std::move(pfcountptr)));
  ////pfmergeCmd
  std::unique_ptr<Cmd> pfmergeptr = std::make_unique<PfMergeCmd>(
      kCmdNamePfMerge, -3, kCmdFlagsWrite | kCmdFlagsHyperLogLog | kCmdFlagsSlow);
  cmd_table->insert(std::pair<std::string, std::unique_ptr<Cmd>>(kCmdNamePfMerge, std::move(pfmergeptr)));

  // GEO
  ////GepAdd
  std::unique_ptr<Cmd> geoaddptr = std::make_unique<GeoAddCmd>(
      kCmdNameGeoAdd, -5, kCmdFlagsWrite |  kCmdFlagsGeo | kCmdFlagsSlow);
  cmd_table->insert(std::pair<std::string, std::unique_ptr<Cmd>>(kCmdNameGeoAdd, std::move(geoaddptr)));
  ////GeoPos
  std::unique_ptr<Cmd> geoposptr = std::make_unique<GeoPosCmd>(
      kCmdNameGeoPos, -2, kCmdFlagsRead |  kCmdFlagsGeo | kCmdFlagsSlow);
  cmd_table->insert(std::pair<std::string, std::unique_ptr<Cmd>>(kCmdNameGeoPos, std::move(geoposptr)));
  ////GeoDist
  std::unique_ptr<Cmd> geodistptr = std::make_unique<GeoDistCmd>(
      kCmdNameGeoDist, -4, kCmdFlagsRead |  kCmdFlagsGeo | kCmdFlagsSlow);
  cmd_table->insert(std::pair<std::string, std::unique_ptr<Cmd>>(kCmdNameGeoDist, std::move(geodistptr)));
  ////GeoHash
  std::unique_ptr<Cmd> geohashptr = std::make_unique<GeoHashCmd>(
      kCmdNameGeoHash, -2, kCmdFlagsRead |  kCmdFlagsGeo | kCmdFlagsSlow);
  cmd_table->insert(std::pair<std::string, std::unique_ptr<Cmd>>(kCmdNameGeoHash, std::move(geohashptr)));
  ////GeoRadius
  std::unique_ptr<Cmd> georadiusptr = std::make_unique<GeoRadiusCmd>(
      kCmdNameGeoRadius, -6, kCmdFlagsRead | kCmdFlagsGeo | kCmdFlagsSlow);
  cmd_table->insert(std::pair<std::string, std::unique_ptr<Cmd>>(kCmdNameGeoRadius, std::move(georadiusptr)));
  ////GeoRadiusByMember
  std::unique_ptr<Cmd> georadiusbymemberptr = std::make_unique<GeoRadiusByMemberCmd>(
      kCmdNameGeoRadiusByMember, -5, kCmdFlagsRead | kCmdFlagsGeo | kCmdFlagsSlow);
  cmd_table->insert(
      std::pair<std::string, std::unique_ptr<Cmd>>(kCmdNameGeoRadiusByMember, std::move(georadiusbymemberptr)));

  // PubSub
  ////Publish
  std::unique_ptr<Cmd> publishptr =
      std::make_unique<PublishCmd>(kCmdNamePublish, 3, kCmdFlagsRead | kCmdFlagsPubSub | kCmdFlagsFast);
  cmd_table->insert(std::pair<std::string, std::unique_ptr<Cmd>>(kCmdNamePublish, std::move(publishptr)));
  ////Subscribe
  std::unique_ptr<Cmd> subscribeptr =
      std::make_unique<SubscribeCmd>(kCmdNameSubscribe, -2, kCmdFlagsRead | kCmdFlagsPubSub | kCmdFlagsSlow);
  cmd_table->insert(std::pair<std::string, std::unique_ptr<Cmd>>(kCmdNameSubscribe, std::move(subscribeptr)));
  ////UnSubscribe
  std::unique_ptr<Cmd> unsubscribeptr =
      std::make_unique<UnSubscribeCmd>(kCmdNameUnSubscribe, -1, kCmdFlagsRead | kCmdFlagsPubSub | kCmdFlagsSlow);
  cmd_table->insert(std::pair<std::string, std::unique_ptr<Cmd>>(kCmdNameUnSubscribe, std::move(unsubscribeptr)));
  ////PSubscribe
  std::unique_ptr<Cmd> psubscribeptr =
      std::make_unique<PSubscribeCmd>(kCmdNamePSubscribe, -2, kCmdFlagsRead | kCmdFlagsPubSub | kCmdFlagsSlow);
  cmd_table->insert(std::pair<std::string, std::unique_ptr<Cmd>>(kCmdNamePSubscribe, std::move(psubscribeptr)));
  ////PUnSubscribe
  std::unique_ptr<Cmd> punsubscribeptr =
      std::make_unique<PUnSubscribeCmd>(kCmdNamePUnSubscribe, -1, kCmdFlagsRead | kCmdFlagsPubSub | kCmdFlagsSlow);
  cmd_table->insert(std::pair<std::string, std::unique_ptr<Cmd>>(kCmdNamePUnSubscribe, std::move(punsubscribeptr)));
  ////PubSub
  std::unique_ptr<Cmd> pubsubptr =
      std::make_unique<PubSubCmd>(kCmdNamePubSub, -2, kCmdFlagsRead | kCmdFlagsPubSub | kCmdFlagsSlow);
  cmd_table->insert(std::pair<std::string, std::unique_ptr<Cmd>>(kCmdNamePubSub, std::move(pubsubptr)));

  ////ACL
  std::unique_ptr<Cmd> aclptr = std::make_unique<PikaAclCmd>(KCmdNameAcl, -2, kCmdFlagsAdmin | kCmdFlagsSlow);
  cmd_table->insert(std::pair<std::string, std::unique_ptr<Cmd>>(KCmdNameAcl, std::move(aclptr)));

  // Transaction
  ////Multi
  std::unique_ptr<Cmd> multiptr =
      std::make_unique<MultiCmd>(kCmdNameMulti, 1, kCmdFlagsRead | kCmdFlagsFast);
  cmd_table->insert(std::pair<std::string, std::unique_ptr<Cmd>>(kCmdNameMulti, std::move(multiptr)));
  ////Exec
  std::unique_ptr<Cmd> execptr = std::make_unique<ExecCmd>(
      kCmdNameExec, 1, kCmdFlagsRead | kCmdFlagsWrite | kCmdFlagsSuspend | kCmdFlagsSlow);
  cmd_table->insert(std::pair<std::string, std::unique_ptr<Cmd>>(kCmdNameExec, std::move(execptr)));
  ////Discard
  std::unique_ptr<Cmd> discardptr = std::make_unique<DiscardCmd>(kCmdNameDiscard, 1, kCmdFlagsRead | kCmdFlagsFast);
  cmd_table->insert(std::pair<std::string, std::unique_ptr<Cmd>>(kCmdNameDiscard, std::move(discardptr)));
  ////Watch
  std::unique_ptr<Cmd> watchptr = std::make_unique<WatchCmd>(kCmdNameWatch, -2, kCmdFlagsRead | kCmdFlagsFast);
  cmd_table->insert(std::pair<std::string, std::unique_ptr<Cmd>>(kCmdNameWatch, std::move(watchptr)));
  ////Unwatch
  std::unique_ptr<Cmd> unwatchptr = std::make_unique<UnwatchCmd>(kCmdNameUnWatch, 1, kCmdFlagsRead | kCmdFlagsFast);
  cmd_table->insert(std::pair<std::string, std::unique_ptr<Cmd>>(kCmdNameUnWatch, std::move(unwatchptr)));

  // Stream
  ////XAdd
  std::unique_ptr<Cmd> xaddptr =
      std::make_unique<XAddCmd>(kCmdNameXAdd, -4, kCmdFlagsWrite |  kCmdFlagsStream | kCmdFlagsFast);
  cmd_table->insert(std::pair<std::string, std::unique_ptr<Cmd>>(kCmdNameXAdd, std::move(xaddptr)));
  ////XLen
  std::unique_ptr<Cmd> xlenptr =
      std::make_unique<XLenCmd>(kCmdNameXLen, 2, kCmdFlagsRead |  kCmdFlagsStream | kCmdFlagsFast);
  cmd_table->insert(std::pair<std::string, std::unique_ptr<Cmd>>(kCmdNameXLen, std::move(xlenptr)));
  ////XRead
  std::unique_ptr<Cmd> xreadptr =
      std::make_unique<XReadCmd>(kCmdNameXRead, -3, kCmdFlagsRead | kCmdFlagsStream | kCmdFlagsSlow);
  cmd_table->insert(std::pair<std::string, std::unique_ptr<Cmd>>(kCmdNameXRead, std::move(xreadptr)));
  ////XRange
  std::unique_ptr<Cmd> xrangeptr =
      std::make_unique<XRangeCmd>(kCmdNameXRange, -4, kCmdFlagsRead |  kCmdFlagsStream | kCmdFlagsSlow);
  cmd_table->insert(std::pair<std::string, std::unique_ptr<Cmd>>(kCmdNameXRange, std::move(xrangeptr)));
  ////XRerange
  std::unique_ptr<Cmd> xrerverangeptr =
        std::make_unique<XRevrangeCmd>(kCmdNameXRevrange, -4, kCmdFlagsRead |  kCmdFlagsStream | kCmdFlagsSlow);
  cmd_table->insert(std::pair<std::string, std::unique_ptr<Cmd>>(kCmdNameXRevrange, std::move(xrerverangeptr)));
  ////XTrim
  std::unique_ptr<Cmd> xtrimptr =
      std::make_unique<XTrimCmd>(kCmdNameXTrim, -2, kCmdFlagsWrite |  kCmdFlagsStream | kCmdFlagsSlow);
  cmd_table->insert(std::pair<std::string, std::unique_ptr<Cmd>>(kCmdNameXTrim, std::move(xtrimptr)));
  ////XDel
  std::unique_ptr<Cmd> xdelptr =
      std::make_unique<XDelCmd>(kCmdNameXDel, -3, kCmdFlagsWrite |  kCmdFlagsStream | kCmdFlagsFast);
  cmd_table->insert(std::pair<std::string, std::unique_ptr<Cmd>>(kCmdNameXDel, std::move(xdelptr)));
  ////XINFO
    std::unique_ptr<Cmd> xinfoptr =
        std::make_unique<XInfoCmd>(kCmdNameXInfo, -2, kCmdFlagsRead |  kCmdFlagsStream | kCmdFlagsSlow);
    cmd_table->insert(std::pair<std::string, std::unique_ptr<Cmd>>(kCmdNameXInfo, std::move(xinfoptr)));
}

Cmd* GetCmdFromDB(const std::string& opt, const CmdTable& cmd_table) {
  auto it = cmd_table.find(opt);
  if (it != cmd_table.end()) {
    return it->second.get();
  }
  return nullptr;
}

bool Cmd::CheckArg(uint64_t num) const { return !((arity_ > 0 && num != arity_) || (arity_ < 0 && num < -arity_)); }

Cmd::Cmd(std::string name, int arity, uint32_t flag, uint32_t aclCategory)
    : name_(std::move(name)), arity_(arity), flag_(flag), aclCategory_(aclCategory) {
  // assign cmd id
  cmdId_ = g_pika_cmd_table_manager->GetCmdId();
}

void Cmd::Initial(const PikaCmdArgsType& argv, const std::string& db_name) {
  argv_ = argv;
  db_name_ = db_name;
  res_.clear();  // Clear res content
  db_ = g_pika_server->GetDB(db_name_);
  sync_db_ = g_pika_rm->GetSyncMasterDBByName(DBInfo(db_name_));
  Clear();       // Clear cmd, Derived class can has own implement
  DoInitial();
};

std::vector<std::string> Cmd::current_key() const { return {""}; }

void Cmd::Execute() {
  ProcessCommand();
}

void Cmd::ProcessCommand(const HintKeys& hint_keys) {
  LOG(INFO) << "lmz";
  if (stage_ == kNone) {
    InternalProcessCommand(hint_keys);
  } else {
    if (stage_ == kBinlogStage) {
      DoBinlog();
    } else if (stage_ == kExecuteStage) {
      DoCommand(hint_keys);
    }
  }
}

void Cmd::InternalProcessCommand(const HintKeys& hint_keys) {
  LOG(INFO) << db_->GetDBName();
  pstd::lock::MultiRecordLock record_lock(db_->LockMgr());
  if (is_write()) {
    record_lock.Lock(current_key());
  }
  uint64_t start_us = 0;
  if (g_pika_conf->slowlog_slower_than() >= 0) {
    start_us = pstd::NowMicros();
  }
  DoCommand(hint_keys);
  if (g_pika_conf->slowlog_slower_than() >= 0) {
    do_duration_ += pstd::NowMicros() - start_us;
  }

  DoBinlog();

  if (is_write()) {
    record_lock.Unlock(current_key());
  }
}

void Cmd::DoCommand(const HintKeys& hint_keys) {
  if (!IsSuspend()) {
    db_->DbRWLockReader();
  }
  DEFER {
    if (!IsSuspend()) {
      db_->DbRWUnLock();
    }
  };
  if (IsNeedCacheDo()
      && PIKA_CACHE_NONE != g_pika_conf->cache_model()
      && db_->cache()->CacheStatus() == PIKA_CACHE_STATUS_OK) {
    if (IsNeedReadCache()) {
      ReadCache();
    }
    if (is_read() && res().CacheMiss()) {
      pstd::lock::MultiScopeRecordLock record_lock(db_->LockMgr(), current_key());
      DoThroughDB();
      if (IsNeedUpdateCache()) {
        DoUpdateCache();
      }
    } else if (is_write()) {
      DoThroughDB();
      if (IsNeedUpdateCache()) {
        DoUpdateCache();
      }
    }
  } else {
    Do();
  }
}

void Cmd::DoBinlog() {
  if (res().ok() && is_write() && g_pika_conf->write_binlog()) {
    std::shared_ptr<net::NetConn> conn_ptr = GetConn();
    std::shared_ptr<std::string> resp_ptr = GetResp();
    // Consider that dummy cmd appended by system, both conn and resp are null.
    if ((!conn_ptr || !resp_ptr) && (name_ != kCmdDummy)) {
      if (!conn_ptr) {
        LOG(WARNING) << sync_db_->SyncDBInfo().ToString() << " conn empty.";
      }
      if (!resp_ptr) {
        LOG(WARNING) << sync_db_->SyncDBInfo().ToString() << " resp empty.";
      }
      res().SetRes(CmdRes::kErrOther);
      return;
    }

    Status s = sync_db_->ConsensusProposeLog(shared_from_this());
    if (!s.ok()) {
      LOG(WARNING) << sync_db_->SyncDBInfo().ToString() << " Writing binlog failed, maybe no space left on device "
                   << s.ToString();
      res().SetRes(CmdRes::kErrOther, s.ToString());
      return;
    }
  }
}

bool Cmd::hasFlag(uint32_t flag) const { return (flag_ & flag); }
bool Cmd::is_read() const { return (flag_ & kCmdFlagsRead); }
bool Cmd::is_write() const { return (flag_ & kCmdFlagsWrite); }
bool Cmd::IsLocal() const { return (flag_ & kCmdFlagsLocal); }

int8_t Cmd::SubCmdIndex(const std::string& cmdName) {
  if (subCmdName_.empty()) {
    return -1;
  }
  for (size_t i = 0; i < subCmdName_.size(); ++i) {
    if (!strcasecmp(subCmdName_[i].data(), cmdName.data())) {
      return i;
    }
  }
  return -1;
}

// Others need to be suspended when a suspend command run
bool Cmd::IsSuspend() const { return (flag_ & kCmdFlagsSuspend); }
// std::string Cmd::CurrentSubCommand() const { return ""; };
bool Cmd::HasSubCommand() const { return subCmdName_.size() > 0; };
std::vector<std::string> Cmd::SubCommand() const { return subCmdName_; };
bool Cmd::IsAdminRequire() const { return (flag_ & kCmdFlagsAdminRequire); }
bool Cmd::IsNeedUpdateCache() const { return (flag_ & kCmdFlagsUpdateCache); }
bool Cmd::IsNeedCacheDo() const {
  if (g_pika_conf->IsCacheDisabledTemporarily()) {
    return false;
  }

  if (hasFlag(kCmdFlagsKv)) {
    if (!g_pika_conf->GetCacheString()) {
      return false;
    }
  } else if (hasFlag(kCmdFlagsSet)) {
    if (!g_pika_conf->GetCacheSet()) {
      return false;
    }
  } else if (hasFlag(kCmdFlagsZset)) {
    if (!g_pika_conf->GetCacheZset()) {
      return false;
    }
  } else if (hasFlag(kCmdFlagsHash)) {
    if (!g_pika_conf->GetCacheHash()) {
      return false;
    }
  } else if (hasFlag(kCmdFlagsList)) {
    if (!g_pika_conf->GetCacheList()) {
      return false;
    }
  } else if (hasFlag(kCmdFlagsBit)) {
    if (!g_pika_conf->GetCacheBit()) {
      return false;
    }
  }
  return (hasFlag(kCmdFlagsDoThroughDB));
}

bool Cmd::IsNeedReadCache() const { return hasFlag(kCmdFlagsReadCache); }

bool Cmd::HashtagIsConsistent(const std::string& lhs, const std::string& rhs) const { return true; }

std::string Cmd::name() const { return name_; }
CmdRes& Cmd::res() { return res_; }

std::string Cmd::db_name() const { return db_name_; }

PikaCmdArgsType& Cmd::argv() { return argv_; }

uint32_t Cmd::AclCategory() const { return aclCategory_; }

void Cmd::AddAclCategory(uint32_t aclCategory) { aclCategory_ |= aclCategory; }
uint32_t Cmd::flag() const { return flag_; }

std::string Cmd::ToRedisProtocol() {
  std::string content;
  content.reserve(RAW_ARGS_LEN);
  RedisAppendLenUint64(content, argv_.size(), "*");

  for (const auto& v : argv_) {
    RedisAppendLenUint64(content, v.size(), "$");
    RedisAppendContent(content, v);
  }

  return content;
}

void Cmd::LogCommand() const {
  std::string command;
  for (const auto& item : argv_) {
    command.append(" ");
    command.append(item);
  }
  LOG(INFO) << "command:" << command;
}

void Cmd::SetConn(const std::shared_ptr<net::NetConn>& conn) { conn_ = conn; }

std::shared_ptr<net::NetConn> Cmd::GetConn() { return conn_.lock(); }

void Cmd::SetResp(const std::shared_ptr<std::string>& resp) { resp_ = resp; }

std::shared_ptr<std::string> Cmd::GetResp() { return resp_.lock(); }

void Cmd::SetStage(CmdStage stage) { stage_ = stage; }<|MERGE_RESOLUTION|>--- conflicted
+++ resolved
@@ -401,11 +401,7 @@
   cmd_table->insert(std::pair<std::string, std::unique_ptr<Cmd>>(kCmdNameHGet, std::move(hgetptr)));
   ////HGetallCmd
   std::unique_ptr<Cmd> hgetallptr =
-<<<<<<< HEAD
-      std::make_unique<HGetallCmd>(kCmdNameHGetall, 2, kCmdFlagsRead | kCmdFlagsSingleSlot | kCmdFlagsHash | kCmdFlagsSlow | kCmdFlagsUpdateCache | kCmdFlagsDoThroughDB | kCmdFlagsReadCache);
-=======
-      std::make_unique<HGetallCmd>(kCmdNameHGetall, 2, kCmdFlagsRead |  kCmdFlagsHash | kCmdFlagsSlow);
->>>>>>> 39fc96e7
+      std::make_unique<HGetallCmd>(kCmdNameHGetall, 2, kCmdFlagsRead | kCmdFlagsHash | kCmdFlagsSlow | kCmdFlagsUpdateCache | kCmdFlagsDoThroughDB | kCmdFlagsReadCache);
   cmd_table->insert(std::pair<std::string, std::unique_ptr<Cmd>>(kCmdNameHGetall, std::move(hgetallptr)));
   ////HExistsCmd
   std::unique_ptr<Cmd> hexistsptr =
@@ -445,11 +441,7 @@
   cmd_table->insert(std::pair<std::string, std::unique_ptr<Cmd>>(kCmdNameHStrlen, std::move(hstrlenptr)));
   ////HValsCmd
   std::unique_ptr<Cmd> hvalsptr =
-<<<<<<< HEAD
-      std::make_unique<HValsCmd>(kCmdNameHVals, 2, kCmdFlagsRead | kCmdFlagsSingleSlot | kCmdFlagsHash | kCmdFlagsSlow | kCmdFlagsUpdateCache | kCmdFlagsDoThroughDB | kCmdFlagsReadCache);
-=======
-      std::make_unique<HValsCmd>(kCmdNameHVals, 2, kCmdFlagsRead |  kCmdFlagsHash | kCmdFlagsSlow);
->>>>>>> 39fc96e7
+      std::make_unique<HValsCmd>(kCmdNameHVals, 2, kCmdFlagsRead | kCmdFlagsHash | kCmdFlagsSlow | kCmdFlagsUpdateCache | kCmdFlagsDoThroughDB | kCmdFlagsReadCache);
   cmd_table->insert(std::pair<std::string, std::unique_ptr<Cmd>>(kCmdNameHVals, std::move(hvalsptr)));
   ////HScanCmd
   std::unique_ptr<Cmd> hscanptr = std::make_unique<HScanCmd>(
@@ -680,53 +672,29 @@
   cmd_table->insert(std::pair<std::string, std::unique_ptr<Cmd>>(kCmdNameSMove, std::move(smoveptr)));
   ////SRandmemberCmd
   std::unique_ptr<Cmd> srandmemberptr =
-<<<<<<< HEAD
-      std::make_unique<SRandmemberCmd>(kCmdNameSRandmember, -2, kCmdFlagsRead | kCmdFlagsSingleSlot | kCmdFlagsSet | kCmdFlagsDoThroughDB | kCmdFlagsReadCache | kCmdFlagsUpdateCache | kCmdFlagsSlow);
-=======
-      std::make_unique<SRandmemberCmd>(kCmdNameSRandmember, -2, kCmdFlagsRead |  kCmdFlagsSet|kCmdFlagsDoThroughDB | kCmdFlagsReadCache | kCmdFlagsUpdateCache | kCmdFlagsSlow);
->>>>>>> 39fc96e7
+      std::make_unique<SRandmemberCmd>(kCmdNameSRandmember, -2, kCmdFlagsRead | kCmdFlagsSet | kCmdFlagsDoThroughDB | kCmdFlagsReadCache | kCmdFlagsUpdateCache | kCmdFlagsSlow);
   cmd_table->insert(std::pair<std::string, std::unique_ptr<Cmd>>(kCmdNameSRandmember, std::move(srandmemberptr)));
 
   // BitMap
   ////bitsetCmd
   std::unique_ptr<Cmd> bitsetptr =
-<<<<<<< HEAD
-      std::make_unique<BitSetCmd>(kCmdNameBitSet, 4, kCmdFlagsWrite | kCmdFlagsSingleSlot | kCmdFlagsBit | kCmdFlagsSlow | kCmdFlagsDoThroughDB | kCmdFlagsUpdateCache);
+      std::make_unique<BitSetCmd>(kCmdNameBitSet, 4, kCmdFlagsWrite | kCmdFlagsBit | kCmdFlagsSlow | kCmdFlagsDoThroughDB | kCmdFlagsUpdateCache);
   cmd_table->insert(std::pair<std::string, std::unique_ptr<Cmd>>(kCmdNameBitSet, std::move(bitsetptr)));
   ////bitgetCmd
   std::unique_ptr<Cmd> bitgetptr =
-      std::make_unique<BitGetCmd>(kCmdNameBitGet, 3, kCmdFlagsRead | kCmdFlagsSingleSlot | kCmdFlagsBit | kCmdFlagsSlow | kCmdFlagsDoThroughDB | kCmdFlagsReadCache | kCmdFlagsUpdateCache);
+      std::make_unique<BitGetCmd>(kCmdNameBitGet, 3, kCmdFlagsRead | kCmdFlagsBit | kCmdFlagsSlow | kCmdFlagsDoThroughDB | kCmdFlagsReadCache | kCmdFlagsUpdateCache);
   cmd_table->insert(std::pair<std::string, std::unique_ptr<Cmd>>(kCmdNameBitGet, std::move(bitgetptr)));
   ////bitcountCmd
   std::unique_ptr<Cmd> bitcountptr =
-      std::make_unique<BitCountCmd>(kCmdNameBitCount, -2, kCmdFlagsRead | kCmdFlagsSingleSlot | kCmdFlagsBit | kCmdFlagsSlow | kCmdFlagsDoThroughDB | kCmdFlagsReadCache | kCmdFlagsUpdateCache);
+      std::make_unique<BitCountCmd>(kCmdNameBitCount, -2, kCmdFlagsRead | kCmdFlagsBit | kCmdFlagsSlow | kCmdFlagsDoThroughDB | kCmdFlagsReadCache | kCmdFlagsUpdateCache);
   cmd_table->insert(std::pair<std::string, std::unique_ptr<Cmd>>(kCmdNameBitCount, std::move(bitcountptr)));
   ////bitposCmd
   std::unique_ptr<Cmd> bitposptr =
-      std::make_unique<BitPosCmd>(kCmdNameBitPos, -3, kCmdFlagsRead | kCmdFlagsSingleSlot | kCmdFlagsBit | kCmdFlagsSlow | kCmdFlagsDoThroughDB | kCmdFlagsReadCache | kCmdFlagsUpdateCache);
+      std::make_unique<BitPosCmd>(kCmdNameBitPos, -3, kCmdFlagsRead | kCmdFlagsBit | kCmdFlagsSlow | kCmdFlagsDoThroughDB | kCmdFlagsReadCache | kCmdFlagsUpdateCache);
   cmd_table->insert(std::pair<std::string, std::unique_ptr<Cmd>>(kCmdNameBitPos, std::move(bitposptr)));
   ////bitopCmd
   std::unique_ptr<Cmd> bitopptr =
-      std::make_unique<BitOpCmd>(kCmdNameBitOp, -3, kCmdFlagsWrite | kCmdFlagsMultiSlot | kCmdFlagsBit | kCmdFlagsSlow | kCmdFlagsDoThroughDB | kCmdFlagsUpdateCache);
-=======
-      std::make_unique<BitSetCmd>(kCmdNameBitSet, 4, kCmdFlagsWrite |  kCmdFlagsBit | kCmdFlagsSlow);
-  cmd_table->insert(std::pair<std::string, std::unique_ptr<Cmd>>(kCmdNameBitSet, std::move(bitsetptr)));
-  ////bitgetCmd
-  std::unique_ptr<Cmd> bitgetptr =
-      std::make_unique<BitGetCmd>(kCmdNameBitGet, 3, kCmdFlagsRead |  kCmdFlagsBit | kCmdFlagsSlow);
-  cmd_table->insert(std::pair<std::string, std::unique_ptr<Cmd>>(kCmdNameBitGet, std::move(bitgetptr)));
-  ////bitcountCmd
-  std::unique_ptr<Cmd> bitcountptr =
-      std::make_unique<BitCountCmd>(kCmdNameBitCount, -2, kCmdFlagsRead |  kCmdFlagsBit | kCmdFlagsSlow);
-  cmd_table->insert(std::pair<std::string, std::unique_ptr<Cmd>>(kCmdNameBitCount, std::move(bitcountptr)));
-  ////bitposCmd
-  std::unique_ptr<Cmd> bitposptr =
-      std::make_unique<BitPosCmd>(kCmdNameBitPos, -3, kCmdFlagsRead |  kCmdFlagsBit | kCmdFlagsSlow);
-  cmd_table->insert(std::pair<std::string, std::unique_ptr<Cmd>>(kCmdNameBitPos, std::move(bitposptr)));
-  ////bitopCmd
-  std::unique_ptr<Cmd> bitopptr =
-      std::make_unique<BitOpCmd>(kCmdNameBitOp, -3, kCmdFlagsWrite | kCmdFlagsBit | kCmdFlagsSlow);
->>>>>>> 39fc96e7
+      std::make_unique<BitOpCmd>(kCmdNameBitOp, -3, kCmdFlagsWrite | kCmdFlagsBit | kCmdFlagsSlow | kCmdFlagsDoThroughDB | kCmdFlagsUpdateCache);
   cmd_table->insert(std::pair<std::string, std::unique_ptr<Cmd>>(kCmdNameBitOp, std::move(bitopptr)));
 
   // HyperLogLog
