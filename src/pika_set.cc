--- conflicted
+++ resolved
@@ -254,19 +254,13 @@
   members_.assign(++iter, argv_.end());
 }
 
-<<<<<<< HEAD
 void SRemCmd::Do(std::shared_ptr<DB> db) {
   s_ = db->storage()->SRem(key_, members_, &deleted_);
-  res_.AppendInteger(deleted_);
-=======
-void SRemCmd::Do(std::shared_ptr<Slot> slot) {
-  s_ = slot->db()->SRem(key_, members_, &deleted_);
   if (s_.ok() || s_.IsNotFound()) {
     res_.AppendInteger(deleted_);
   } else {
     res_.SetRes(CmdRes::kErrOther, s_.ToString());
   }
->>>>>>> d398355a
 }
 
 void SRemCmd::DoThroughDB(std::shared_ptr<DB> db) {
@@ -291,14 +285,7 @@
 
 void SUnionCmd::Do(std::shared_ptr<DB> db) {
   std::vector<std::string> members;
-<<<<<<< HEAD
-  db->storage()->SUnion(keys_, &members);
-  res_.AppendArrayLenUint64(members.size());
-  for (const auto& member : members) {
-    res_.AppendStringLenUint64(member.size());
-    res_.AppendContent(member);
-=======
-  s_ = slot->db()->SUnion(keys_, &members);
+  s_ = db->storage()->SUnion(keys_, &members);
   if (s_.ok() || s_.IsNotFound()) {
     res_.AppendArrayLenUint64(members.size());
     for (const auto& member : members) {
@@ -307,7 +294,6 @@
     }
   } else {
     res_.SetRes(CmdRes::kErrOther, s_.ToString());
->>>>>>> d398355a
   }
 }
 
@@ -395,14 +381,7 @@
 
 void SInterCmd::Do(std::shared_ptr<DB> db) {
   std::vector<std::string> members;
-<<<<<<< HEAD
-  db->storage()->SInter(keys_, &members);
-  res_.AppendArrayLenUint64(members.size());
-  for (const auto& member : members) {
-    res_.AppendStringLenUint64(member.size());
-    res_.AppendContent(member);
-=======
-  s_ = slot->db()->SInter(keys_, &members);
+  s_ = db->storage()->SInter(keys_, &members);
   if (s_.ok() || s_.IsNotFound()) {
     res_.AppendArrayLenUint64(members.size());
     for (const auto& member : members) {
@@ -411,7 +390,6 @@
     }
   } else {
     res_.SetRes(CmdRes::kErrOther, s_.ToString());
->>>>>>> d398355a
   }
 }
 
@@ -428,13 +406,8 @@
 
 void SInterstoreCmd::Do(std::shared_ptr<DB> db) {
   int32_t count = 0;
-<<<<<<< HEAD
-  rocksdb::Status s = db->storage()->SInterstore(dest_key_, keys_, value_to_dest_, &count);
-  if (s.ok()) {
-=======
-  s_ = slot->db()->SInterstore(dest_key_, keys_, value_to_dest_, &count);
-  if (s_.ok()) {
->>>>>>> d398355a
+  s_ = db->storage()->SInterstore(dest_key_, keys_, value_to_dest_, &count);
+  if (s_.ok()) {
     res_.AppendInteger(count);
   } else {
     res_.SetRes(CmdRes::kErrOther, s_.ToString());
@@ -507,14 +480,7 @@
 
 void SDiffCmd::Do(std::shared_ptr<DB> db) {
   std::vector<std::string> members;
-<<<<<<< HEAD
-  db->storage()->SDiff(keys_, &members);
-  res_.AppendArrayLenUint64(members.size());
-  for (const auto& member : members) {
-    res_.AppendStringLenUint64(member.size());
-    res_.AppendContent(member);
-=======
-  s_ = slot->db()->SDiff(keys_, &members);
+  s_ = db->storage()->SDiff(keys_, &members);
   if (s_.ok() || s_.IsNotFound()) {
     res_.AppendArrayLenUint64(members.size());
     for (const auto& member : members) {
@@ -523,7 +489,6 @@
     }
   } else {
     res_.SetRes(CmdRes::kErrOther,s_.ToString());
->>>>>>> d398355a
   }
 }
 
@@ -572,13 +537,8 @@
 
 void SMoveCmd::Do(std::shared_ptr<DB> db) {
   int32_t res = 0;
-<<<<<<< HEAD
-  rocksdb::Status s = db->storage()->SMove(src_key_, dest_key_, member_, &res);
-  if (s.ok() || s.IsNotFound()) {
-=======
-  s_ = slot->db()->SMove(src_key_, dest_key_, member_, &res);
-  if (s_.ok() || s_.IsNotFound()) {
->>>>>>> d398355a
+  s_ = db->storage()->SMove(src_key_, dest_key_, member_, &res);
+  if (s_.ok() || s_.IsNotFound()) {
     res_.AppendInteger(res);
     move_success_ = res;
   } else {
@@ -649,13 +609,8 @@
 
 void SRandmemberCmd::Do(std::shared_ptr<DB> db) {
   std::vector<std::string> members;
-<<<<<<< HEAD
-  rocksdb::Status s = db->storage()->SRandmember(key_, static_cast<int32_t>(count_), &members);
-  if (s.ok() || s.IsNotFound()) {
-=======
-  s_ = slot->db()->SRandmember(key_, static_cast<int32_t>(count_), &members);
-  if (s_.ok() || s_.IsNotFound()) {
->>>>>>> d398355a
+  s_ = db->storage()->SRandmember(key_, static_cast<int32_t>(count_), &members);
+  if (s_.ok() || s_.IsNotFound()) {
     if (!reply_arr && (static_cast<unsigned int>(!members.empty()) != 0U)) {
       res_.AppendStringLenUint64(members[0].size());
       res_.AppendContent(members[0]);
