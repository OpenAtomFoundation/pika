// Copyright (c) 2015-present, Qihoo, Inc.  All rights reserved.
// This source code is licensed under the BSD-style license found in the
// LICENSE file in the root directory of this source tree. An additional grant
// of patent rights can be found in the PATENTS file in the same directory.

#include "include/pika_set.h"

#include "include/pika_slot_command.h"
#include "pstd/include/pstd_string.h"
#include "include/pika_cache.h"
#include "include/pika_conf.h"

void SAddCmd::DoInitial() {
  if (!CheckArg(argv_.size())) {
    res_.SetRes(CmdRes::kWrongNum, kCmdNameSAdd);
    return;
  }
  key_ = argv_[1];
  auto iter = argv_.begin();
  iter++;
  iter++;
  members_.assign(iter, argv_.end());
}

void SAddCmd::Do(std::shared_ptr<Slot> slot) {
  int32_t count = 0;
<<<<<<< HEAD
  rocksdb::Status s = slot->db()->SAdd(key_, members_, &count);
  if (!s.ok()) {
=======
  s_ = slot->db()->SAdd(key_, members_, &count);
  if (!s_.ok()) {
    res_.SetRes(CmdRes::kErrOther, s_.ToString());
>>>>>>> 3ad5f2f9
    return;
  }
  AddSlotKey("s", key_, slot);
  res_.AppendInteger(count);
}

void SAddCmd::DoThroughDB(std::shared_ptr<Slot> slot) {
  Do(slot);
}

void SAddCmd::DoUpdateCache(std::shared_ptr<Slot> slot) {
  if (s_.ok()) {
    std::string CachePrefixKeyS = PCacheKeyPrefixS + key_;
    slot->cache()->SAddIfKeyExist(CachePrefixKeyS, members_);
  }
}

void SPopCmd::DoInitial() {
  size_t argc = argv_.size();
  size_t index = 2;
  if (!CheckArg(argc)) {
    res_.SetRes(CmdRes::kWrongNum, kCmdNameSPop);
    return;
  }

  key_ = argv_[1];
  count_ = 1;

  if (index < argc) {
    if (pstd::string2int(argv_[index].data(), argv_[index].size(), &count_) == 0) {
      res_.SetRes(CmdRes::kErrOther, kCmdNameSPop);
      return;
    }
    if (count_ <= 0) {
      res_.SetRes(CmdRes::kErrOther, kCmdNameSPop);
      return;
    }
  }
}

void SPopCmd::Do(std::shared_ptr<Slot> slot) {
   s_ = slot->db()->SPop(key_, &members_, count_);
  if (s_.ok()) {
    res_.AppendArrayLenUint64(members_.size());
    for (const auto& member : members_) {
      res_.AppendStringLenUint64(member.size());
      res_.AppendContent(member);
    }
  } else if (s_.IsNotFound()) {
    res_.AppendContent("$-1");
  } else {
    res_.SetRes(CmdRes::kErrOther, s_.ToString());
  }
}

void SPopCmd::DoThroughDB(std::shared_ptr<Slot> slot) {
  Do(slot);
}

void SPopCmd::DoUpdateCache(std::shared_ptr<Slot> slot) {
  if (s_.ok()) {
    std::string CachePrefixKeyS = PCacheKeyPrefixS + key_;
    slot->cache()->SRem(CachePrefixKeyS, members_);
  }
}

void SCardCmd::DoInitial() {
  if (!CheckArg(argv_.size())) {
    res_.SetRes(CmdRes::kWrongNum, kCmdNameSCard);
    return;
  }
  key_ = argv_[1];
}

void SCardCmd::Do(std::shared_ptr<Slot> slot) {
  int32_t card = 0;
  s_ = slot->db()->SCard(key_, &card);
  if (s_.ok() || s_.IsNotFound()) {
    res_.AppendInteger(card);
  } else {
    res_.SetRes(CmdRes::kErrOther, "scard error");
  }
}

void SCardCmd::ReadCache(std::shared_ptr<Slot> slot) {
  uint64_t card = 0;
  std::string CachePrefixKeyS = PCacheKeyPrefixS + key_;
  auto s = slot->cache()->SCard(CachePrefixKeyS, &card);
  if (s.ok()) {
    res_.AppendInteger(card);
  } else if (s.IsNotFound()) {
    res_.SetRes(CmdRes::kCacheMiss);
  } else {
    res_.SetRes(CmdRes::kErrOther, "scard error");
  }
}

void SCardCmd::DoThroughDB(std::shared_ptr<Slot> slot) {
  res_.clear();
  Do(slot);
}

void SCardCmd::DoUpdateCache(std::shared_ptr<Slot> slot) {
  if (s_.ok()) {
    slot->cache()->PushKeyToAsyncLoadQueue(PIKA_KEY_TYPE_SET, key_, slot);
  }
}

void SMembersCmd::DoInitial() {
  if (!CheckArg(argv_.size())) {
    res_.SetRes(CmdRes::kWrongNum, kCmdNameSMembers);
    return;
  }
  key_ = argv_[1];
}

void SMembersCmd::Do(std::shared_ptr<Slot> slot) {
  std::vector<std::string> members;
  s_ = slot->db()->SMembers(key_, &members);
  if (s_.ok() || s_.IsNotFound()) {
    res_.AppendArrayLenUint64(members.size());
    for (const auto& member : members) {
      res_.AppendStringLenUint64(member.size());
      res_.AppendContent(member);
    }
  } else {
    res_.SetRes(CmdRes::kErrOther, s_.ToString());
  }
}

void SMembersCmd::ReadCache(std::shared_ptr<Slot> slot) {
  std::vector<std::string> members;
  std::string CachePrefixKeyS = PCacheKeyPrefixS + key_;
  auto s = slot->cache()->SMembers(CachePrefixKeyS, &members);
  if (s.ok()) {
    res_.AppendArrayLen(members.size());
    for (const auto& member : members) {
      res_.AppendStringLen(member.size());
      res_.AppendContent(member);
    }
  } else if (s.IsNotFound()) {
    res_.SetRes(CmdRes::kCacheMiss);
  } else {
    res_.SetRes(CmdRes::kErrOther, s.ToString());
  }
}

void SMembersCmd::DoThroughDB(std::shared_ptr<Slot> slot) {
  res_.clear();
  Do(slot);
}

void SMembersCmd::DoUpdateCache(std::shared_ptr<Slot> slot) {
  if (s_.ok()) {
    slot->cache()->PushKeyToAsyncLoadQueue(PIKA_KEY_TYPE_SET, key_, slot);
  }
}

void SScanCmd::DoInitial() {
  if (!CheckArg(argv_.size())) {
    res_.SetRes(CmdRes::kWrongNum, kCmdNameSScan);
    return;
  }
  key_ = argv_[1];
  if (pstd::string2int(argv_[2].data(), argv_[2].size(), &cursor_) == 0) {
    res_.SetRes(CmdRes::kWrongNum, kCmdNameSScan);
    return;
  }
  size_t argc = argv_.size();
  size_t index = 3;
  while (index < argc) {
    std::string opt = argv_[index];
    if ((strcasecmp(opt.data(), "match") == 0) || (strcasecmp(opt.data(), "count") == 0)) {
      index++;
      if (index >= argc) {
        res_.SetRes(CmdRes::kSyntaxErr);
        return;
      }
      if (strcasecmp(opt.data(), "match") == 0) {
        pattern_ = argv_[index];
      } else if (pstd::string2int(argv_[index].data(), argv_[index].size(), &count_) == 0) {
        res_.SetRes(CmdRes::kInvalidInt);
        return;
      }
    } else {
      res_.SetRes(CmdRes::kSyntaxErr);
      return;
    }
    index++;
  }
  if (count_ < 0) {
    res_.SetRes(CmdRes::kSyntaxErr);
    return;
  }
}

void SScanCmd::Do(std::shared_ptr<Slot> slot) {
  int64_t next_cursor = 0;
  std::vector<std::string> members;
  rocksdb::Status s = slot->db()->SScan(key_, cursor_, pattern_, count_, &members, &next_cursor);

  if (s.ok() || s.IsNotFound()) {
    res_.AppendContent("*2");
    char buf[32];
    int64_t len = pstd::ll2string(buf, sizeof(buf), next_cursor);
    res_.AppendStringLen(len);
    res_.AppendContent(buf);

    res_.AppendArrayLenUint64(members.size());
    for (const auto& member : members) {
      res_.AppendString(member);
    }
  } else {
    res_.SetRes(CmdRes::kErrOther, s.ToString());
  }
}

void SRemCmd::DoInitial() {
  if (!CheckArg(argv_.size())) {
    res_.SetRes(CmdRes::kWrongNum, kCmdNameSMembers);
    return;
  }
  key_ = argv_[1];
  auto iter = argv_.begin();
  iter++;
  members_.assign(++iter, argv_.end());
}

void SRemCmd::Do(std::shared_ptr<Slot> slot) {
  s_ = slot->db()->SRem(key_, members_, &deleted_);
  res_.AppendInteger(deleted_);
}

void SRemCmd::DoThroughDB(std::shared_ptr<Slot> slot) {
  Do(slot);
}

void SRemCmd::DoUpdateCache(std::shared_ptr<Slot> slot) {
  if (s_.ok() && deleted_ > 0) {
    std::string CachePrefixKeyS = PCacheKeyPrefixS + key_;
    slot->cache()->SRem(CachePrefixKeyS, members_);
  }
}

void SUnionCmd::DoInitial() {
  if (!CheckArg(argv_.size())) {
    res_.SetRes(CmdRes::kWrongNum, kCmdNameSUnion);
    return;
  }
  auto iter = argv_.begin();
  keys_.assign(++iter, argv_.end());
}

void SUnionCmd::Do(std::shared_ptr<Slot> slot) {
  std::vector<std::string> members;
  slot->db()->SUnion(keys_, &members);
  res_.AppendArrayLenUint64(members.size());
  for (const auto& member : members) {
    res_.AppendStringLenUint64(member.size());
    res_.AppendContent(member);
  }
}

void SUnionstoreCmd::DoInitial() {
  if (!CheckArg(argv_.size())) {
    res_.SetRes(CmdRes::kWrongNum, kCmdNameSUnionstore);
    return;
  }
  dest_key_ = argv_[1];
  auto iter = argv_.begin();
  iter++;
  keys_.assign(++iter, argv_.end());
}

void SUnionstoreCmd::Do(std::shared_ptr<Slot> slot) {
  int32_t count = 0;
  s_ = slot->db()->SUnionstore(dest_key_, keys_, value_to_dest_, &count);
  if (s_.ok()) {
    res_.AppendInteger(count);
  } else {
    res_.SetRes(CmdRes::kErrOther, s_.ToString());
  }
}

void SUnionstoreCmd::DoThroughDB(std::shared_ptr<Slot> slot) {
  Do(slot);
}

void SUnionstoreCmd::DoUpdateCache(std::shared_ptr<Slot> slot) {
  if (s_.ok()) {
    std::vector<std::string> v;
    v.emplace_back(PCacheKeyPrefixS + dest_key_);
    slot->cache()->Del(v);
  }
}

void SetOperationCmd::DoBinlog(const std::shared_ptr<SyncMasterSlot>& slot) {
  PikaCmdArgsType del_args;
  del_args.emplace_back("del");
  del_args.emplace_back(dest_key_);
  del_cmd_->Initial(del_args, db_name_);
  del_cmd_->SetConn(GetConn());
  del_cmd_->SetResp(resp_.lock());
  del_cmd_->DoBinlog(slot);

  if (value_to_dest_.size() == 0) {
    //The union/diff/inter operation got an empty set, just exec del to simulate overwrite an empty set to dest_key
    return;
  }

  PikaCmdArgsType initial_args;
  initial_args.emplace_back("sadd");//use "sadd" to distinguish the binlog of SaddCmd which use "SADD" for binlog
  initial_args.emplace_back(dest_key_);
  initial_args.emplace_back(value_to_dest_[0]);
  sadd_cmd_->Initial(initial_args, db_name_);
  sadd_cmd_->SetConn(GetConn());
  sadd_cmd_->SetResp(resp_.lock());

  auto& sadd_argv = sadd_cmd_->argv();
  size_t data_size = value_to_dest_[0].size();

  for (size_t i = 1; i < value_to_dest_.size(); i++) {
    if (data_size >= 131072) {
      // If the binlog has reached the size of 128KB. (131,072 bytes = 128KB)
      sadd_cmd_->DoBinlog(slot);
      sadd_argv.clear();
      sadd_argv.emplace_back("sadd");
      sadd_argv.emplace_back(dest_key_);
      data_size = 0;
    }
    sadd_argv.emplace_back(value_to_dest_[i]);
    data_size += value_to_dest_[i].size();
  }
  sadd_cmd_->DoBinlog(slot);
}

void SInterCmd::DoInitial() {
  if (!CheckArg(argv_.size())) {
    res_.SetRes(CmdRes::kWrongNum, kCmdNameSInter);
    return;
  }
  auto iter = argv_.begin();
  keys_.assign(++iter, argv_.end());
}

void SInterCmd::Do(std::shared_ptr<Slot> slot) {
  std::vector<std::string> members;
  slot->db()->SInter(keys_, &members);
  res_.AppendArrayLenUint64(members.size());
  for (const auto& member : members) {
    res_.AppendStringLenUint64(member.size());
    res_.AppendContent(member);
  }
}

void SInterstoreCmd::DoInitial() {
  if (!CheckArg(argv_.size())) {
    res_.SetRes(CmdRes::kWrongNum, kCmdNameSInterstore);
    return;
  }
  dest_key_ = argv_[1];
  auto iter = argv_.begin();
  iter++;
  keys_.assign(++iter, argv_.end());
}

void SInterstoreCmd::Do(std::shared_ptr<Slot> slot) {
  int32_t count = 0;
  rocksdb::Status s = slot->db()->SInterstore(dest_key_, keys_, value_to_dest_, &count);
  if (s.ok()) {
    res_.AppendInteger(count);
  } else {
    res_.SetRes(CmdRes::kErrOther, s.ToString());
  }
}

void SInterstoreCmd::DoThroughDB(std::shared_ptr<Slot> slot) {
  Do(slot);
}

void SInterstoreCmd::DoUpdateCache(std::shared_ptr<Slot> slot) {
  if (s_.ok()) {
    std::vector<std::string> v;
    v.emplace_back(PCacheKeyPrefixS + dest_key_);
    slot->cache()->Del(v);
  }
}

void SIsmemberCmd::DoInitial() {
  if (!CheckArg(argv_.size())) {
    res_.SetRes(CmdRes::kWrongNum, kCmdNameSIsmember);
    return;
  }
  key_ = argv_[1];
  member_ = argv_[2];
}

void SIsmemberCmd::Do(std::shared_ptr<Slot> slot) {
  int32_t is_member = 0;
  s_ = slot->db()->SIsmember(key_, member_, &is_member);
  if (is_member != 0) {
    res_.AppendContent(":1");
  } else {
    res_.AppendContent(":0");
  }
}

void SIsmemberCmd::ReadCache(std::shared_ptr<Slot> slot) {
  std::string CachePrefixKeyS = PCacheKeyPrefixS + key_;
  auto s = slot->cache()->SIsmember(CachePrefixKeyS, member_);
  if (s.ok()) {
    res_.AppendContent(":1");
  } else if (s.IsNotFound()) {
    res_.SetRes(CmdRes::kCacheMiss);
  } else {
    res_.SetRes(CmdRes::kErrOther, s.ToString());
  }
}


void SIsmemberCmd::DoThroughDB(std::shared_ptr<Slot> slot) {
  res_.clear();
  Do(slot);
}

void SIsmemberCmd::DoUpdateCache(std::shared_ptr<Slot> slot) {
  if (s_.ok()) {
    slot->cache()->PushKeyToAsyncLoadQueue(PIKA_KEY_TYPE_SET, key_, slot);
  }
}

void SDiffCmd::DoInitial() {
  if (!CheckArg(argv_.size())) {
    res_.SetRes(CmdRes::kWrongNum, kCmdNameSDiff);
    return;
  }
  auto iter = argv_.begin();
  keys_.assign(++iter, argv_.end());
}

void SDiffCmd::Do(std::shared_ptr<Slot> slot) {
  std::vector<std::string> members;
  slot->db()->SDiff(keys_, &members);
  res_.AppendArrayLenUint64(members.size());
  for (const auto& member : members) {
    res_.AppendStringLenUint64(member.size());
    res_.AppendContent(member);
  }
}

void SDiffstoreCmd::DoInitial() {
  if (!CheckArg(argv_.size())) {
    res_.SetRes(CmdRes::kWrongNum, kCmdNameSDiffstore);
    return;
  }
  dest_key_ = argv_[1];
  auto iter = argv_.begin();
  iter++;
  keys_.assign(++iter, argv_.end());
}

void SDiffstoreCmd::Do(std::shared_ptr<Slot> slot) {
  int32_t count = 0;
  s_ = slot->db()->SDiffstore(dest_key_, keys_, value_to_dest_, &count);
  if (s_.ok()) {
    res_.AppendInteger(count);
  } else {
    res_.SetRes(CmdRes::kErrOther, s_.ToString());
  }
}

void SDiffstoreCmd::DoThroughDB(std::shared_ptr<Slot> slot) {
  Do(slot);
}

void SDiffstoreCmd::DoUpdateCache(std::shared_ptr<Slot> slot) {
  if (s_.ok()) {
    std::vector<std::string> v;
    v.emplace_back(PCacheKeyPrefixS + dest_key_);
    slot->cache()->Del(v);
  }
}

void SMoveCmd::DoInitial() {
  if (!CheckArg(argv_.size())) {
    res_.SetRes(CmdRes::kWrongNum, kCmdNameSMove);
    return;
  }
  src_key_ = argv_[1];
  dest_key_ = argv_[2];
  member_ = argv_[3];
}

void SMoveCmd::Do(std::shared_ptr<Slot> slot) {
  int32_t res = 0;
  rocksdb::Status s = slot->db()->SMove(src_key_, dest_key_, member_, &res);
  if (s.ok() || s.IsNotFound()) {
    res_.AppendInteger(res);
    move_success_ = res;
  } else {
    res_.SetRes(CmdRes::kErrOther, s.ToString());
  }
}

void SMoveCmd::DoThroughDB(std::shared_ptr<Slot> slot) {
  Do(slot);
}

void SMoveCmd::DoUpdateCache(std::shared_ptr<Slot> slot) {
  if (s_.ok()) {
    std::vector<std::string> members;
    members.emplace_back(member_);
    std::string CachePrefixKeyS = PCacheKeyPrefixS + src_key_;
    std::string CachePrefixKeyD = PCacheKeyPrefixS + dest_key_;
    slot->cache()->SRem(CachePrefixKeyS, members);
    slot->cache()->SAddIfKeyExist(CachePrefixKeyD, members);
  }
}

void SMoveCmd::DoBinlog(const std::shared_ptr<SyncMasterSlot>& slot) {
  if (!move_success_) {
    //the member is not in the source set, nothing changed
    return;
  }
  PikaCmdArgsType srem_args;
  //SremCmd use "SREM", SMove use "srem"
  srem_args.emplace_back("srem");
  srem_args.emplace_back(src_key_);
  srem_args.emplace_back(member_);
  srem_cmd_->Initial(srem_args, db_name_);

  PikaCmdArgsType sadd_args;
  //Saddcmd use "SADD", Smovecmd use "sadd"
  sadd_args.emplace_back("sadd");
  sadd_args.emplace_back(dest_key_);
  sadd_args.emplace_back(member_);
  sadd_cmd_->Initial(sadd_args, db_name_);

  srem_cmd_->SetConn(GetConn());
  srem_cmd_->SetResp(resp_.lock());
  sadd_cmd_->SetConn(GetConn());
  sadd_cmd_->SetResp(resp_.lock());

  srem_cmd_->DoBinlog(slot);
  sadd_cmd_->DoBinlog(slot);
}

void SRandmemberCmd::DoInitial() {
  if (!CheckArg(argv_.size())) {
    res_.SetRes(CmdRes::kWrongNum, kCmdNameSRandmember);
    return;
  }
  key_ = argv_[1];
  if (argv_.size() > 3) {
    res_.SetRes(CmdRes::kWrongNum, kCmdNameSRandmember);
    return;
  } else if (argv_.size() == 3) {
    if (pstd::string2int(argv_[2].data(), argv_[2].size(), &count_) == 0) {
      res_.SetRes(CmdRes::kInvalidInt);
    } else {
      reply_arr = true;
    }
  }
}

void SRandmemberCmd::Do(std::shared_ptr<Slot> slot) {
  std::vector<std::string> members;
  rocksdb::Status s = slot->db()->SRandmember(key_, static_cast<int32_t>(count_), &members);
  if (s.ok() || s.IsNotFound()) {
    if (!reply_arr && (static_cast<unsigned int>(!members.empty()) != 0U)) {
      res_.AppendStringLenUint64(members[0].size());
      res_.AppendContent(members[0]);
    } else {
      res_.AppendArrayLenUint64(members.size());
      for (const auto& member : members) {
        res_.AppendStringLenUint64(member.size());
        res_.AppendContent(member);
      }
    }
  } else {
    res_.SetRes(CmdRes::kErrOther, s.ToString());
  }
}

void SRandmemberCmd::ReadCache(std::shared_ptr<Slot> slot) {
  std::vector<std::string> members;
  std::string CachePrefixKeyS = PCacheKeyPrefixS + key_;
  auto s = slot->cache()->SRandmember(CachePrefixKeyS, count_, &members);
  if (s.ok()) {
    if (!reply_arr && members.size()) {
      res_.AppendStringLen(members[0].size());
      res_.AppendContent(members[0]);
    } else {
      res_.AppendArrayLen(members.size());
      for (const auto& member : members) {
        res_.AppendStringLen(member.size());
        res_.AppendContent(member);
      }
    }
  } else if (s.IsNotFound()) {
    res_.SetRes(CmdRes::kCacheMiss);
  } else {
    res_.SetRes(CmdRes::kErrOther, s.ToString());
  }
}

void SRandmemberCmd::DoThroughDB(std::shared_ptr<Slot> slot) {
  res_.clear();
  Do(slot);
}

void SRandmemberCmd::DoUpdateCache(std::shared_ptr<Slot> slot) {
  if (s_.ok()) {
    slot->cache()->PushKeyToAsyncLoadQueue(PIKA_KEY_TYPE_SET, key_, slot);
  }
}
<|MERGE_RESOLUTION|>--- conflicted
+++ resolved
@@ -24,14 +24,9 @@
 
 void SAddCmd::Do(std::shared_ptr<Slot> slot) {
   int32_t count = 0;
-<<<<<<< HEAD
-  rocksdb::Status s = slot->db()->SAdd(key_, members_, &count);
-  if (!s.ok()) {
-=======
   s_ = slot->db()->SAdd(key_, members_, &count);
   if (!s_.ok()) {
     res_.SetRes(CmdRes::kErrOther, s_.ToString());
->>>>>>> 3ad5f2f9
     return;
   }
   AddSlotKey("s", key_, slot);
