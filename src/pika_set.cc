--- conflicted
+++ resolved
@@ -342,11 +342,8 @@
   rocksdb::Status s = slot->db()->SMove(src_key_, dest_key_, member_, &res);
   if (s.ok() || s.IsNotFound()) {
     res_.AppendInteger(res);
-<<<<<<< HEAD
     move_success_ = res;
-=======
     AddSlotKey("s", src_key_, slot);
->>>>>>> bf3574db
   } else {
     res_.SetRes(CmdRes::kErrOther, s.ToString());
   }
