--- conflicted
+++ resolved
@@ -342,13 +342,9 @@
     }
   }
 
-<<<<<<< HEAD
-  g_pika_server->TryDBSync(node.ip(), node.port() + kPortShiftRSync, db_name, slot_id, slave_boffset.filenum());
-  master_slot->ActivateSlaveDbSync(node.ip(), node.port());
-=======
   g_pika_server->TryDBSync(node.ip(), node.port() + kPortShiftRSync, db_name, slot_id,
                            static_cast<int32_t>(slave_boffset.filenum()));
->>>>>>> 236ae841
+  master_slot->ActivateSlaveDbSync(node.ip(), node.port());
 
   std::string reply_str;
   if (!response.SerializeToString(&reply_str) || (conn->WriteResp(reply_str) != 0)) {
