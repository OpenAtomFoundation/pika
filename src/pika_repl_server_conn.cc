--- conflicted
+++ resolved
@@ -356,21 +356,11 @@
     }
   }
 
-<<<<<<< HEAD
   g_pika_server->TryDBSync(node.ip(), node.port() + kPortShiftRSync, db_name,
                            static_cast<int32_t>(slave_boffset.filenum()));
   // Change slave node's state to kSlaveDbSync so that the binlog will perserved.
   // See details in SyncMasterSlot::BinlogCloudPurge.
   master_db->ActivateSlaveDbSync(node.ip(), node.port());
-=======
-  g_pika_server->DoBgSaveSlot(node.ip(), node.port() + kPortShiftRSync, db_name, slot_id,
-                           static_cast<int32_t>(slave_boffset.filenum()));
-  // Change slave node's state to kSlaveDbSync so that the binlog will perserved.
-  // See details in SyncMasterSlot::BinlogCloudPurge.
-  if (master_slot) {
-    master_slot->ActivateSlaveDbSync(node.ip(), node.port());
-  }
->>>>>>> 7c689df8
 
   std::string reply_str;
   if (!response.SerializeToString(&reply_str) || (conn->WriteResp(reply_str) != 0)) {
