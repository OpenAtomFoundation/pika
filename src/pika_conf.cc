// Copyright (c) 2015-present, Qihoo, Inc.  All rights reserved.
// This source code is licensed under the BSD-style license found in the
// LICENSE file in the root directory of this source tree. An additional grant
// of patent rights can be found in the PATENTS file in the same directory.

#include "include/pika_conf.h"

#include <glog/logging.h>

#include <strings.h>
#include <algorithm>

#include "pstd/include/env.h"
#include "pstd/include/pstd_string.h"

#include "cache/include/config.h"
#include "include/pika_define.h"

using pstd::Status;

PikaConf::PikaConf(const std::string& path)
    : pstd::BaseConf(path), conf_path_(path), local_meta_(std::make_unique<PikaMeta>()) {}

<<<<<<< HEAD
=======
Status PikaConf::InternalGetTargetDB(const std::string& db_name, uint32_t* const target) {
  int32_t db_index = -1;
  for (size_t idx = 0; idx < db_structs_.size(); ++idx) {
    if (db_structs_[idx].db_name == db_name) {
      db_index = static_cast<int32_t>(idx);
      break;
    }
  }
  if (db_index == -1) {
    return Status::NotFound("db : " + db_name + " not found");
  }
  *target = db_index;
  return Status::OK();
}

Status PikaConf::DBSlotsSanityCheck(const std::string& db_name, const std::set<uint32_t>& slot_ids, bool is_add) {
  std::shared_lock l(rwlock_);
  uint32_t db_index = 0;
  Status s = InternalGetTargetDB(db_name, &db_index);
  if (!s.ok()) {
    return s;
  }
  // Sanity Check
  for (const auto& id : slot_ids) {
    if (id >= db_structs_[db_index].slot_num) {
      return Status::Corruption("slot index out of range");
    } else if (is_add && db_structs_[db_index].slot_ids.count(id) != 0) {
      return Status::Corruption("slot : " + std::to_string(id) + " exist");
    } else if (!is_add && db_structs_[db_index].slot_ids.count(id) == 0) {
      return Status::Corruption("slot : " + std::to_string(id) + " not exist");
    }
  }
  return Status::OK();
}

Status PikaConf::AddDBSlots(const std::string& db_name, const std::set<uint32_t>& slot_ids) {
  Status s = DBSlotsSanityCheck(db_name, slot_ids, true);
  if (!s.ok()) {
    return s;
  }

  std::lock_guard l(rwlock_);
  uint32_t index = 0;
  s = InternalGetTargetDB(db_name, &index);
  if (s.ok()) {
    for (const auto& id : slot_ids) {
      db_structs_[index].slot_ids.insert(id);
    }
    s = local_meta_->StableSave(db_structs_);
  }
  return s;
}

Status PikaConf::RemoveDBSlots(const std::string& db_name, const std::set<uint32_t>& slot_ids) {
  Status s = DBSlotsSanityCheck(db_name, slot_ids, false);
  if (!s.ok()) {
    return s;
  }

  std::lock_guard l(rwlock_);
  uint32_t index = 0;
  s = InternalGetTargetDB(db_name, &index);
  if (s.ok()) {
    for (const auto& id : slot_ids) {
      db_structs_[index].slot_ids.erase(id);
    }
    s = local_meta_->StableSave(db_structs_);
  }
  return s;
}

Status PikaConf::AddDB(const std::string& db_name, const uint32_t slot_num) {
  Status s = AddDBSanityCheck(db_name);
  if (!s.ok()) {
    return s;
  }
  std::lock_guard l(rwlock_);
  db_structs_.push_back({db_name, slot_num, {}});
  s = local_meta_->StableSave(db_structs_);
  return s;
}

Status PikaConf::DelDB(const std::string& db_name) {
  Status s = DelDBSanityCheck(db_name);
  if (!s.ok()) {
    return s;
  }
  std::lock_guard l(rwlock_);
  for (auto iter = db_structs_.begin(); iter != db_structs_.end(); iter++) {
    if (iter->db_name == db_name) {
      db_structs_.erase(iter);
      break;
    }
  }
  return local_meta_->StableSave(db_structs_);
}

Status PikaConf::AddDBSanityCheck(const std::string& db_name) {
  std::shared_lock l(rwlock_);
  uint32_t db_index = 0;
  Status s = InternalGetTargetDB(db_name, &db_index);
  if (!s.IsNotFound()) {
    return Status::Corruption("db: " + db_name + " already exist");
  }
  return Status::OK();
}

Status PikaConf::DelDBSanityCheck(const std::string& db_name) {
  std::shared_lock l(rwlock_);
  uint32_t db_index = 0;
  return InternalGetTargetDB(db_name, &db_index);
}

>>>>>>> d398355a
int PikaConf::Load() {
  int ret = LoadConf();
  if (ret) {
    return ret;
  }

  GetConfInt("timeout", &timeout_);
  if (timeout_ < 0) {
    timeout_ = 60;  // 60s
  }
  GetConfStr("server-id", &server_id_);
  if (server_id_.empty()) {
    server_id_ = "1";
  } else if (PIKA_SERVER_ID_MAX < std::stoull(server_id_)) {
    server_id_ = "PIKA_SERVER_ID_MAX";
  }
  GetConfStr("run-id", &run_id_);
  if (run_id_.empty()) {
    run_id_ = pstd::getRandomHexChars(configRunIDSize);
    // try rewrite run_id_ to diff_commands_
    SetRunID(run_id_);
  } else if (run_id_.length() != configRunIDSize) {
    LOG(FATAL) << "run-id " << run_id_ << " is invalid, its string length should be " << configRunIDSize;
  }
  GetConfStr("replication-id", &replication_id_);
  GetConfStr("requirepass", &requirepass_);
  GetConfStr("masterauth", &masterauth_);
  GetConfStr("userpass", &userpass_);
  GetConfInt("maxclients", &maxclients_);
  if (maxclients_ <= 0) {
    maxclients_ = 20000;
  }
  GetConfInt("root-connection-num", &root_connection_num_);
  if (root_connection_num_ < 0) {
    root_connection_num_ = 2;
  }

  std::string swe;
  GetConfStr("slowlog-write-errorlog", &swe);
  slowlog_write_errorlog_.store(swe == "yes" ? true : false);

  // slot migrate
  std::string smgrt = "no";
  GetConfStr("slotmigrate", &smgrt);
  slotmigrate_ = (smgrt == "yes") ? true : false;

  int binlog_writer_num = 1;
  GetConfInt("binlog-writer-num", &binlog_writer_num);
  if (binlog_writer_num <= 0 || binlog_writer_num > 24) {
    binlog_writer_num_ = 1;
  } else {
    binlog_writer_num_ = binlog_writer_num;
  }

  int tmp_slowlog_log_slower_than;
  GetConfInt("slowlog-log-slower-than", &tmp_slowlog_log_slower_than);
  slowlog_log_slower_than_.store(tmp_slowlog_log_slower_than);

  GetConfInt("slowlog-max-len", &slowlog_max_len_);
  if (slowlog_max_len_ == 0) {
    slowlog_max_len_ = 128;
  }
  std::string user_blacklist;
  GetConfStr("userblacklist", &user_blacklist);
  pstd::StringSplit(user_blacklist, COMMA, user_blacklist_);
  for (auto& item : user_blacklist_) {
    pstd::StringToLower(item);
  }
  GetConfInt("default-slot-num", &default_slot_num_);
  if (default_slot_num_ <= 0) {
    LOG(FATAL) << "config default-slot-num error,"
               << " it should greater than zero, the actual is: " << default_slot_num_;
  }
  GetConfStr("dump-path", &bgsave_path_);
  bgsave_path_ = bgsave_path_.empty() ? "./dump/" : bgsave_path_;
  if (bgsave_path_[bgsave_path_.length() - 1] != '/') {
    bgsave_path_ += "/";
  }
  GetConfInt("dump-expire", &expire_dump_days_);
  if (expire_dump_days_ < 0) {
    expire_dump_days_ = 0;
  }
  GetConfStr("dump-prefix", &bgsave_prefix_);

  GetConfInt("expire-logs-nums", &expire_logs_nums_);
  if (expire_logs_nums_ <= 10) {
    expire_logs_nums_ = 10;
  }
  GetConfInt("expire-logs-days", &expire_logs_days_);
  if (expire_logs_days_ <= 0) {
    expire_logs_days_ = 1;
  }
  GetConfStr("compression", &compression_);
  GetConfStr("compression_per_level", &compression_per_level_);
  // set slave read only true as default
  slave_read_only_ = true;
  GetConfInt("slave-priority", &slave_priority_);

  //
  // Immutable Sections
  //
  GetConfInt("port", &port_);
  GetConfStr("log-path", &log_path_);
  log_path_ = log_path_.empty() ? "./log/" : log_path_;
  if (log_path_[log_path_.length() - 1] != '/') {
    log_path_ += "/";
  }
  GetConfStr("loglevel", &log_level_);
  GetConfStr("db-path", &db_path_);
  db_path_ = db_path_.empty() ? "./db/" : db_path_;
  if (db_path_[db_path_.length() - 1] != '/') {
    db_path_ += "/";
  }
  local_meta_->SetPath(db_path_);

  GetConfInt("thread-num", &thread_num_);
  if (thread_num_ <= 0) {
    thread_num_ = 12;
  }

  GetConfInt("thread-pool-size", &thread_pool_size_);
  if (thread_pool_size_ <= 0) {
    thread_pool_size_ = 12;
  }
  if (thread_pool_size_ > 100) {
    thread_pool_size_ = 100;
  }
  GetConfInt("sync-thread-num", &sync_thread_num_);
  if (sync_thread_num_ <= 0) {
    sync_thread_num_ = 3;
  }
  if (sync_thread_num_ > 24) {
    sync_thread_num_ = 24;
  }

  std::string instance_mode;
  GetConfStr("instance-mode", &instance_mode);
  classic_mode_.store(instance_mode.empty() || !strcasecmp(instance_mode.data(), "classic"));

  if (classic_mode_.load()) {
    GetConfInt("databases", &databases_);
    if (databases_ < 1 || databases_ > 8) {
      LOG(FATAL) << "config databases error, limit [1 ~ 8], the actual is: " << databases_;
    }
    for (int idx = 0; idx < databases_; ++idx) {
      db_structs_.push_back({"db" + std::to_string(idx)});
    }
  }
  default_db_ = db_structs_[0].db_name;

  int tmp_replication_num = 0;
  GetConfInt("replication-num", &tmp_replication_num);
  if (tmp_replication_num > 4 || tmp_replication_num < 0) {
    LOG(FATAL) << "replication-num " << tmp_replication_num << "is invalid, please pick from [0...4]";
  }
  replication_num_.store(tmp_replication_num);

  int tmp_consensus_level = 0;
  GetConfInt("consensus-level", &tmp_consensus_level);
  if (tmp_consensus_level < 0 || tmp_consensus_level > replication_num_.load()) {
    LOG(FATAL) << "consensus-level " << tmp_consensus_level
               << " is invalid, current replication-num: " << replication_num_.load()
               << ", please pick from 0 to replication-num"
               << " [0..." << replication_num_.load() << "]";
  }
  consensus_level_.store(tmp_consensus_level);
  if (classic_mode_.load() && (consensus_level_.load() != 0 || replication_num_.load() != 0)) {
    LOG(FATAL) << "consensus-level & replication-num only configurable under sharding mode,"
               << " set it to be 0 if you are using classic mode";
  }

  compact_cron_ = "";
  GetConfStr("compact-cron", &compact_cron_);
  if (!compact_cron_.empty()) {
    bool have_week = false;
    std::string compact_cron;
    std::string week_str;
    int64_t slash_num = count(compact_cron_.begin(), compact_cron_.end(), '/');
    if (slash_num == 2) {
      have_week = true;
      std::string::size_type first_slash = compact_cron_.find('/');
      week_str = compact_cron_.substr(0, first_slash);
      compact_cron = compact_cron_.substr(first_slash + 1);
    } else {
      compact_cron = compact_cron_;
    }

    std::string::size_type len = compact_cron.length();
    std::string::size_type colon = compact_cron.find('-');
    std::string::size_type underline = compact_cron.find('/');
    if (colon == std::string::npos || underline == std::string::npos || colon >= underline || colon + 1 >= len ||
        colon + 1 == underline || underline + 1 >= len) {
      compact_cron_ = "";
    } else {
      int week = std::atoi(week_str.c_str());
      int start = std::atoi(compact_cron.substr(0, colon).c_str());
      int end = std::atoi(compact_cron.substr(colon + 1, underline).c_str());
      int usage = std::atoi(compact_cron.substr(underline + 1).c_str());
      if ((have_week && (week < 1 || week > 7)) || start < 0 || start > 23 || end < 0 || end > 23 || usage < 0 ||
          usage > 100) {
        compact_cron_ = "";
      }
    }
  }

  compact_interval_ = "";
  GetConfStr("compact-interval", &compact_interval_);
  if (!compact_interval_.empty()) {
    std::string::size_type len = compact_interval_.length();
    std::string::size_type slash = compact_interval_.find('/');
    if (slash == std::string::npos || slash + 1 >= len) {
      compact_interval_ = "";
    } else {
      int interval = std::atoi(compact_interval_.substr(0, slash).c_str());
      int usage = std::atoi(compact_interval_.substr(slash + 1).c_str());
      if (interval <= 0 || usage < 0 || usage > 100) {
        compact_interval_ = "";
      }
    }
  }

  // least-free-disk-resume-size
  GetConfInt64Human("least-free-disk-resume-size", &least_free_disk_to_resume_);
  if (least_free_disk_to_resume_ <= 0) {
    least_free_disk_to_resume_ = 268435456;  // 256Mb
  }

  GetConfInt64("manually-resume-interval", &resume_check_interval_);
  if (resume_check_interval_ <= 0) {
    resume_check_interval_ = 60;  // seconds
  }

  GetConfDouble("min-check-resume-ratio", &min_check_resume_ratio_);
  if (min_check_resume_ratio_ < 0) {
    min_check_resume_ratio_ = 0.7;
  }

  // write_buffer_size
  GetConfInt64Human("write-buffer-size", &write_buffer_size_);
  if (write_buffer_size_ <= 0) {
    write_buffer_size_ = 268435456;  // 256Mb
  }

  // arena_block_size
  GetConfInt64Human("arena-block-size", &arena_block_size_);
  if (arena_block_size_ <= 0) {
    arena_block_size_ = write_buffer_size_ >> 3;  // 1/8 of the write_buffer_size_
  }

  // arena_block_size
  GetConfInt64Human("slotmigrate-thread-num_", &slotmigrate_thread_num_);
  if (slotmigrate_thread_num_ < 1 || slotmigrate_thread_num_ > 24) {
    slotmigrate_thread_num_ = 8;  // 1/8 of the write_buffer_size_
  }

  // arena_block_size
  GetConfInt64Human("thread-migrate-keys-num", &thread_migrate_keys_num_);
  if (thread_migrate_keys_num_ < 64 || thread_migrate_keys_num_ > 128) {
    thread_migrate_keys_num_ = 64;  // 1/8 of the write_buffer_size_
  }

  // max_write_buffer_size
  GetConfInt64Human("max-write-buffer-size", &max_write_buffer_size_);
  if (max_write_buffer_size_ <= 0) {
    max_write_buffer_size_ = PIKA_CACHE_SIZE_DEFAULT;  // 10Gb
  }

  // rate-limiter-bandwidth
  GetConfInt64("rate-limiter-bandwidth", &rate_limiter_bandwidth_);
  if (rate_limiter_bandwidth_ <= 0) {
    rate_limiter_bandwidth_ = 2000 * 1024 * 1024;  // 2000MB/s
  }

  // rate-limiter-refill-period-us
  GetConfInt64("rate-limiter-refill-period-us", &rate_limiter_refill_period_us_);
  if (rate_limiter_refill_period_us_ <= 0) {
    rate_limiter_refill_period_us_ = 100 * 1000;
  }

  // rate-limiter-fairness
  GetConfInt64("rate-limiter-fairness", &rate_limiter_fairness_);
  if (rate_limiter_fairness_ <= 0) {
    rate_limiter_fairness_ = 10;
  }

  std::string at;
  GetConfStr("rate-limiter-auto-tuned", &at);
  rate_limiter_auto_tuned_ = at == "yes" || at.empty();

  // max_write_buffer_num
  max_write_buffer_num_ = 2;
  GetConfInt("max-write-buffer-num", &max_write_buffer_num_);
  if (max_write_buffer_num_ <= 0) {
    max_write_buffer_num_ = 2;  // 1 for immutable memtable, 1 for mutable memtable
  }

  // max_client_response_size
  GetConfInt64Human("max-client-response-size", &max_client_response_size_);
  if (max_client_response_size_ <= 0) {
    max_client_response_size_ = 1073741824;  // 1Gb
  }

  // target_file_size_base
  GetConfIntHuman("target-file-size-base", &target_file_size_base_);
  if (target_file_size_base_ <= 0) {
    target_file_size_base_ = 1048576;  // 10Mb
  }

  max_cache_statistic_keys_ = 0;
  GetConfInt("max-cache-statistic-keys", &max_cache_statistic_keys_);
  if (max_cache_statistic_keys_ <= 0) {
    max_cache_statistic_keys_ = 0;
  }

  small_compaction_threshold_ = 5000;
  GetConfInt("small-compaction-threshold", &small_compaction_threshold_);
  if (small_compaction_threshold_ < 0) {
    small_compaction_threshold_ = 0;
  } else if (small_compaction_threshold_ >= 100000) {
    small_compaction_threshold_ = 100000;
  }

  small_compaction_duration_threshold_ = 10000;
  GetConfInt("small-compaction-duration-threshold", &small_compaction_duration_threshold_);
  if (small_compaction_duration_threshold_ < 0) {
    small_compaction_duration_threshold_ = 0;
  } else if (small_compaction_duration_threshold_ >= 1000000) {
    small_compaction_duration_threshold_ = 1000000;
  }

  max_background_flushes_ = 1;
  GetConfInt("max-background-flushes", &max_background_flushes_);
  if (max_background_flushes_ <= 0) {
    max_background_flushes_ = 1;
  }
  if (max_background_flushes_ >= 4) {
    max_background_flushes_ = 4;
  }

  max_background_compactions_ = 2;
  GetConfInt("max-background-compactions", &max_background_compactions_);
  if (max_background_compactions_ <= 0) {
    max_background_compactions_ = 2;
  }
  if (max_background_compactions_ >= 8) {
    max_background_compactions_ = 8;
  }

  max_background_jobs_ = (1 + 2);
  GetConfInt("max-background-jobs", &max_background_jobs_);
  if (max_background_jobs_ <= 0) {
    max_background_jobs_ = (1 + 2);
  }
  if (max_background_jobs_ >= (8 + 4)) {
    max_background_jobs_ = (8 + 4);
  }

  max_cache_files_ = 5000;
  GetConfInt("max-cache-files", &max_cache_files_);
  if (max_cache_files_ < -1) {
    max_cache_files_ = 5000;
  }
  max_bytes_for_level_multiplier_ = 10;
  GetConfInt("max-bytes-for-level-multiplier", &max_bytes_for_level_multiplier_);
  if (max_bytes_for_level_multiplier_ < 10) {
    max_bytes_for_level_multiplier_ = 5;
  }

  block_size_ = 4 * 1024;
  GetConfInt64Human("block-size", &block_size_);
  if (block_size_ <= 0) {
    block_size_ = 4 * 1024;
  }

  block_cache_ = 8 * 1024 * 1024;
  GetConfInt64Human("block-cache", &block_cache_);
  if (block_cache_ < 0) {
    block_cache_ = 8 * 1024 * 1024;
  }

  num_shard_bits_ = -1;
  GetConfInt64("num-shard-bits", &num_shard_bits_);

  std::string sbc;
  GetConfStr("share-block-cache", &sbc);
  share_block_cache_ = sbc == "yes";

  std::string ciafb;
  GetConfStr("cache-index-and-filter-blocks", &ciafb);
  cache_index_and_filter_blocks_ = ciafb == "yes";

  std::string plfaibic;
  GetConfStr("pin_l0_filter_and_index_blocks_in_cache", &plfaibic);
  pin_l0_filter_and_index_blocks_in_cache_ = plfaibic == "yes";

  std::string offh;
  GetConfStr("optimize-filters-for-hits", &offh);
  optimize_filters_for_hits_ = offh == "yes";

  std::string lcdlb;
  GetConfStr("level-compaction-dynamic-level-bytes", &lcdlb);
  level_compaction_dynamic_level_bytes_ = lcdlb == "yes" || lcdlb.empty();

  // daemonize
  std::string dmz;
  GetConfStr("daemonize", &dmz);
  daemonize_ = dmz == "yes";

  // binlog
  std::string wb;
  GetConfStr("write-binlog", &wb);
  write_binlog_ = wb != "no";
  GetConfIntHuman("binlog-file-size", &binlog_file_size_);
  if (binlog_file_size_ < 1024 || static_cast<int64_t>(binlog_file_size_) > (1024LL * 1024 * 1024)) {
    binlog_file_size_ = 100 * 1024 * 1024;  // 100M
  }
  GetConfStr("pidfile", &pidfile_);

  // db sync
  GetConfStr("db-sync-path", &db_sync_path_);
  db_sync_path_ = db_sync_path_.empty() ? "./dbsync/" : db_sync_path_;
  if (db_sync_path_[db_sync_path_.length() - 1] != '/') {
    db_sync_path_ += "/";
  }
  GetConfInt("db-sync-speed", &db_sync_speed_);
  if (db_sync_speed_ < 0 || db_sync_speed_ > 1024) {
    db_sync_speed_ = 1024;
  }
  // network interface
  network_interface_ = "";
  GetConfStr("network-interface", &network_interface_);

  // slaveof
  slaveof_ = "";
  GetConfStr("slaveof", &slaveof_);
  if (slaveof_ != "") {
    std::string master_run_id;
    GetConfStr("master-run-id", &master_run_id);
    if (master_run_id.length() == configRunIDSize) {
      master_run_id_ = master_run_id;
    }
  }
  int cache_num = 16;
  GetConfInt("cache-num", &cache_num);
  cache_num_ = (0 >= cache_num || 48 < cache_num) ? 16 : cache_num;

  int cache_model = 0;
  GetConfInt("cache-model", &cache_model);
  cache_model_ = (PIKA_CACHE_NONE > cache_model || PIKA_CACHE_READ < cache_model) ? PIKA_CACHE_NONE : cache_model;

  std::string cache_type;
  GetConfStr("cache-type", &cache_type);
  SetCacheType(cache_type);

  int zset_cache_start_pos = 0;
  GetConfInt("zset-cache-start-direction", &zset_cache_start_pos);
  if (zset_cache_start_pos != cache::CACHE_START_FROM_BEGIN && zset_cache_start_pos != cache::CACHE_START_FROM_END) {
    zset_cache_start_pos = cache::CACHE_START_FROM_BEGIN;
  }
  zset_cache_start_pos_ = zset_cache_start_pos;

  int zset_cache_field_num_per_key = DEFAULT_CACHE_ITEMS_PER_KEY;
  GetConfInt("zset-cache-field-num-per-key", &zset_cache_field_num_per_key);
  if (zset_cache_field_num_per_key <= 0) {
    zset_cache_field_num_per_key = DEFAULT_CACHE_ITEMS_PER_KEY;
  }
  zset_cache_field_num_per_key_ = zset_cache_field_num_per_key;

  int64_t cache_maxmemory = PIKA_CACHE_SIZE_DEFAULT;
  GetConfInt64("cache-maxmemory", &cache_maxmemory);
  cache_maxmemory_ = (PIKA_CACHE_SIZE_MIN > cache_maxmemory) ? PIKA_CACHE_SIZE_DEFAULT : cache_maxmemory;

  int cache_maxmemory_policy = 1;
  GetConfInt("cache-maxmemory-policy", &cache_maxmemory_policy);
  cache_maxmemory_policy_ = (0 > cache_maxmemory_policy || 7 < cache_maxmemory_policy) ? 1 : cache_maxmemory_policy;

  int cache_maxmemory_samples = 5;
  GetConfInt("cache-maxmemory-samples", &cache_maxmemory_samples);
  cache_maxmemory_samples_ = (1 > cache_maxmemory_samples) ? 5 : cache_maxmemory_samples;

  int cache_lfu_decay_time = 1;
  GetConfInt("cache-lfu-decay-time", &cache_lfu_decay_time);
  cache_lfu_decay_time_ = (0 > cache_lfu_decay_time) ? 1 : cache_lfu_decay_time;
  // sync window size
  int tmp_sync_window_size = kBinlogReadWinDefaultSize;
  GetConfInt("sync-window-size", &tmp_sync_window_size);
  if (tmp_sync_window_size <= 0) {
    sync_window_size_.store(kBinlogReadWinDefaultSize);
  } else if (tmp_sync_window_size > kBinlogReadWinMaxSize) {
    sync_window_size_.store(kBinlogReadWinMaxSize);
  } else {
    sync_window_size_.store(tmp_sync_window_size);
  }

  // max conn rbuf size
  int tmp_max_conn_rbuf_size = PIKA_MAX_CONN_RBUF;
  GetConfIntHuman("max-conn-rbuf-size", &tmp_max_conn_rbuf_size);
  if (tmp_max_conn_rbuf_size == PIKA_MAX_CONN_RBUF_LB || tmp_max_conn_rbuf_size == PIKA_MAX_CONN_RBUF_HB) {
    max_conn_rbuf_size_.store(tmp_max_conn_rbuf_size);
  } else {
    max_conn_rbuf_size_.store(PIKA_MAX_CONN_RBUF);
  }

  // rocksdb blob configure
  GetConfBool("enable-blob-files", &enable_blob_files_);
  GetConfInt64("min-blob-size", &min_blob_size_);
  if (min_blob_size_ <= 0) {
    min_blob_size_ = 4096;
  }
  GetConfInt64Human("blob-file-size", &blob_file_size_);
  if (blob_file_size_ <= 0) {
    blob_file_size_ = 256 * 1024 * 1024;
  }
  GetConfStr("blob-compression-type", &blob_compression_type_);
  GetConfBool("enable-blob-garbage-collection", &enable_blob_garbage_collection_);
  GetConfDouble("blob-garbage-collection-age-cutoff", &blob_garbage_collection_age_cutoff_);
  if (blob_garbage_collection_age_cutoff_ <= 0) {
    blob_garbage_collection_age_cutoff_ = 0.25;
  }
  GetConfDouble("blob-garbage-collection-force-threshold", &blob_garbage_collection_force_threshold_);
  if (blob_garbage_collection_force_threshold_ <= 0) {
    blob_garbage_collection_force_threshold_ = 1.0;
  }
  GetConfInt64("blob-cache", &block_cache_);
  GetConfInt64("blob-num-shard-bits", &blob_num_shard_bits_);

  // throttle-bytes-per-second
  GetConfInt("throttle-bytes-per-second", &throttle_bytes_per_second_);
  if (throttle_bytes_per_second_ <= 0) {
    throttle_bytes_per_second_ = 207200000;
  }

  GetConfInt("max-rsync-parallel-num", &max_rsync_parallel_num_);
  if (max_rsync_parallel_num_ <= 0) {
    max_rsync_parallel_num_ = 4;
  }

  return ret;
}

void PikaConf::TryPushDiffCommands(const std::string& command, const std::string& value) {
  if (!CheckConfExist(command)) {
    diff_commands_[command] = value;
  }
}

void PikaConf::SetCacheType(const std::string& value) {
  cache_string_ = cache_set_ = cache_zset_ = cache_hash_ = cache_list_ = cache_bit_ = 0;
  if (value == "") {
    return;
  }
  std::lock_guard l(rwlock_);

  std::string lower_value = value;
  pstd::StringToLower(lower_value);
  lower_value.erase(remove_if(lower_value.begin(), lower_value.end(), isspace), lower_value.end());
  pstd::StringSplit(lower_value, COMMA, cache_type_);
  for (auto& type : cache_type_) {
    if (type == "string") {
      cache_string_ = 1;
    } else if (type == "set") {
      cache_set_ = 1;
    } else if (type == "zset") {
      cache_zset_ = 1;
    } else if (type == "hash") {
      cache_hash_ = 1;
    } else if (type == "list") {
      cache_list_ = 1;
    } else if (type == "bit") {
      cache_bit_ = 1;
    }
  }
}

int PikaConf::ConfigRewrite() {
  std::string userblacklist = suser_blacklist();

  std::lock_guard l(rwlock_);
  // Only set value for config item that can be config set.
  SetConfInt("timeout", timeout_);
  SetConfStr("requirepass", requirepass_);
  SetConfStr("masterauth", masterauth_);
  SetConfStr("userpass", userpass_);
  SetConfStr("userblacklist", userblacklist);
  SetConfStr("dump-prefix", bgsave_prefix_);
  SetConfInt("maxclients", maxclients_);
  SetConfInt("dump-expire", expire_dump_days_);
  SetConfInt("expire-logs-days", expire_logs_days_);
  SetConfInt("expire-logs-nums", expire_logs_nums_);
  SetConfInt("root-connection-num", root_connection_num_);
  SetConfStr("slowlog-write-errorlog", slowlog_write_errorlog_.load() ? "yes" : "no");
  SetConfInt("slowlog-log-slower-than", slowlog_log_slower_than_.load());
  SetConfInt("slowlog-max-len", slowlog_max_len_);
  SetConfStr("write-binlog", write_binlog_ ? "yes" : "no");
  SetConfStr("run-id", run_id_);
  SetConfStr("master-run-id", master_run_id_);
  SetConfStr("replication-id", replication_id_);
  SetConfInt("max-cache-statistic-keys", max_cache_statistic_keys_);
  SetConfInt("small-compaction-threshold", small_compaction_threshold_);
  SetConfInt("small-compaction-duration-threshold", small_compaction_duration_threshold_);
  SetConfInt("max-client-response-size", static_cast<int32_t>(max_client_response_size_));
  SetConfInt("db-sync-speed", db_sync_speed_);
  SetConfStr("compact-cron", compact_cron_);
  SetConfStr("compact-interval", compact_interval_);
  SetConfInt64("least-free-disk-resume-size", least_free_disk_to_resume_);
  SetConfInt64("manually-resume-interval", resume_check_interval_);
  SetConfDouble("min-check-resume-ratio", min_check_resume_ratio_);
  SetConfInt("slave-priority", slave_priority_);
  SetConfInt("throttle-bytes-per-second", throttle_bytes_per_second_);
  SetConfInt("max-rsync-parallel-num", max_rsync_parallel_num_);
  SetConfInt("sync-window-size", sync_window_size_.load());
  SetConfInt("consensus-level", consensus_level_.load());
  SetConfInt("replication-num", replication_num_.load());
  // options for storage engine
  SetConfInt("max-cache-files", max_cache_files_);
  SetConfInt("max-background-compactions", max_background_compactions_);
  SetConfInt("max-background-jobs", max_background_jobs_);
  SetConfInt("max-write-buffer-num", max_write_buffer_num_);
  SetConfInt64("write-buffer-size", write_buffer_size_);
  SetConfInt64("arena-block-size", arena_block_size_);
  SetConfInt64("slotmigrate", slotmigrate_);
  // slaveof config item is special
  SetConfStr("slaveof", slaveof_);

  if (!diff_commands_.empty()) {
    std::vector<pstd::BaseConf::Rep::ConfItem> filtered_items;
    for (const auto& diff_command : diff_commands_) {
      if (!diff_command.second.empty()) {
        pstd::BaseConf::Rep::ConfItem item(pstd::BaseConf::Rep::kConf, diff_command.first, diff_command.second);
        filtered_items.push_back(item);
      }
    }
    if (!filtered_items.empty()) {
      pstd::BaseConf::Rep::ConfItem comment_item(pstd::BaseConf::Rep::kComment, "# Generated by CONFIG REWRITE\n");
      PushConfItem(comment_item);
      for (const auto& item : filtered_items) {
        PushConfItem(item);
      }
    }
    diff_commands_.clear();
  }
  return static_cast<int>(WriteBack());
}

int PikaConf::ConfigRewriteReplicationID() {
  std::lock_guard l(rwlock_);
  SetConfStr("replication-id", replication_id_);
  if (!diff_commands_.empty()) {
    std::vector<pstd::BaseConf::Rep::ConfItem> filtered_items;
    for (const auto& diff_command : diff_commands_) {
      if (!diff_command.second.empty()) {
        pstd::BaseConf::Rep::ConfItem item(pstd::BaseConf::Rep::kConf, diff_command.first, diff_command.second);
        filtered_items.push_back(item);
      }
    }
    if (!filtered_items.empty()) {
      pstd::BaseConf::Rep::ConfItem comment_item(pstd::BaseConf::Rep::kComment,
                                                 "# Generated by ReplicationID CONFIG REWRITE\n");
      PushConfItem(comment_item);
      for (const auto& item : filtered_items) {
        PushConfItem(item);
      }
    }
    diff_commands_.clear();
  }
  return static_cast<int>(WriteBack());
}

rocksdb::CompressionType PikaConf::GetCompression(const std::string& value) {
  if (value == "snappy") {
    return rocksdb::CompressionType::kSnappyCompression;
  } else if (value == "zlib") {
    return rocksdb::CompressionType::kZlibCompression;
  } else if (value == "lz4") {
    return rocksdb::CompressionType::kLZ4Compression;
  } else if (value == "zstd") {
    return rocksdb::CompressionType::kZSTD;
  }
  return rocksdb::CompressionType::kNoCompression;
}

std::vector<rocksdb::CompressionType> PikaConf::compression_per_level() {
  std::shared_lock l(rwlock_);
  std::vector<rocksdb::CompressionType> types;
  if (compression_per_level_.empty()) {
    return types;
  }
  auto left = compression_per_level_.find_first_of('[');
  auto right = compression_per_level_.find_first_of(']');

  if (left == std::string::npos || right == std::string::npos || right <= left + 1) {
    return types;
  }
  std::vector<std::string> strings;
  pstd::StringSplit(compression_per_level_.substr(left + 1, right - left - 1), ':', strings);
  for (const auto& item : strings) {
    types.push_back(GetCompression(pstd::StringTrim(item)));
  }
  return types;
}<|MERGE_RESOLUTION|>--- conflicted
+++ resolved
@@ -21,122 +21,6 @@
 PikaConf::PikaConf(const std::string& path)
     : pstd::BaseConf(path), conf_path_(path), local_meta_(std::make_unique<PikaMeta>()) {}
 
-<<<<<<< HEAD
-=======
-Status PikaConf::InternalGetTargetDB(const std::string& db_name, uint32_t* const target) {
-  int32_t db_index = -1;
-  for (size_t idx = 0; idx < db_structs_.size(); ++idx) {
-    if (db_structs_[idx].db_name == db_name) {
-      db_index = static_cast<int32_t>(idx);
-      break;
-    }
-  }
-  if (db_index == -1) {
-    return Status::NotFound("db : " + db_name + " not found");
-  }
-  *target = db_index;
-  return Status::OK();
-}
-
-Status PikaConf::DBSlotsSanityCheck(const std::string& db_name, const std::set<uint32_t>& slot_ids, bool is_add) {
-  std::shared_lock l(rwlock_);
-  uint32_t db_index = 0;
-  Status s = InternalGetTargetDB(db_name, &db_index);
-  if (!s.ok()) {
-    return s;
-  }
-  // Sanity Check
-  for (const auto& id : slot_ids) {
-    if (id >= db_structs_[db_index].slot_num) {
-      return Status::Corruption("slot index out of range");
-    } else if (is_add && db_structs_[db_index].slot_ids.count(id) != 0) {
-      return Status::Corruption("slot : " + std::to_string(id) + " exist");
-    } else if (!is_add && db_structs_[db_index].slot_ids.count(id) == 0) {
-      return Status::Corruption("slot : " + std::to_string(id) + " not exist");
-    }
-  }
-  return Status::OK();
-}
-
-Status PikaConf::AddDBSlots(const std::string& db_name, const std::set<uint32_t>& slot_ids) {
-  Status s = DBSlotsSanityCheck(db_name, slot_ids, true);
-  if (!s.ok()) {
-    return s;
-  }
-
-  std::lock_guard l(rwlock_);
-  uint32_t index = 0;
-  s = InternalGetTargetDB(db_name, &index);
-  if (s.ok()) {
-    for (const auto& id : slot_ids) {
-      db_structs_[index].slot_ids.insert(id);
-    }
-    s = local_meta_->StableSave(db_structs_);
-  }
-  return s;
-}
-
-Status PikaConf::RemoveDBSlots(const std::string& db_name, const std::set<uint32_t>& slot_ids) {
-  Status s = DBSlotsSanityCheck(db_name, slot_ids, false);
-  if (!s.ok()) {
-    return s;
-  }
-
-  std::lock_guard l(rwlock_);
-  uint32_t index = 0;
-  s = InternalGetTargetDB(db_name, &index);
-  if (s.ok()) {
-    for (const auto& id : slot_ids) {
-      db_structs_[index].slot_ids.erase(id);
-    }
-    s = local_meta_->StableSave(db_structs_);
-  }
-  return s;
-}
-
-Status PikaConf::AddDB(const std::string& db_name, const uint32_t slot_num) {
-  Status s = AddDBSanityCheck(db_name);
-  if (!s.ok()) {
-    return s;
-  }
-  std::lock_guard l(rwlock_);
-  db_structs_.push_back({db_name, slot_num, {}});
-  s = local_meta_->StableSave(db_structs_);
-  return s;
-}
-
-Status PikaConf::DelDB(const std::string& db_name) {
-  Status s = DelDBSanityCheck(db_name);
-  if (!s.ok()) {
-    return s;
-  }
-  std::lock_guard l(rwlock_);
-  for (auto iter = db_structs_.begin(); iter != db_structs_.end(); iter++) {
-    if (iter->db_name == db_name) {
-      db_structs_.erase(iter);
-      break;
-    }
-  }
-  return local_meta_->StableSave(db_structs_);
-}
-
-Status PikaConf::AddDBSanityCheck(const std::string& db_name) {
-  std::shared_lock l(rwlock_);
-  uint32_t db_index = 0;
-  Status s = InternalGetTargetDB(db_name, &db_index);
-  if (!s.IsNotFound()) {
-    return Status::Corruption("db: " + db_name + " already exist");
-  }
-  return Status::OK();
-}
-
-Status PikaConf::DelDBSanityCheck(const std::string& db_name) {
-  std::shared_lock l(rwlock_);
-  uint32_t db_index = 0;
-  return InternalGetTargetDB(db_name, &db_index);
-}
-
->>>>>>> d398355a
 int PikaConf::Load() {
   int ret = LoadConf();
   if (ret) {
