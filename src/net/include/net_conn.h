// Copyright (c) 2015-present, Qihoo, Inc.  All rights reserved.
// This source code is licensed under the BSD-style license found in the
// LICENSE file in the root directory of this source tree. An additional grant
// of patent rights can be found in the PATENTS file in the same directory.

#ifndef NET_INCLUDE_NET_CONN_H_
#define NET_INCLUDE_NET_CONN_H_

#include <sys/time.h>
#include <sstream>
#include <string>

#ifdef __ENABLE_SSL
#  include <openssl/err.h>
#  include <openssl/ssl.h>
#endif

#include "net/include/net_define.h"
#include "net/include/server_thread.h"
#include "net/src/net_multiplexer.h"
#include "pstd/include/testutil.h"

namespace net {

class Thread;

class NetConn : public std::enable_shared_from_this<NetConn> {
 public:
  NetConn(const NetID id, const int fd, const std::string& ip_port, Thread* thread, NetMultiplexer* mpx = nullptr);
  virtual ~NetConn();

  /*
   * Set the fd to nonblock && set the flag_ the fd flag
   */
  bool SetNonblock();

#ifdef __ENABLE_SSL
  bool CreateSSL(SSL_CTX* ssl_ctx);
#endif

  virtual ReadStatus GetRequest() = 0;
  virtual WriteStatus SendReply() = 0;
  virtual int WriteResp(const std::string& resp) { return 0; }

  virtual void TryResizeBuffer() {}

  int flags() const { return flags_; }

  void set_fd(const int fd) { fd_ = fd; }

  int id() const { return id_; }

  int fd() const { return fd_; }

  std::string ip_port() const { return ip_port_; }

  bool is_ready_to_reply() { return is_writable() && is_reply(); }

  virtual void set_is_writable(const bool is_writable) { is_writable_ = is_writable; }

  virtual bool is_writable() { return is_writable_; }

  virtual void set_is_reply(const bool is_reply) { is_reply_ = is_reply; }

  virtual bool is_reply() { return is_reply_; }

  std::string name() { return name_; }
  void set_name(std::string name) { name_ = std::move(name); }

  bool IsClose() { return close_; }
  void SetClose(bool close);

  void set_last_interaction(const struct timeval& now) { last_interaction_ = now; }

  struct timeval last_interaction() const { return last_interaction_; }

  Thread* thread() const { return thread_; }

  void set_net_multiplexer(NetMultiplexer* ep) { net_multiplexer_ = ep; }

  NetMultiplexer* net_multiplexer() const { return net_multiplexer_; }

  std::string String() const {
    std::stringstream ss;
    ss << "fd: " << fd_ << ", ip_port: " << ip_port_ << ", name: " << name_ << ", is_reply: " << is_reply_ << ", close: " << close_;
    return ss.str();
  }

#ifdef __ENABLE_SSL
  SSL* ssl() { return ssl_; }

  bool security() { return ssl_ != nullptr; }
#endif

 private:
<<<<<<< HEAD
  int64_t id_ = -1;
  int fd_ = -1;
  std::string ip_port_ = "";
=======
  int fd_ = -1;
  std::string ip_port_;
>>>>>>> 90033e13
  bool is_reply_ = false;
  bool is_writable_ = false;
  bool close_ = false;
  struct timeval last_interaction_;
  int flags_ = 0;
<<<<<<< HEAD
  std::string name_ = "";
=======
  std::string name_;
>>>>>>> 90033e13

#ifdef __ENABLE_SSL
  SSL* ssl_;
#endif

  // thread this conn belong to
  Thread* thread_ = nullptr;
  // the net epoll this conn belong to
  NetMultiplexer* net_multiplexer_ = nullptr;

  /*
   * No allowed copy and copy assign operator
   */
  NetConn(const NetConn&);
  void operator=(const NetConn&);
};

/*
 * for every conn, we need create a corresponding ConnFactory
 */
class ConnFactory {
 public:
  virtual ~ConnFactory() {}
  virtual std::shared_ptr<NetConn> NewNetConn(NetID id, int connfd, const std::string& ip_port, Thread* thread,
                                              void* worker_private_data, /* Has set in ThreadEnvHandle */
                                              NetMultiplexer* net_mpx = nullptr) const = 0;
};

}  // namespace net

#endif  // NET_INCLUDE_NET_CONN_H_<|MERGE_RESOLUTION|>--- conflicted
+++ resolved
@@ -93,24 +93,15 @@
 #endif
 
  private:
-<<<<<<< HEAD
   int64_t id_ = -1;
   int fd_ = -1;
   std::string ip_port_ = "";
-=======
-  int fd_ = -1;
-  std::string ip_port_;
->>>>>>> 90033e13
   bool is_reply_ = false;
   bool is_writable_ = false;
   bool close_ = false;
   struct timeval last_interaction_;
   int flags_ = 0;
-<<<<<<< HEAD
-  std::string name_ = "";
-=======
   std::string name_;
->>>>>>> 90033e13
 
 #ifdef __ENABLE_SSL
   SSL* ssl_;
