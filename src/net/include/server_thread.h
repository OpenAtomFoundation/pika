--- conflicted
+++ resolved
@@ -176,11 +176,7 @@
   // process events in notify_queue
   virtual void ProcessNotifyEvents(const NetFiredEvent* pfe);
 
-<<<<<<< HEAD
-  const ServerHandle* handle_ = nullptr;
-=======
   const ServerHandle* handle_;
->>>>>>> 90033e13
   bool own_handle_ = false;
 
 #ifdef __ENABLE_SSL
