// Copyright (c) 2015-present, Qihoo, Inc.  All rights reserved.
// This source code is licensed under the BSD-style license found in the
// LICENSE file in the root directory of this source tree. An additional grant
// of patent rights can be found in the PATENTS file in the same directory.

#ifndef NET_INCLUDE_REDIS_CONN_H_
#define NET_INCLUDE_REDIS_CONN_H_

#include <map>
#include <string>
#include <vector>

#include "net/include/net_conn.h"
#include "net/include/net_define.h"
#include "net/include/redis_parser.h"
#include "pstd/include/pstd_status.h"

namespace net {

typedef std::vector<std::string> RedisCmdArgsType;

enum HandleType { kSynchronous, kAsynchronous };

class RedisConn : public NetConn {
 public:
  RedisConn(const NetID id, const int fd, const std::string& ip_port, Thread* thread, NetMultiplexer* net_mpx = nullptr,
            const HandleType& handle_type = kSynchronous, const int rbuf_max_len = REDIS_MAX_MESSAGE);
  virtual ~RedisConn();

  ReadStatus GetRequest() override;
  WriteStatus SendReply() override;
  int WriteResp(const std::string& resp) override;

  void TryResizeBuffer() override;
  void SetHandleType(const HandleType& handle_type);
  HandleType GetHandleType();

  virtual void ProcessRedisCmds(const std::vector<RedisCmdArgsType>& argvs, bool async, std::string* response);
  void NotifyEpoll(bool success);

  virtual int DealMessage(const RedisCmdArgsType& argv, std::string* response) = 0;

 private:
  static int ParserDealMessageCb(RedisParser* parser, const RedisCmdArgsType& argv);
  static int ParserCompleteCb(RedisParser* parser, const std::vector<RedisCmdArgsType>& argvs);
  ReadStatus ParseRedisParserStatus(RedisParserStatus status);

  HandleType handle_type_ = kSynchronous;

  char* rbuf_ = nullptr;
  int rbuf_len_ = 0;
  int rbuf_max_len_ = 0;
  int msg_peak_ = 0;
  int command_len_ = 0;

  uint32_t wbuf_pos_ = 0;
<<<<<<< HEAD
  std::string response_ = "";
=======
  std::string response_;
>>>>>>> 90033e13

  // For Redis Protocol parser
  int last_read_pos_ = -1;
  RedisParser redis_parser_;
  long bulk_len_ = -1;
};

}  // namespace net
#endif  // NET_INCLUDE_REDIS_CONN_H_<|MERGE_RESOLUTION|>--- conflicted
+++ resolved
@@ -54,11 +54,7 @@
   int command_len_ = 0;
 
   uint32_t wbuf_pos_ = 0;
-<<<<<<< HEAD
-  std::string response_ = "";
-=======
   std::string response_;
->>>>>>> 90033e13
 
   // For Redis Protocol parser
   int last_read_pos_ = -1;
