--- conflicted
+++ resolved
@@ -14,7 +14,7 @@
 #include "net/include/net_define.h"
 #include "net/include/random.h"
 #include "pstd/include/pstd_mutex.h"
- 
+
 namespace net {
 
 using TaskFunc = void (*)(void*);
@@ -83,21 +83,6 @@
     Node* link_older = nullptr;
     Node* link_newer = nullptr;
 
-<<<<<<< HEAD
- public:
-  struct AdaptationContext {
-    std::atomic<int32_t> value;
-
-    explicit AdaptationContext() : value(0) {}
-  };
-
- private:
-  struct Node {
-    Node* link_older = nullptr;
-    Node* link_newer = nullptr;
-
-=======
->>>>>>> 6e6b808c
     // true if task is TimeTask
     bool is_time_task;
     TimeTask task;
@@ -109,12 +94,9 @@
     inline Node* Next() { return link_newer; }
   };
 
-<<<<<<< HEAD
-=======
   // re-push some timer tasks which has been poped
   void ReDelaySchedule(Node* nodes);
 
->>>>>>> 6e6b808c
   static inline void AsmVolatilePause() {
 #if defined(__i386__) || defined(__x86_64__)
     asm volatile("pause");
@@ -126,14 +108,6 @@
     // it's okay for other platforms to be no-ops
   }
 
-<<<<<<< HEAD
-  Node* CreateMissingNewerLinks(Node* head);
-  bool LinkOne(Node* node, std::atomic<Node*>* newest_node);
-
-  std::atomic<Node*> newest_node_;
-  std::atomic<int> node_cnt_;  // for task
-  std::atomic<Node*> time_newest_node_;
-=======
   Node* CreateMissingNewerLinks(Node* head, int* cnt);
   bool LinkOne(Node* node, std::atomic<Node*>* newest_node);
 
@@ -144,7 +118,6 @@
   std::vector<std::atomic<Node*>> newest_node_;
   std::atomic<int> node_cnt_;  // for task
   std::vector<std::atomic<Node*>> time_newest_node_;
->>>>>>> 6e6b808c
   std::atomic<int> time_node_cnt_;  // for time task
 
   const int queue_slow_size_;  // default value: min(worker_num_ * 10, max_queue_size_)
@@ -155,23 +128,14 @@
 
   AdaptationContext adp_ctx;
 
-<<<<<<< HEAD
-  size_t worker_num_;
-=======
   const size_t worker_num_;
->>>>>>> 6e6b808c
   std::string thread_pool_name_;
   std::vector<Worker*> workers_;
   std::atomic<bool> running_;
   std::atomic<bool> should_stop_;
 
-<<<<<<< HEAD
-  pstd::Mutex mu_;
-  pstd::CondVar rsignal_;
-=======
   std::vector<pstd::Mutex> mu_;
   std::vector<pstd::CondVar> rsignal_;
->>>>>>> 6e6b808c
 };
 
 }  // namespace net
