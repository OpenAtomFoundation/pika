--- conflicted
+++ resolved
@@ -29,7 +29,6 @@
     : keepalive_timeout_(keepalive_timeout),
       cron_interval_(cron_interval),
       handle_(handle),
-
       private_data_(private_data),
       conn_factory_(conn_factory) {
   net_multiplexer_.reset(CreateNetMultiplexer());
@@ -339,33 +338,12 @@
               continue;
             }
             msgs.swap(iter->second);
-<<<<<<< HEAD
-          }
-          // get msg from to_send_
-          std::vector<std::string> send_failed_msgs;
-          for (const auto& msg : msgs) {
-            if (ipport_conns_[ip_port]->WriteResp(msg)) {
-              send_failed_msgs.push_back(msg);
-            }
-          }
-          {
-            std::lock_guard l(mu_);
-            if (!send_failed_msgs.empty()) {
-              send_failed_msgs.insert(send_failed_msgs.end(), to_send_[ip_port].begin(),
-                                      to_send_[ip_port].end());
-              send_failed_msgs.swap(to_send_[ip_port]);
-              NotifyWrite(ip_port);
-            }
-=======
-            to_send_.erase(iter);
->>>>>>> aa75d647
           }
           // get msg from to_send_
           std::vector<std::string> send_failed_msgs;
           for (auto& msg : msgs) {
             if (ipport_conns_[ip_port]->WriteResp(msg)) {
               send_failed_msgs.push_back(msg);
-              NotifyWrite(ip_port);
             }
           }
           {
@@ -375,6 +353,7 @@
                                       to_send_[ip_port].end());
               send_failed_msgs.swap(to_send_[ip_port]);
             }
+            NotifyWrite(ip_port);
           }
         } else if (ti.notify_type() == kNotiClose) {
           LOG(INFO) << "received kNotiClose";
