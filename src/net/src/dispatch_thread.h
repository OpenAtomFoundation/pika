--- conflicted
+++ resolved
@@ -111,7 +111,6 @@
   std::shared_mutex& GetBlockMtx() { return block_mtx_; };
   // BlPop/BrPop used end
 
-<<<<<<< HEAD
   void AddWatchKeys(const std::unordered_set<std::string> &keys, const std::shared_ptr<NetConn>& client_conn);
 
   void RemoveWatchKeys(const std::shared_ptr<NetConn>& client_conn);
@@ -119,8 +118,6 @@
   std::vector<std::shared_ptr<NetConn>> GetInvolvedTxn(const std::vector<std::string> &keys);
   std::vector<std::shared_ptr<NetConn>> GetAllTxns();
   std::vector<std::shared_ptr<NetConn>> GetDBTxns(std::string db_name);
-=======
->>>>>>> 678b375d
 
  private:
   /*
