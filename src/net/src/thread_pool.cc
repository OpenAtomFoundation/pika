--- conflicted
+++ resolved
@@ -8,12 +8,8 @@
 
 #include <sys/time.h>
 
-<<<<<<< HEAD
 #include <cassert>
 #include <thread>
-=======
-#include <string>
->>>>>>> 87309468
 #include <utility>
 
 namespace net {
