// Copyright (c) 2015-present, Qihoo, Inc.  All rights reserved.
// This source code is licensed under the BSD-style license found in the
// LICENSE file in the root directory of this source tree. An additional grant
// of patent rights can be found in the PATENTS file in the same directory.

#include <vector>

#include <glog/logging.h>

#include "net/src/worker_thread.h"
#include "pstd/include/testutil.h"

#include "net/include/net_conn.h"
#include "net/src/net_item.h"

namespace net {

WorkerThread::WorkerThread(ConnFactory* conn_factory, ServerThread* server_thread, int queue_limit, int cron_interval)
    : 
      server_thread_(server_thread),
      conn_factory_(conn_factory),
      cron_interval_(cron_interval),
      keepalive_timeout_(kDefaultKeepAliveTime) {
  /*
   * install the protobuf handler here
   */
  net_multiplexer_.reset(CreateNetMultiplexer(queue_limit));
  net_multiplexer_->Initialize();
}

WorkerThread::~WorkerThread() = default;

int WorkerThread::conn_num() const {
  std::shared_lock lock(rwlock_);
  return conns_.size();
}

std::vector<ServerThread::ConnInfo> WorkerThread::conns_info() const {
  std::vector<ServerThread::ConnInfo> result;
  std::shared_lock lock(rwlock_);
  for (auto& conn : conns_) {
    result.push_back({conn.first, conn.second->ip_port(), conn.second->last_interaction()});
  }
  return result;
}

std::shared_ptr<NetConn> WorkerThread::MoveConnOut(int fd) {
  std::lock_guard lock(rwlock_);
  if (auto iter = conns_.find(fd); iter != conns_.end()) {
    int fd = iter->first;
    auto conn = iter->second;
    net_multiplexer_->NetDelEvent(fd, 0);
    DLOG(INFO) << "move out connection " << conn->String();
    conns_.erase(iter);
    return conn;
  } else {
    return nullptr;
  }
}

bool WorkerThread::MoveConnIn(const std::shared_ptr<NetConn>& conn, const NotifyType& notify_type, bool force) {
  NetItem it(conn->fd(), conn->ip_port(), notify_type);
  bool success = MoveConnIn(it, force);
  if (success) {
    std::lock_guard lock(rwlock_);
    conns_[conn->fd()] = conn;
  }
  return success;
}

bool WorkerThread::MoveConnIn(const NetItem& it, bool force) { return net_multiplexer_->Register(it, force); }

void* WorkerThread::ThreadMain() {
  int nfds;
  NetFiredEvent* pfe = nullptr;
  char bb[2048];
  NetItem ti;
  std::shared_ptr<NetConn> in_conn = nullptr;

  struct timeval when;
  gettimeofday(&when, nullptr);
  struct timeval now = when;

  when.tv_sec += (cron_interval_ / 1000);
  when.tv_usec += ((cron_interval_ % 1000) * 1000);
  int timeout = cron_interval_;
  if (timeout <= 0) {
    timeout = NET_CRON_INTERVAL;
  }

  while (!should_stop()) {
    if (cron_interval_ > 0) {
      gettimeofday(&now, nullptr);
      if (when.tv_sec > now.tv_sec || (when.tv_sec == now.tv_sec && when.tv_usec > now.tv_usec)) {
        timeout = (when.tv_sec - now.tv_sec) * 1000 + (when.tv_usec - now.tv_usec) / 1000;
      } else {
        DoCronTask();
        when.tv_sec = now.tv_sec + (cron_interval_ / 1000);
        when.tv_usec = now.tv_usec + ((cron_interval_ % 1000) * 1000);
        timeout = cron_interval_;
      }
    }

    nfds = net_multiplexer_->NetPoll(timeout);

    for (int i = 0; i < nfds; i++) {
      pfe = (net_multiplexer_->FiredEvents()) + i;
<<<<<<< HEAD
      if (pfe == nullptr) {
        continue;
=======
      if (!pfe) {
          continue;
>>>>>>> 4f0c0f4d
      }
      if (pfe->fd == net_multiplexer_->NotifyReceiveFd()) {
        if ((pfe->mask & kReadable) != 0) {
          int32_t nread = read(net_multiplexer_->NotifyReceiveFd(), bb, 2048);
          if (nread == 0) {
            continue;
          } else {
            for (int32_t idx = 0; idx < nread; ++idx) {
              NetItem ti = net_multiplexer_->NotifyQueuePop();
              if (ti.notify_type() == kNotiConnect) {
                std::shared_ptr<NetConn> tc = conn_factory_->NewNetConn(ti.fd(), ti.ip_port(), server_thread_,
                                                                        private_data_, net_multiplexer_.get());
                if (!tc || !tc->SetNonblock()) {
                  continue;
                }

#ifdef __ENABLE_SSL
                // Create SSL failed
                if (server_thread_->security() && !tc->CreateSSL(server_thread_->ssl_ctx())) {
                  CloseFd(tc);
                  continue;
                }
#endif

                {
                  std::lock_guard lock(rwlock_);
                  conns_[ti.fd()] = tc;
                }
                net_multiplexer_->NetAddEvent(ti.fd(), kReadable);
              } else if (ti.notify_type() == kNotiClose) {
                // should close?
              } else if (ti.notify_type() == kNotiEpollout) {
                net_multiplexer_->NetModEvent(ti.fd(), 0, kWritable);
              } else if (ti.notify_type() == kNotiEpollin) {
                net_multiplexer_->NetModEvent(ti.fd(), 0, kReadable);
              } else if (ti.notify_type() == kNotiEpolloutAndEpollin) {
                net_multiplexer_->NetModEvent(ti.fd(), 0, kReadable | kWritable);
              } else if (ti.notify_type() == kNotiWait) {
                // do not register events
                net_multiplexer_->NetAddEvent(ti.fd(), 0);
              }
            }
          }
        } else {
          continue;
        }
      } else {
        in_conn = nullptr;
        int should_close = 0;

        {
          std::shared_lock lock(rwlock_);
          if (auto iter = conns_.find(pfe->fd); iter == conns_.end()) {
            net_multiplexer_->NetDelEvent(pfe->fd, 0);
            continue;
          } else {
            in_conn = iter->second;
          }
        }

        if (((pfe->mask & kWritable) != 0) && in_conn->is_reply()) {
          WriteStatus write_status = in_conn->SendReply();
          in_conn->set_last_interaction(now);
          if (write_status == kWriteAll) {
            net_multiplexer_->NetModEvent(pfe->fd, 0, kReadable);
            in_conn->set_is_reply(false);
            if (in_conn->IsClose()) {
              should_close = 1;
              LOG(INFO) << "will close client connection " << in_conn->String();
            }
          } else if (write_status == kWriteHalf) {
            continue;
          } else {
            should_close = 1;
          }
        }

        if ((should_close == 0) && ((pfe->mask & kReadable) != 0)) {
          ReadStatus read_status = in_conn->GetRequest();
          in_conn->set_last_interaction(now);
          if (read_status == kReadAll) {
            net_multiplexer_->NetModEvent(pfe->fd, 0, 0);
            // Wait for the conn complete asynchronous task and
            // Mod Event to kWritable
          } else if (read_status == kReadHalf) {
            continue;
          } else {
            should_close = 1;
          }
        }

<<<<<<< HEAD
        if ((pfe->mask & kErrorEvent) || should_close) {
          //check if this conn disconnected from being blocked by blpop/brpop
          dynamic_cast<net::DispatchThread*>(server_thread_)->ClosingConnCheckForBlrPop(std::dynamic_pointer_cast<net::RedisConn>(in_conn));
=======
        if (((pfe->mask & kErrorEvent) != 0) || (should_close != 0)) {
>>>>>>> 4f0c0f4d
          net_multiplexer_->NetDelEvent(pfe->fd, 0);
          CloseFd(in_conn);
          in_conn = nullptr;
          {
            std::lock_guard lock(rwlock_);
            conns_.erase(pfe->fd);
          }
          should_close = 0;
        }
      }  // connection event
    }    // for (int i = 0; i < nfds; i++)
  }      // while (!should_stop())

  Cleanup();
  return nullptr;
}

void WorkerThread::DoCronTask() {
  struct timeval now;
  gettimeofday(&now, nullptr);
  std::vector<std::shared_ptr<NetConn>> to_close;
  std::vector<std::shared_ptr<NetConn>> to_timeout;
  {
    std::lock_guard lock(rwlock_);

    // Check whether close all connection
    std::lock_guard kl(killer_mutex_);
    if (deleting_conn_ipport_.count(kKillAllConnsTask) != 0U) {
      for (auto& conn : conns_) {
        to_close.push_back(conn.second);
      }
      conns_.clear();
      deleting_conn_ipport_.clear();
      return;
    }

    auto iter = conns_.begin();
    while (iter != conns_.end()) {
      std::shared_ptr<NetConn> conn = iter->second;
      // Check connection should be closed
      if (deleting_conn_ipport_.count(conn->ip_port()) != 0U) {
        to_close.push_back(conn);
        deleting_conn_ipport_.erase(conn->ip_port());
        iter = conns_.erase(iter);
        LOG(INFO) << "will close client connection " << conn->String();
        continue;
      }

      // Check keepalive timeout connection
      if (keepalive_timeout_ > 0 && (now.tv_sec - conn->last_interaction().tv_sec > keepalive_timeout_)) {
        auto dispatchThread = dynamic_cast<net::DispatchThread*>(server_thread_);
        std::shared_lock blrpop_map_latch(dispatchThread->GetBLRPopBlockingMapLatch());
        // check if this conn is blocked by blpop/brpop
        if (dispatchThread->GetMapFromConnsToKeysForBlrpop().find(conn->fd()) !=
            dispatchThread->GetMapFromConnsToKeysForBlrpop().end()) {
          //this conn is blocked, prolong it's life time.
          conn->set_last_interaction(now);
        } else {
          to_timeout.push_back(conn);
          iter = conns_.erase(iter);
          LOG(INFO) << "connection " << conn->String() << " keepalive timeout, the keepalive_timeout_ is "
                    << keepalive_timeout_.load();
          continue;
        }
      }

      // Maybe resize connection buffer
      conn->TryResizeBuffer();
      ++iter;
    }
  }
  for (const auto& conn : to_close) {
    CloseFd(conn);
  }
  for (const auto& conn : to_timeout) {
    CloseFd(conn);
    server_thread_->handle_->FdTimeoutHandle(conn->fd(), conn->ip_port());
  }
}

bool WorkerThread::TryKillConn(const std::string& ip_port) {
  bool find = false;
  if (ip_port != kKillAllConnsTask) {
    std::shared_lock l(rwlock_);
    for (auto& [_, conn] : conns_) {
      if (conn->ip_port() == ip_port) {
        find = true;
        break;
      }
    }
  }
  if (find || ip_port == kKillAllConnsTask) {
    std::lock_guard l(killer_mutex_);
    deleting_conn_ipport_.insert(ip_port);
    return true;
  }
  return false;
}

void WorkerThread::CloseFd(const std::shared_ptr<NetConn>& conn) {
  close(conn->fd());
  server_thread_->handle_->FdClosedHandle(conn->fd(), conn->ip_port());
}

void WorkerThread::Cleanup() {
  std::map<int, std::shared_ptr<NetConn>> to_close;
  {
    std::lock_guard l(rwlock_);
    to_close = std::move(conns_);
    conns_.clear();
  }
  for (const auto& iter : to_close) {
    CloseFd(iter.second);
  }
}

};  // namespace net<|MERGE_RESOLUTION|>--- conflicted
+++ resolved
@@ -16,7 +16,7 @@
 namespace net {
 
 WorkerThread::WorkerThread(ConnFactory* conn_factory, ServerThread* server_thread, int queue_limit, int cron_interval)
-    : 
+    :
       server_thread_(server_thread),
       conn_factory_(conn_factory),
       cron_interval_(cron_interval),
@@ -105,13 +105,8 @@
 
     for (int i = 0; i < nfds; i++) {
       pfe = (net_multiplexer_->FiredEvents()) + i;
-<<<<<<< HEAD
-      if (pfe == nullptr) {
-        continue;
-=======
       if (!pfe) {
           continue;
->>>>>>> 4f0c0f4d
       }
       if (pfe->fd == net_multiplexer_->NotifyReceiveFd()) {
         if ((pfe->mask & kReadable) != 0) {
@@ -203,13 +198,9 @@
           }
         }
 
-<<<<<<< HEAD
-        if ((pfe->mask & kErrorEvent) || should_close) {
+        if (((pfe->mask & kErrorEvent) != 0) || (should_close != 0)) {
           //check if this conn disconnected from being blocked by blpop/brpop
           dynamic_cast<net::DispatchThread*>(server_thread_)->ClosingConnCheckForBlrPop(std::dynamic_pointer_cast<net::RedisConn>(in_conn));
-=======
-        if (((pfe->mask & kErrorEvent) != 0) || (should_close != 0)) {
->>>>>>> 4f0c0f4d
           net_multiplexer_->NetDelEvent(pfe->fd, 0);
           CloseFd(in_conn);
           in_conn = nullptr;
