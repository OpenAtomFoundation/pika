--- conflicted
+++ resolved
@@ -645,13 +645,10 @@
   return local_ip_;
 }
 
-<<<<<<< HEAD
 void SyncSlaveSlot::StopRsync() {
   rsync_cli_->Stop();
 }
 
-=======
->>>>>>> 10320b6f
 void SyncSlaveSlot::ActivateRsync() {
   if (!rsync_cli_->IsIdle()) {
     return;
