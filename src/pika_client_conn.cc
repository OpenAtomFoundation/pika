--- conflicted
+++ resolved
@@ -178,7 +178,6 @@
       return c_ptr;
     }
   }
-<<<<<<< HEAD
   
   if (g_pika_conf->consensus_level() != 0 && c_ptr->is_write()) {
     c_ptr->SetStage(Cmd::kBinlogStage);
@@ -194,13 +193,6 @@
       return c_ptr;
     }
   }
-
-  if (!g_pika_server->IsCommandSupport(opt)) {
-    c_ptr->res().SetRes(CmdRes::kErrOther, "This command is not supported in current configuration");
-    return c_ptr;
-  }
-=======
->>>>>>> dabda7ee
 
   // reject all the request before new master sync finished
   if (g_pika_server->leader_protected_mode()) {
