--- conflicted
+++ resolved
@@ -11,14 +11,8 @@
 
 #include "glog/logging.h"
 #include "include/pika_command.h"
-<<<<<<< HEAD
+#include "include/pika_db.h"
 #include "include/pika_define.h"
-#include "include/pika_slot.h"
-=======
-#include "include/pika_stream_base.h"
-#include "include/pika_stream_meta_value.h"
-#include "include/pika_stream_types.h"
->>>>>>> b640ad65
 #include "storage/storage.h"
 
 // s : rocksdb::Status
@@ -187,17 +181,10 @@
   }
 }
 
-<<<<<<< HEAD
-void AppendMessagesToRes(CmdRes &res, std::vector<storage::IdMessage> &id_messages, const Slot *slot) {
-  assert(slot);
+void AppendMessagesToRes(CmdRes &res, std::vector<storage::IdMessage> &id_messages, const DB* db) {
+  assert(db);
   res.AppendArrayLenUint64(id_messages.size());
   for (auto &fv : id_messages) {
-=======
-void AppendMessagesToRes(CmdRes &res, std::vector<storage::FieldValue> &field_values, const DB* db) {
-  assert(db);
-  res.AppendArrayLenUint64(field_values.size());
-  for (auto &fv : field_values) {
->>>>>>> b640ad65
     std::vector<std::string> message;
     if (!storage::StreamUtils::DeserializeMessage(fv.value, message)) {
       LOG(ERROR) << "Deserialize message failed";
@@ -224,8 +211,6 @@
   }
   key_ = argv_[1];
 
-  // FIXME: check the conflict of stream used prefix, see detail in defination of STERAM_TREE_PREFIX
-
   int idpos{-1};
   ParseAddOrTrimArgsOrReply(res_, argv_, args_, &idpos, true);
   if (res_.ret() != CmdRes::kNone) {
@@ -243,34 +228,14 @@
   }
 }
 
-<<<<<<< HEAD
-void XAddCmd::Do(std::shared_ptr<Slot> slot) {
+void XAddCmd::Do() {
   std::string message;
   if (!storage::StreamUtils::SerializeMessage(argv_, message, field_pos_)) {
     res_.SetRes(CmdRes::kErrOther, "Serialize message failed");
-=======
-void XAddCmd::Do() {
-  // 1 get stream meta
-  rocksdb::Status s;
-  StreamMetaValue stream_meta;
-  s = StreamStorage::GetStreamMeta(stream_meta, key_, db_.get());
-  if (s.IsNotFound() && args_.no_mkstream) {
-    res_.SetRes(CmdRes::kNotFound);
-    return;
-  } else if (s.IsNotFound()) {
-    stream_meta.Init();
-  } else if (!s.ok()) {
-    res_.SetRes(CmdRes::kErrOther, "error from XADD, get stream meta failed: " + s.ToString());
-    return;
-  }
-
-  if (stream_meta.last_id().ms == UINT64_MAX && stream_meta.last_id().seq == UINT64_MAX) {
-    res_.SetRes(CmdRes::kErrOther, "Fatal! Sequence number overflow !");
->>>>>>> b640ad65
-    return;
-  }
-
-  auto s = slot->db()->XAdd(key_, message, args_);
+    return;
+  }
+
+  auto s = db_->storage()->XAdd(key_, message, args_);
   if (!s.ok()) {
     res_.SetRes(CmdRes::kErrOther, s.ToString());
     return;
@@ -282,50 +247,6 @@
     argv_[field_pos_ - 1] = args_.id.ToString();
   }
 
-<<<<<<< HEAD
-=======
-  std::string message;
-  if (!StreamUtils::SerializeMessage(argv_, message, field_pos_)) {
-    res_.SetRes(CmdRes::kErrOther, "Serialize message failed");
-    return;
-  }
-
-  // check the serialized current id is larger than last_id
-#ifdef DEBUG
-  std::string serialized_last_id;
-  stream_meta.last_id().SerializeTo(serialized_last_id);
-  assert(field > serialized_last_id);
-#endif  // DEBUG
-
-  s = StreamStorage::InsertStreamMessage(key_, args_.id, message, db_.get());
-  if (!s.ok()) {
-    res_.SetRes(CmdRes::kErrOther, "error from XADD, insert stream message failed 1: " + s.ToString());
-    return;
-  }
-
-  // 3 update stream meta
-  if (stream_meta.length() == 0) {
-    stream_meta.set_first_id(args_.id);
-  }
-  stream_meta.set_entries_added(stream_meta.entries_added() + 1);
-  stream_meta.set_last_id(args_.id);
-  stream_meta.set_length(stream_meta.length() + 1);
-
-  // 4 trim the stream if needed
-  if (args_.trim_strategy != StreamTrimStrategy::TRIM_STRATEGY_NONE) {
-    int32_t count;
-    TRY_CATCH_ERROR(StreamStorage::TrimStream(count, stream_meta, key_, args_, db_.get()), res_);
-    (void)count;
-  }
-
-  // 5 update stream meta
-  s = StreamStorage::SetStreamMeta(key_, stream_meta.value(), db_.get());
-  if (!s.ok()) {
-    res_.SetRes(CmdRes::kErrOther, "error from XADD, get stream meta failed 2: " + s.ToString());
-    return;
-  }
-
->>>>>>> b640ad65
   res_.AppendString(args_.id.ToString());
 }
 
@@ -356,109 +277,32 @@
   }
 }
 
-<<<<<<< HEAD
-void XRangeCmd::Do(std::shared_ptr<Slot> slot) {
+void XRangeCmd::Do() {
   std::vector<storage::IdMessage> id_messages;
 
   if (args_.start_sid <= args_.end_sid) {
-    auto s = slot->db()->XRange(key_, args_, id_messages);
-=======
-void XRangeCmd::Do() {
-  std::vector<storage::FieldValue> field_values;
-
-  if (start_sid <= end_sid) {
-    StreamStorage::ScanStreamOptions options(key_, start_sid, end_sid, count_, start_ex_, end_ex_, false);
-    std::string next_field;
-    auto s = StreamStorage::ScanStream(options, field_values, next_field, db_.get());
-    (void)next_field;
->>>>>>> b640ad65
+    auto s = db_->storage()->XRange(key_, args_, id_messages);
     if (!s.ok() && !s.IsNotFound()) {
       res_.SetRes(CmdRes::kErrOther, s.ToString());
       return;
     }
   }
 
-<<<<<<< HEAD
-  AppendMessagesToRes(res_, id_messages, slot.get());
-}
-
-void XRevrangeCmd::Do(std::shared_ptr<Slot> slot) {
+  AppendMessagesToRes(res_, id_messages, db_.get());
+}
+
+void XRevrangeCmd::Do() {
   std::vector<storage::IdMessage> id_messages;
 
   if (args_.start_sid >= args_.end_sid) {
-    auto s = slot->db()->XRevrange(key_, args_, id_messages);
-=======
-  AppendMessagesToRes(res_, field_values, db_.get());
-}
-
-void XRevrangeCmd::Do() {
-  std::vector<storage::FieldValue> field_values;
-
-  if (start_sid >= end_sid) {
-    StreamStorage::ScanStreamOptions options(key_, start_sid, end_sid, count_, start_ex_, end_ex_, true);
-    std::string next_field;
-    auto s = StreamStorage::ScanStream(options, field_values, next_field, db_.get());
-    (void)next_field;
->>>>>>> b640ad65
+    auto s = db_->storage()->XRevrange(key_, args_, id_messages);
     if (!s.ok() && !s.IsNotFound()) {
       res_.SetRes(CmdRes::kErrOther, s.ToString());
       return;
     }
   }
 
-<<<<<<< HEAD
-  AppendMessagesToRes(res_, id_messages, slot.get());
-=======
-  AppendMessagesToRes(res_, field_values, db_.get());
-}
-
-inline void XDelCmd::SetFirstIDOrReply(StreamMetaValue &stream_meta, const DB* db) {
-  assert(db);
-  return SetFirstOrLastIDOrReply(stream_meta, db, true);
-}
-
-inline void XDelCmd::SetLastIDOrReply(StreamMetaValue &stream_meta, const DB* db) {
-  assert(db);
-  return SetFirstOrLastIDOrReply(stream_meta, db, false);
-}
-
-inline void XDelCmd::SetFirstOrLastIDOrReply(StreamMetaValue &stream_meta, const DB* db, bool is_set_first) {
-  assert(db);
-  if (stream_meta.length() == 0) {
-    stream_meta.set_first_id(kSTREAMID_MIN);
-    return;
-  }
-
-  std::vector<storage::FieldValue> field_values;
-  std::string next_field;
-
-  storage::Status s;
-  if (is_set_first) {
-    StreamStorage::ScanStreamOptions option(key_, kSTREAMID_MIN, kSTREAMID_MAX, 1);
-    s = StreamStorage::ScanStream(option, field_values, next_field, db);
-  } else {
-    bool is_reverse = true;
-    StreamStorage::ScanStreamOptions option(key_, kSTREAMID_MAX, kSTREAMID_MIN, 1, false, false, is_reverse);
-    s = StreamStorage::ScanStream(option, field_values, next_field, db);
-  }
-  (void)next_field;
-
-  if (!s.ok() && !s.IsNotFound()) {
-    LOG(ERROR) << "Internal error: scan stream failed: " << s.ToString();
-    res_.SetRes(CmdRes::kErrOther, s.ToString());
-    return;
-  }
-
-  if (field_values.empty()) {
-    LOG(ERROR) << "Internal error: no messages found but stream length is not 0";
-    res_.SetRes(CmdRes::kErrOther, "Internal error: no messages found but stream length is not 0");
-    return;
-  }
-
-  streamID id;
-  id.DeserializeFrom(field_values[0].field);
-  stream_meta.set_first_id(id);
->>>>>>> b640ad65
+  AppendMessagesToRes(res_, id_messages, db_.get());
 }
 
 void XDelCmd::DoInitial() {
@@ -481,86 +325,39 @@
   }
 }
 
-<<<<<<< HEAD
-void XDelCmd::Do(std::shared_ptr<Slot> slot) {
+void XDelCmd::Do() {
   int32_t count{0};
-  auto s = slot->db()->XDel(key_, ids_, count);
+  auto s = db_->storage()->XDel(key_, ids_, count);
   if (!s.ok() && !s.IsNotFound()) {
     res_.SetRes(CmdRes::kErrOther, s.ToString());
   }
 
   if (count > INT_MAX) {
     return res_.SetRes(CmdRes::kErrOther, "count is larger than INT_MAX");
-=======
-void XDelCmd::Do() {
-  // 1 try to get stream meta
-  StreamMetaValue stream_meta;
-  auto s = StreamStorage::GetStreamMeta(stream_meta, key_, db_.get());
+  }
+
+  res_.AppendInteger(count);
+}
+
+void XLenCmd::DoInitial() {
+  if (!CheckArg(argv_.size())) {
+    res_.SetRes(CmdRes::kWrongNum, kCmdNameXLen);
+    return;
+  }
+  key_ = argv_[1];
+}
+
+void XLenCmd::Do() {
+  int32_t len{0};
+  auto s = db_->storage()->XLen(key_, len);
   if (s.IsNotFound()) {
-    res_.AppendInteger(0);
+    res_.SetRes(CmdRes::kNotFound);
     return;
   } else if (!s.ok()) {
     res_.SetRes(CmdRes::kErrOther, s.ToString());
     return;
   }
 
-  // 2 do the delete
-  int32_t count{0};
-  s = StreamStorage::DeleteStreamMessage(key_, ids_, count, db_.get());
-  if (!s.ok()) {
-    res_.SetRes(CmdRes::kErrOther, s.ToString());
-    return;
-  }
-
-  // 3 update stream meta
-  stream_meta.set_length(stream_meta.length() - count);
-  for (const auto &id : ids_) {
-    if (id > stream_meta.max_deleted_entry_id()) {
-      stream_meta.set_max_deleted_entry_id(id);
-    }
-    if (id == stream_meta.first_id()) {
-      SetFirstIDOrReply(stream_meta, db_.get());
-    } else if (id == stream_meta.last_id()) {
-      SetLastIDOrReply(stream_meta, db_.get());
-    }
-  }
-
-  s = StreamStorage::SetStreamMeta(key_, stream_meta.value(), db_.get());
-  if (!s.ok()) {
-    res_.SetRes(CmdRes::kErrOther, s.ToString());
-    return;
->>>>>>> b640ad65
-  }
-
-  res_.AppendInteger(count);
-}
-
-void XLenCmd::DoInitial() {
-  if (!CheckArg(argv_.size())) {
-    res_.SetRes(CmdRes::kWrongNum, kCmdNameXLen);
-    return;
-  }
-  key_ = argv_[1];
-}
-
-<<<<<<< HEAD
-void XLenCmd::Do(std::shared_ptr<Slot> slot) {
-  int32_t len{0};
-  auto s = slot->db()->XLen(key_, len);
-=======
-void XLenCmd::Do() {
-  rocksdb::Status s;
-  StreamMetaValue stream_meta;
-  s = StreamStorage::GetStreamMeta(stream_meta, key_, db_.get());
->>>>>>> b640ad65
-  if (s.IsNotFound()) {
-    res_.SetRes(CmdRes::kNotFound);
-    return;
-  } else if (!s.ok()) {
-    res_.SetRes(CmdRes::kErrOther, s.ToString());
-    return;
-  }
-
   if (len > INT_MAX) {
     return res_.SetRes(CmdRes::kErrOther, "stream's length is larger than INT_MAX");
   }
@@ -578,13 +375,12 @@
   ParseReadOrReadGroupArgsOrReply(res_, argv_, args_, false);
 }
 
-<<<<<<< HEAD
-void XReadCmd::Do(std::shared_ptr<Slot> slot) {
+void XReadCmd::Do() {
   std::vector<std::vector<storage::IdMessage>> results;
   // The wrong key will not trigger error, just be ignored,
   // we need to save the right key，and return it to client.
   std::vector<std::string> reserved_keys;
-  auto s = slot->db()->XRead(args_, results, reserved_keys);
+  auto s = db_->storage()->XRead(args_, results, reserved_keys);
 
   if (!s.ok() && s.ToString() ==
                      "The > ID can be specified only when calling "
@@ -593,27 +389,6 @@
     res_.SetRes(CmdRes::kSyntaxErr, s.ToString());
   } else if (!s.ok()) {
     res_.SetRes(CmdRes::kErrOther, s.ToString());
-=======
-void XReadCmd::Do() {
-  rocksdb::Status s;
-
-  // 1 prepare stream_metas
-  std::vector<std::pair<StreamMetaValue, int>> streammeta_idx;
-  for (int i = 0; i < args_.unparsed_ids.size(); i++) {
-    const auto &key = args_.keys[i];
-    const auto &unparsed_id = args_.unparsed_ids[i];
-
-    StreamMetaValue stream_meta;
-    auto s = StreamStorage::GetStreamMeta(stream_meta, key, db_.get());
-    if (s.IsNotFound()) {
-      continue;
-    } else if (!s.ok()) {
-      res_.SetRes(CmdRes::kErrOther, s.ToString());
-      return;
-    }
-
-    streammeta_idx.emplace_back(std::move(stream_meta), i);
->>>>>>> b640ad65
   }
 
   if (results.empty()) {
@@ -621,57 +396,14 @@
     return;
   }
 
-<<<<<<< HEAD
   assert(results.size() == reserved_keys.size());
-=======
-  // 2 do the scan
-  res_.AppendArrayLenUint64(streammeta_idx.size());
-  for (const auto &stream_meta_id : streammeta_idx) {
-    const auto &stream_meta = stream_meta_id.first;
-    const auto &idx = stream_meta_id.second;
-    const auto &unparsed_id = args_.unparsed_ids[idx];
-    const auto &key = args_.keys[idx];
-
-    // 2.1 try to parse id
-    streamID id;
-    if (unparsed_id == "<") {
-      res_.SetRes(CmdRes::kSyntaxErr,
-                  "The > ID can be specified only when calling "
-                  "XREADGROUP using the GROUP <group> "
-                  "<consumer> option.");
-      return;
-    } else if (unparsed_id == "$") {
-      id = stream_meta.last_id();
-    } else {
-      if (!StreamUtils::StreamParseStrictID(unparsed_id, id, 0, nullptr)) {
-        res_.SetRes(CmdRes::kInvalidParameter, "Invalid stream ID specified as stream ");
-        return;
-      }
-    }
-
-    // 2.2 scan
-    std::vector<storage::FieldValue> field_values;
-    std::string next_field;
-    StreamStorage::ScanStreamOptions options(key, id, kSTREAMID_MAX, args_.count, true);
-    auto s = StreamStorage::ScanStream(options, field_values, next_field, db_.get());
-    (void)next_field;
-    if (!s.ok() && !s.IsNotFound()) {
-      res_.SetRes(CmdRes::kErrOther, s.ToString());
-      return;
-    }
->>>>>>> b640ad65
 
   // 2 do the scan
   res_.AppendArrayLenUint64(results.size());
   for (size_t i = 0; i < results.size(); ++i) {
     res_.AppendArrayLen(2);
-<<<<<<< HEAD
     res_.AppendString(reserved_keys[i]);
-    AppendMessagesToRes(res_, results[i], slot.get());
-=======
-    res_.AppendString(key);
-    AppendMessagesToRes(res_, field_values, db_.get());
->>>>>>> b640ad65
+    AppendMessagesToRes(res_, results[i], db_.get());
   }
 }
 
@@ -688,37 +420,17 @@
   }
 }
 
-<<<<<<< HEAD
-void XTrimCmd::Do(std::shared_ptr<Slot> slot) {
+void XTrimCmd::Do() {
   int32_t count{0};
-  auto s = slot->db()->XTrim(key_, args_, count);
+  auto s = db_->storage()->XTrim(key_, args_, count);
   if (!s.ok() && !s.IsNotFound()) {
-=======
-void XTrimCmd::Do() {
-  // 1 try to get stream meta, if not found, return error
-  StreamMetaValue stream_meta;
-  auto s = StreamStorage::GetStreamMeta(stream_meta, key_, db_.get());
-  if (s.IsNotFound()) {
-    res_.AppendInteger(0);
-    return;
-  } else if (!s.ok()) {
->>>>>>> b640ad65
     res_.SetRes(CmdRes::kErrOther, s.ToString());
     return;
   }
 
-<<<<<<< HEAD
   if (count > INT_MAX) {
     return res_.SetRes(CmdRes::kErrOther, "count is larger than INT_MAX");
   }
-=======
-  // 2 do the trim
-  int32_t count{0};
-  TRY_CATCH_ERROR(StreamStorage::TrimStream(count, stream_meta, key_, args_, db_.get()), res_);
-
-  // 3 update stream meta
-  TRY_CATCH_ERROR(StreamStorage::SetStreamMeta(key_, stream_meta.value(), db_.get()), res_);
->>>>>>> b640ad65
 
   res_.AppendInteger(count);
   return;
@@ -779,10 +491,9 @@
   }
 }
 
-<<<<<<< HEAD
-void XInfoCmd::StreamInfo(std::shared_ptr<Slot> &slot) {
+void XInfoCmd::StreamInfo(std::shared_ptr<DB>& db) {
   storage::StreamInfoResult info;
-  auto s = slot->db()->XInfo(key_, info);
+  auto s = db_->storage()->XInfo(key_, info);
 
   if (!s.ok() && !s.IsNotFound()) {
     res_.SetRes(CmdRes::kErrOther, s.ToString());
@@ -791,12 +502,6 @@
     res_.SetRes(CmdRes::kNotFound);
     return;
   }
-=======
-void XInfoCmd::StreamInfo(std::shared_ptr<DB>& db) {
-  // 1 try to get stream meta
-  StreamMetaValue stream_meta;
-  TRY_CATCH_ERROR(StreamStorage::GetStreamMeta(stream_meta, key_, db.get()), res_);
->>>>>>> b640ad65
 
   // // 2 append the stream info
   res_.AppendArrayLen(10);
