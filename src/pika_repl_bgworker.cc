--- conflicted
+++ resolved
@@ -238,10 +238,7 @@
   if (!c_ptr->IsSuspend()) {
     c_ptr->GetDB()->DBUnlockShared();
   }
-<<<<<<< HEAD
-=======
   record_lock.Unlock(c_ptr->current_key());
->>>>>>> f8b52831
   if (g_pika_conf->slowlog_slower_than() >= 0) {
     auto start_time = static_cast<int32_t>(start_us / 1000000);
     auto duration = static_cast<int64_t>(pstd::NowMicros() - start_us);
