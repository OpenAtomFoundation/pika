// Copyright (c) 2015-present, Qihoo, Inc.  All rights reserved.
// This source code is licensed under the BSD-style license found in the
// LICENSE file in the root directory of this source tree. An additional grant
// of patent rights can be found in the PATENTS file in the same directory.

#include "include/pika_binlog.h"

#include <fcntl.h>
#include <glog/logging.h>
#include <sys/time.h>

#include "include/pika_binlog_transverter.h"

using pstd::RWLock;

std::string NewFileName(const std::string name, const uint32_t current) {
  char buf[256];
  snprintf(buf, sizeof(buf), "%s%u", name.c_str(), current);
  return std::string(buf);
}

/*
 * Version
 */
<<<<<<< HEAD
Version::Version(pstd::RWFile *save)
  : pro_num_(0),
    pro_offset_(0),
    logic_id_(0),
    save_(save) {
=======
Version::Version(slash::RWFile *save)
    : pro_num_(0), pro_offset_(0), logic_id_(0), save_(save) {
>>>>>>> 9147c66c
  assert(save_ != NULL);

  pthread_rwlock_init(&rwlock_, NULL);
}

Version::~Version() {
  StableSave();
  pthread_rwlock_destroy(&rwlock_);
}

Status Version::StableSave() {
  char *p = save_->GetData();
  memcpy(p, &pro_num_, sizeof(uint32_t));
  p += 4;
  memcpy(p, &pro_offset_, sizeof(uint64_t));
  p += 8;
  memcpy(p, &logic_id_, sizeof(uint64_t));
  p += 8;
  memcpy(p, &term_, sizeof(uint32_t));
  return Status::OK();
}

Status Version::Init() {
  Status s;
  if (save_->GetData() != NULL) {
    memcpy((char*)(&pro_num_), save_->GetData(), sizeof(uint32_t));
    memcpy((char*)(&pro_offset_), save_->GetData() + 4, sizeof(uint64_t));
    memcpy((char*)(&logic_id_), save_->GetData() + 12, sizeof(uint64_t));
    memcpy((char*)(&term_), save_->GetData() + 20, sizeof(uint32_t));
    return Status::OK();
  } else {
    return Status::Corruption("version init error");
  }
}

/*
 * Binlog
 */
Binlog::Binlog(const std::string &binlog_path, const int file_size)
    : opened_(false), version_(NULL), queue_(NULL), versionfile_(NULL),
      pro_num_(0), pool_(NULL), exit_all_consume_(false),
      binlog_path_(binlog_path), file_size_(file_size),
      binlog_io_error_(false) {

  // To intergrate with old version, we don't set mmap file size to 100M;
<<<<<<< HEAD
  //pstd::SetMmapBoundSize(file_size);
  //pstd::kMmapBoundSize = 1024 * 1024 * 100;
=======
  // slash::SetMmapBoundSize(file_size);
  // slash::kMmapBoundSize = 1024 * 1024 * 100;
>>>>>>> 9147c66c

  Status s;

  pstd::CreateDir(binlog_path_);

  filename_ = binlog_path_ + kBinlogPrefix;
  const std::string manifest = binlog_path_ + kManifest;
  std::string profile;

  if (!pstd::FileExists(manifest)) {
    LOG(INFO) << "Binlog: Manifest file not exist, we create a new one.";

    profile = NewFileName(filename_, pro_num_);
    s = pstd::NewWritableFile(profile, &queue_);
    if (!s.ok()) {
      LOG(FATAL) << "Binlog: new " << filename_ << " " << s.ToString();
    }

<<<<<<< HEAD

    s = pstd::NewRWFile(manifest, &versionfile_);
=======
    s = slash::NewRWFile(manifest, &versionfile_);
>>>>>>> 9147c66c
    if (!s.ok()) {
      LOG(FATAL) << "Binlog: new versionfile error " << s.ToString();
    }

    version_ = new Version(versionfile_);
    version_->StableSave();
  } else {
    LOG(INFO) << "Binlog: Find the exist file.";

    s = pstd::NewRWFile(manifest, &versionfile_);
    if (s.ok()) {
      version_ = new Version(versionfile_);
      version_->Init();
      pro_num_ = version_->pro_num_;

      // Debug
      // version_->debug();
    } else {
      LOG(FATAL) << "Binlog: open versionfile error";
    }

    profile = NewFileName(filename_, pro_num_);
    DLOG(INFO) << "Binlog: open profile " << profile;
    s = pstd::AppendWritableFile(profile, &queue_, version_->pro_offset_);
    if (!s.ok()) {
      LOG(FATAL) << "Binlog: Open file " << profile << " error "
                 << s.ToString();
    }

    uint64_t filesize = queue_->Filesize();
    DLOG(INFO) << "Binlog: filesize is " << filesize;
  }

  InitLogFile();
}

Binlog::~Binlog() {
  pstd::MutexLock l(&mutex_);
  Close();
  delete version_;
  delete versionfile_;

  delete queue_;
}

void Binlog::Close() {
  if (!opened_.load()) {
    return;
  }
  opened_.store(false);
}

void Binlog::InitLogFile() {
  assert(queue_ != NULL);

  uint64_t filesize = queue_->Filesize();
  block_offset_ = filesize % kBlockSize;

  opened_.store(true);
}

Status Binlog::GetProducerStatus(uint32_t *filenum, uint64_t *pro_offset,
                                 uint32_t *term, uint64_t *logic_id) {
  if (!opened_.load()) {
    return Status::Busy("Binlog is not open yet");
  }

  pstd::RWLock l(&(version_->rwlock_), false);

  *filenum = version_->pro_num_;
  *pro_offset = version_->pro_offset_;
  if (logic_id != NULL) {
    *logic_id = version_->logic_id_;
  }
  if (term != NULL) {
    *term = version_->term_;
  }

  return Status::OK();
}

// Note: mutex lock should be held
Status Binlog::Put(const std::string &item) {
  if (!opened_.load()) {
    return Status::Busy("Binlog is not open yet");
  }
  Status s = Put(item.c_str(), item.size());
  if (!s.ok()) {
    binlog_io_error_.store(true);
  }
  return s;
}

// Note: mutex lock should be held
Status Binlog::Put(const char *item, int len) {
  Status s;

  /* Check to roll log file */
  uint64_t filesize = queue_->Filesize();
  if (filesize > file_size_) {
    slash::WritableFile * queue = nullptr;
    std::string profile = NewFileName(filename_, pro_num_ + 1);
    s = slash::NewWritableFile(profile, &queue);
    if (!s.ok()) {
      LOG(ERROR) << "Binlog: new " << filename_ << " " << s.ToString();
      return s;
    }
    delete queue_;
    queue_ = queue;
    pro_num_++;
<<<<<<< HEAD
    std::string profile = NewFileName(filename_, pro_num_);
    pstd::NewWritableFile(profile, &queue_);

=======
>>>>>>> 9147c66c
    {
      pstd::RWLock l(&(version_->rwlock_), true);
      version_->pro_offset_ = 0;
      version_->pro_num_ = pro_num_;
      version_->StableSave();
    }
    InitLogFile();
  }

  int pro_offset;
  s = Produce(Slice(item, len), &pro_offset);
  if (s.ok()) {
    pstd::RWLock l(&(version_->rwlock_), true);
    version_->pro_offset_ = pro_offset;
    version_->logic_id_++;
    version_->StableSave();
  }

  return s;
}

Status Binlog::EmitPhysicalRecord(RecordType t, const char *ptr, size_t n,
                                  int *temp_pro_offset) {
  Status s;
  assert(n <= 0xffffff);
  assert(block_offset_ + kHeaderSize + n <= kBlockSize);

  char buf[kHeaderSize];

  uint64_t now;
  struct timeval tv;
  gettimeofday(&tv, NULL);
  now = tv.tv_sec;
  buf[0] = static_cast<char>(n & 0xff);
  buf[1] = static_cast<char>((n & 0xff00) >> 8);
  buf[2] = static_cast<char>(n >> 16);
  buf[3] = static_cast<char>(now & 0xff);
  buf[4] = static_cast<char>((now & 0xff00) >> 8);
  buf[5] = static_cast<char>((now & 0xff0000) >> 16);
  buf[6] = static_cast<char>((now & 0xff000000) >> 24);
  buf[7] = static_cast<char>(t);

  s = queue_->Append(Slice(buf, kHeaderSize));
  if (s.ok()) {
    s = queue_->Append(Slice(ptr, n));
    if (s.ok()) {
      s = queue_->Flush();
    }
  }
  block_offset_ += static_cast<int>(kHeaderSize + n);

  *temp_pro_offset += kHeaderSize + n;
  return s;
}

Status Binlog::Produce(const Slice &item, int *temp_pro_offset) {
  Status s;
  const char *ptr = item.data();
  size_t left = item.size();
  bool begin = true;

  *temp_pro_offset = version_->pro_offset_;
  do {
    const int leftover = static_cast<int>(kBlockSize) - block_offset_;
    assert(leftover >= 0);
    if (static_cast<size_t>(leftover) < kHeaderSize) {
      if (leftover > 0) {
        s = queue_->Append(Slice("\x00\x00\x00\x00\x00\x00\x00", leftover));
        if (!s.ok()) {
          return s;
        }
        *temp_pro_offset += leftover;
      }
      block_offset_ = 0;
    }

    const size_t avail = kBlockSize - block_offset_ - kHeaderSize;
    const size_t fragment_length = (left < avail) ? left : avail;
    RecordType type;
    const bool end = (left == fragment_length);
    if (begin && end) {
      type = kFullType;
    } else if (begin) {
      type = kFirstType;
    } else if (end) {
      type = kLastType;
    } else {
      type = kMiddleType;
    }

    s = EmitPhysicalRecord(type, ptr, fragment_length, temp_pro_offset);
    ptr += fragment_length;
    left -= fragment_length;
    begin = false;
  } while (s.ok() && left > 0);

  return s;
}
<<<<<<< HEAD
 
Status Binlog::AppendPadding(pstd::WritableFile* file, uint64_t* len) {
=======

Status Binlog::AppendPadding(slash::WritableFile *file, uint64_t *len) {
>>>>>>> 9147c66c
  if (*len < kHeaderSize) {
    return Status::OK();
  }

  Status s;
  char buf[kBlockSize];
  uint64_t now;
  struct timeval tv;
  gettimeofday(&tv, NULL);
  now = tv.tv_sec;

  uint64_t left = *len;
  while (left > 0 && s.ok()) {
    uint32_t size = (left >= kBlockSize) ? kBlockSize : left;
    if (size < kHeaderSize) {
      break;
    } else {
      uint32_t bsize = size - kHeaderSize;
      std::string binlog(bsize, '*');
      buf[0] = static_cast<char>(bsize & 0xff);
      buf[1] = static_cast<char>((bsize & 0xff00) >> 8);
      buf[2] = static_cast<char>(bsize >> 16);
      buf[3] = static_cast<char>(now & 0xff);
      buf[4] = static_cast<char>((now & 0xff00) >> 8);
      buf[5] = static_cast<char>((now & 0xff0000) >> 16);
      buf[6] = static_cast<char>((now & 0xff000000) >> 24);
      // kBadRecord here
      buf[7] = static_cast<char>(kBadRecord);
      s = file->Append(Slice(buf, kHeaderSize));
      if (s.ok()) {
        s = file->Append(Slice(binlog.data(), binlog.size()));
        if (s.ok()) {
          s = file->Flush();
          left -= size;
        }
      }
    }
  }
  *len -= left;
  if (left != 0) {
    LOG(WARNING) << "AppendPadding left bytes: " << left
                 << " is less then kHeaderSize";
  }
  return s;
}

Status Binlog::SetProducerStatus(uint32_t pro_num, uint64_t pro_offset,
                                 uint32_t term, uint64_t index) {
  if (!opened_.load()) {
    return Status::Busy("Binlog is not open yet");
  }

  pstd::MutexLock l(&mutex_);

  // offset smaller than the first header
  if (pro_offset < 4) {
    pro_offset = 0;
  }

  delete queue_;

  std::string init_profile = NewFileName(filename_, 0);
  if (pstd::FileExists(init_profile)) {
    pstd::DeleteFile(init_profile);
  }

  std::string profile = NewFileName(filename_, pro_num);
  if (pstd::FileExists(profile)) {
    pstd::DeleteFile(profile);
  }

  pstd::NewWritableFile(profile, &queue_);
  Binlog::AppendPadding(queue_, &pro_offset);

  pro_num_ = pro_num;

  {
    pstd::RWLock l(&(version_->rwlock_), true);
    version_->pro_num_ = pro_num;
    version_->pro_offset_ = pro_offset;
    version_->term_ = term;
    version_->logic_id_ = index;
    version_->StableSave();
  }

  InitLogFile();
  return Status::OK();
}

Status Binlog::Truncate(uint32_t pro_num, uint64_t pro_offset, uint64_t index) {
  delete queue_;
  std::string profile = NewFileName(filename_, pro_num);
  const int fd = open(profile.c_str(), O_RDWR | O_CLOEXEC, 0644);
  if (fd < 0) {
    return Status::IOError("fd open failed");
  }
  if (ftruncate(fd, pro_offset)) {
    return Status::IOError("ftruncate failed");
  }
  close(fd);

  pro_num_ = pro_num;
  {
    pstd::RWLock l(&(version_->rwlock_), true);
    version_->pro_num_ = pro_num;
    version_->pro_offset_ = pro_offset;
    version_->logic_id_ = index;
    version_->StableSave();
  }

  Status s = pstd::AppendWritableFile(profile, &queue_, version_->pro_offset_);
  if (!s.ok()) {
    return s;
  }

  InitLogFile();

  return Status::OK();
}<|MERGE_RESOLUTION|>--- conflicted
+++ resolved
@@ -22,16 +22,8 @@
 /*
  * Version
  */
-<<<<<<< HEAD
 Version::Version(pstd::RWFile *save)
-  : pro_num_(0),
-    pro_offset_(0),
-    logic_id_(0),
-    save_(save) {
-=======
-Version::Version(slash::RWFile *save)
     : pro_num_(0), pro_offset_(0), logic_id_(0), save_(save) {
->>>>>>> 9147c66c
   assert(save_ != NULL);
 
   pthread_rwlock_init(&rwlock_, NULL);
@@ -77,13 +69,8 @@
       binlog_io_error_(false) {
 
   // To intergrate with old version, we don't set mmap file size to 100M;
-<<<<<<< HEAD
-  //pstd::SetMmapBoundSize(file_size);
-  //pstd::kMmapBoundSize = 1024 * 1024 * 100;
-=======
-  // slash::SetMmapBoundSize(file_size);
-  // slash::kMmapBoundSize = 1024 * 1024 * 100;
->>>>>>> 9147c66c
+  // pstd::SetMmapBoundSize(file_size);
+  // pstd::kMmapBoundSize = 1024 * 1024 * 100;
 
   Status s;
 
@@ -102,12 +89,7 @@
       LOG(FATAL) << "Binlog: new " << filename_ << " " << s.ToString();
     }
 
-<<<<<<< HEAD
-
     s = pstd::NewRWFile(manifest, &versionfile_);
-=======
-    s = slash::NewRWFile(manifest, &versionfile_);
->>>>>>> 9147c66c
     if (!s.ok()) {
       LOG(FATAL) << "Binlog: new versionfile error " << s.ToString();
     }
@@ -208,9 +190,9 @@
   /* Check to roll log file */
   uint64_t filesize = queue_->Filesize();
   if (filesize > file_size_) {
-    slash::WritableFile * queue = nullptr;
+    pstd::WritableFile * queue = nullptr;
     std::string profile = NewFileName(filename_, pro_num_ + 1);
-    s = slash::NewWritableFile(profile, &queue);
+    s = pstd::NewWritableFile(profile, &queue);
     if (!s.ok()) {
       LOG(ERROR) << "Binlog: new " << filename_ << " " << s.ToString();
       return s;
@@ -218,12 +200,7 @@
     delete queue_;
     queue_ = queue;
     pro_num_++;
-<<<<<<< HEAD
-    std::string profile = NewFileName(filename_, pro_num_);
-    pstd::NewWritableFile(profile, &queue_);
-
-=======
->>>>>>> 9147c66c
+
     {
       pstd::RWLock l(&(version_->rwlock_), true);
       version_->pro_offset_ = 0;
@@ -322,13 +299,8 @@
 
   return s;
 }
-<<<<<<< HEAD
- 
+
 Status Binlog::AppendPadding(pstd::WritableFile* file, uint64_t* len) {
-=======
-
-Status Binlog::AppendPadding(slash::WritableFile *file, uint64_t *len) {
->>>>>>> 9147c66c
   if (*len < kHeaderSize) {
     return Status::OK();
   }
