// Copyright (c) 2015-present, Qihoo, Inc.  All rights reserved.
// This source code is licensed under the BSD-style license found in the
// LICENSE file in the root directory of this source tree. An additional grant
// of patent rights can be found in the PATENTS file in the same directory.

#include "include/pika_admin.h"

#include <sys/time.h>
#include <sys/utsname.h>
#include <sys/statvfs.h>

#include <algorithm>
#include <unordered_map>

#include <glog/logging.h>

#include "include/build_version.h"
#include "include/pika_conf.h"
#include "include/pika_rm.h"
#include "include/pika_server.h"
#include "include/pika_version.h"
#include "pstd/include/rsync.h"

using pstd::Status;

extern PikaServer* g_pika_server;
extern std::unique_ptr<PikaReplicaManager> g_pika_rm;

static std::string ConstructPinginPubSubResp(const PikaCmdArgsType& argv) {
  if (argv.size() > 2) {
    return "-ERR wrong number of arguments for " + kCmdNamePing + " command\r\n";
  }
  std::stringstream resp;

  resp << "*2\r\n"
       << "$4\r\n"
       << "pong\r\n";
  if (argv.size() == 2) {
    resp << "$" << argv[1].size() << "\r\n" << argv[1] << "\r\n";
  } else {
    resp << "$0\r\n\r\n";
  }
  return resp.str();
}

static double MethodofCommandStatistics(const uint64_t time_consuming, const uint64_t frequency) {
  return (static_cast<double>(time_consuming) / 1000.0) / static_cast<double>(frequency);
}

static double MethodofTotalTimeCalculation(const uint64_t time_consuming) {
  return static_cast<double>(time_consuming) / 1000.0;
}

enum AuthResult {
  OK,
  INVALID_PASSWORD,
  NO_REQUIRE_PASS,
  INVALID_CONN,
};

static AuthResult AuthenticateUser(const std::string& pwd, const std::shared_ptr<net::NetConn>& conn,
                                   std::string& msg_role) {
  std::string root_password(g_pika_conf->requirepass());
  std::string user_password(g_pika_conf->userpass());
  if (user_password.empty() && root_password.empty()) {
    return AuthResult::NO_REQUIRE_PASS;
  }

  if (pwd == user_password) {
    msg_role = "USER";
  }
  if (pwd == root_password) {
    msg_role = "ROOT";
  }
  if (msg_role.empty()) {
    return AuthResult::INVALID_PASSWORD;
  }

  if (!conn) {
    LOG(WARNING) << " weak ptr is empty";
    return AuthResult::INVALID_CONN;
  }
  std::shared_ptr<PikaClientConn> cli_conn = std::dynamic_pointer_cast<PikaClientConn>(conn);
  cli_conn->auth_stat().ChecknUpdate(msg_role);

  return AuthResult::OK;
}

/*
 * slaveof no one
 * slaveof ip port
 * slaveof ip port force
 */
void SlaveofCmd::DoInitial() {
  if (!CheckArg(argv_.size())) {
    res_.SetRes(CmdRes::kWrongNum, kCmdNameSlaveof);
    return;
  }

  if (argv_.size() > 4) {
    res_.SetRes(CmdRes::kWrongNum, kCmdNameSlaveof);
    return;
  }

  if (argv_.size() == 3 && (strcasecmp(argv_[1].data(), "no") == 0) && (strcasecmp(argv_[2].data(), "one") == 0)) {
    is_none_ = true;
    return;
  }

  // self is master of A , want to slaveof B
  if ((g_pika_server->role() & PIKA_ROLE_MASTER) != 0) {
    res_.SetRes(CmdRes::kErrOther, "already master of others, invalid usage");
    return;
  }

  master_ip_ = argv_[1];
  std::string str_master_port = argv_[2];
  if ((pstd::string2int(str_master_port.data(), str_master_port.size(), &master_port_) == 0) || master_port_ <= 0) {
    res_.SetRes(CmdRes::kInvalidInt);
    return;
  }

  if ((pstd::StringToLower(master_ip_) == "localhost" || master_ip_ == "127.0.0.1" || master_ip_ == g_pika_server->host()) && master_port_ == g_pika_server->port()) {
    res_.SetRes(CmdRes::kErrOther, "The master ip:port and the slave ip:port are the same");
    return;
  }

  if (argv_.size() == 4) {
    if (strcasecmp(argv_[3].data(), "force") == 0) {
      g_pika_server->SetForceFullSync(true);
    } else {
      res_.SetRes(CmdRes::kWrongNum, kCmdNameSlaveof);
    }
  }
}

void SlaveofCmd::Do(std::shared_ptr<Slot> slot) {
  // Check if we are already connected to the specified master
  if ((master_ip_ == "127.0.0.1" || g_pika_server->master_ip() == master_ip_) &&
      g_pika_server->master_port() == master_port_) {
    res_.SetRes(CmdRes::kOk);
    return;
  }

  g_pika_server->RemoveMaster();

  if (is_none_) {
    res_.SetRes(CmdRes::kOk);
    g_pika_conf->SetSlaveof(std::string());
    return;
  }

  /* The return value of the slaveof command OK does not really represent whether
   * the data synchronization was successful, but only changes the status of the
   * slaveof executor to slave */

  bool sm_ret = g_pika_server->SetMaster(master_ip_, static_cast<int32_t>(master_port_));

  if (sm_ret) {
    res_.SetRes(CmdRes::kOk);
    g_pika_server->ClearCacheDbAsync(slot);
    g_pika_conf->SetSlaveof(master_ip_ + ":" + std::to_string(master_port_));
    g_pika_conf->SetMasterRunID("");
    g_pika_server->SetFirstMetaSync(true);
  } else {
    res_.SetRes(CmdRes::kErrOther, "Server is not in correct state for slaveof");
  }
}

/*
 * dbslaveof db[0 ~ 7]
 * dbslaveof db[0 ~ 7] force
 * dbslaveof db[0 ~ 7] no one
 * dbslaveof db[0 ~ 7] filenum offset
 */
void DbSlaveofCmd::DoInitial() {
  if (!CheckArg(argv_.size())) {
    res_.SetRes(CmdRes::kWrongNum, kCmdNameDbSlaveof);
    return;
  }
  if (((g_pika_server->role() ^ PIKA_ROLE_SLAVE) != 0) || !g_pika_server->MetaSyncDone()) {
    res_.SetRes(CmdRes::kErrOther, "Not currently a slave");
    return;
  }

  if (argv_.size() > 4) {
    res_.SetRes(CmdRes::kWrongNum, kCmdNameDbSlaveof);
    return;
  }

  db_name_ = argv_[1];
  if (!g_pika_server->IsDBExist(db_name_)) {
    res_.SetRes(CmdRes::kErrOther, "Invaild db name");
    return;
  }

  if (argv_.size() == 3 && (strcasecmp(argv_[2].data(), "force") == 0)) {
    force_sync_ = true;
    return;
  }

  if (argv_.size() == 4) {
    if ((strcasecmp(argv_[2].data(), "no") == 0) && (strcasecmp(argv_[3].data(), "one") == 0)) {
      is_none_ = true;
      return;
    }

    if ((pstd::string2int(argv_[2].data(), argv_[2].size(), &filenum_) == 0) || filenum_ < 0) {
      res_.SetRes(CmdRes::kInvalidInt);
      return;
    }
    if ((pstd::string2int(argv_[3].data(), argv_[3].size(), &offset_) == 0) || offset_ < 0) {
      res_.SetRes(CmdRes::kInvalidInt);
      return;
    }
    have_offset_ = true;
  }
}

void DbSlaveofCmd::Do(std::shared_ptr<Slot> slot) {
  std::shared_ptr<SyncSlaveSlot> slave_slot = g_pika_rm->GetSyncSlaveSlotByName(SlotInfo(db_name_, 0));
  if (!slave_slot) {
    res_.SetRes(CmdRes::kErrOther, "Db not found");
    return;
  }

  Status s;
  if (is_none_) {
    // In classic mode a db has only one slot
    s = g_pika_rm->SendRemoveSlaveNodeRequest(db_name_, 0);
  } else {
    if (slave_slot->State() == ReplState::kNoConnect || slave_slot->State() == ReplState::kError ||
        slave_slot->State() == ReplState::kDBNoConnect) {
      if (have_offset_) {
        std::shared_ptr<SyncMasterSlot> db_slot = g_pika_rm->GetSyncMasterSlotByName(SlotInfo(db_name_, 0));
        db_slot->Logger()->SetProducerStatus(filenum_, offset_);
      }
      ReplState state = force_sync_ ? ReplState::kTryDBSync : ReplState::kTryConnect;
      s = g_pika_rm->ActivateSyncSlaveSlot(
          RmNode(g_pika_server->master_ip(), g_pika_server->master_port(), db_name_, 0), state);
    }
  }

  if (s.ok()) {
    res_.SetRes(CmdRes::kOk);
  } else {
    res_.SetRes(CmdRes::kErrOther, s.ToString());
  }
}

void AuthCmd::DoInitial() {
  if (!CheckArg(argv_.size())) {
    res_.SetRes(CmdRes::kWrongNum, kCmdNameAuth);
    return;
  }
  pwd_ = argv_[1];
}

void AuthCmd::Do(std::shared_ptr<Slot> slot) {
  std::string root_password(g_pika_conf->requirepass());
  std::string user_password(g_pika_conf->userpass());
  if (user_password.empty() && root_password.empty()) {
    res_.SetRes(CmdRes::kErrOther, "Client sent AUTH, but no password is set");
    return;
  }

  if (pwd_ == user_password) {
    res_.SetRes(CmdRes::kOk, "USER");
  }
  if (pwd_ == root_password) {
    res_.SetRes(CmdRes::kOk, "ROOT");
  }
  if (res_.none()) {
    res_.SetRes(CmdRes::kInvalidPwd);
    return;
  }

  std::shared_ptr<net::NetConn> conn = GetConn();
  if (!conn) {
    res_.SetRes(CmdRes::kErrOther, kCmdNamePing);
    LOG(WARNING) << name_ << " weak ptr is empty";
    return;
  }
  std::shared_ptr<PikaClientConn> cli_conn = std::dynamic_pointer_cast<PikaClientConn>(conn);
  cli_conn->auth_stat().ChecknUpdate(res().raw_message());
}

void BgsaveCmd::DoInitial() {
  if (!CheckArg(argv_.size())) {
    res_.SetRes(CmdRes::kWrongNum, kCmdNameBgsave);
    return;
  }
  if (argv_.size() == 2) {
    std::vector<std::string> dbs;
    pstd::StringSplit(argv_[1], COMMA, dbs);
    for (const auto& db : dbs) {
      if (!g_pika_server->IsDBExist(db)) {
        res_.SetRes(CmdRes::kInvalidDB, db);
        return;
      } else {
        bgsave_dbs_.insert(db);
      }
    }
  }
}

void BgsaveCmd::Do(std::shared_ptr<Slot> slot) {
  g_pika_server->DoSameThingSpecificDB(bgsave_dbs_, {TaskType::kBgSave});
  LogCommand();
  res_.AppendContent("+Background saving started");
}

void CompactCmd::DoInitial() {
  if (!CheckArg(argv_.size()) || argv_.size() > 3) {
    res_.SetRes(CmdRes::kWrongNum, kCmdNameCompact);
    return;
  }

  if (g_pika_server->IsKeyScaning()) {
    res_.SetRes(CmdRes::kErrOther, "The info keyspace operation is executing, Try again later");
    return;
  }

  if (argv_.size() == 1) {
    struct_type_ = "all";
  } else if (argv_.size() == 2) {
    struct_type_ = argv_[1];
  } else if (argv_.size() == 3) {
    std::vector<std::string> dbs;
    pstd::StringSplit(argv_[1], COMMA, dbs);
    for (const auto& db : dbs) {
      if (!g_pika_server->IsDBExist(db)) {
        res_.SetRes(CmdRes::kInvalidDB, db);
        return;
      } else {
        compact_dbs_.insert(db);
      }
    }
    struct_type_ = argv_[2];
  }
}

void CompactCmd::Do(std::shared_ptr<Slot> slot) {
  if (strcasecmp(struct_type_.data(), "all") == 0) {
    g_pika_server->DoSameThingSpecificDB(compact_dbs_, {TaskType::kCompactAll});
  } else if (strcasecmp(struct_type_.data(), "string") == 0) {
    g_pika_server->DoSameThingSpecificDB(compact_dbs_, {TaskType::kCompactStrings});
  } else if (strcasecmp(struct_type_.data(), "hash") == 0) {
    g_pika_server->DoSameThingSpecificDB(compact_dbs_, {TaskType::kCompactHashes});
  } else if (strcasecmp(struct_type_.data(), "set") == 0) {
    g_pika_server->DoSameThingSpecificDB(compact_dbs_, {TaskType::kCompactSets});
  } else if (strcasecmp(struct_type_.data(), "zset") == 0) {
    g_pika_server->DoSameThingSpecificDB(compact_dbs_, {TaskType::kCompactZSets});
  } else if (strcasecmp(struct_type_.data(), "list") == 0) {
    g_pika_server->DoSameThingSpecificDB(compact_dbs_, {TaskType::kCompactList});
  } else {
    res_.SetRes(CmdRes::kInvalidDbType, struct_type_);
    return;
  }
  LogCommand();
  res_.SetRes(CmdRes::kOk);
}

void CompactRangeCmd::DoInitial() {
  if (!CheckArg(argv_.size())) {
    res_.SetRes(CmdRes::kWrongNum, kCmdNameCompactRange);
    return;
  }

  if (g_pika_server->IsKeyScaning()) {
    res_.SetRes(CmdRes::kErrOther, "The info keyspace operation is executing, Try again later");
    return;
  }

  std::vector<std::string> dbs;
  pstd::StringSplit(argv_[1], COMMA, dbs);
  for (const auto& db : dbs) {
    if (!g_pika_server->IsDBExist(db)) {
      res_.SetRes(CmdRes::kInvalidDB, db);
      return;
    } else {
      compact_dbs_.insert(db);
    }
  }
  struct_type_ = argv_[2];
  start_key_ = argv_[3];
  end_key_ = argv_[4];
}

void CompactRangeCmd::Do(std::shared_ptr<Slot> slot) {
  if (strcasecmp(struct_type_.data(), "string") == 0) {
    g_pika_server->DoSameThingSpecificDB(compact_dbs_, {TaskType::kCompactRangeStrings, {start_key_, end_key_}});
  } else if (strcasecmp(struct_type_.data(), "hash") == 0) {
    g_pika_server->DoSameThingSpecificDB(compact_dbs_, {TaskType::kCompactRangeHashes, {start_key_, end_key_}});
  } else if (strcasecmp(struct_type_.data(), "set") == 0) {
    g_pika_server->DoSameThingSpecificDB(compact_dbs_, {TaskType::kCompactRangeSets, {start_key_, end_key_}});
  } else if (strcasecmp(struct_type_.data(), "zset") == 0) {
    g_pika_server->DoSameThingSpecificDB(compact_dbs_, {TaskType::kCompactRangeZSets, {start_key_, end_key_}});
  } else if (strcasecmp(struct_type_.data(), "list") == 0) {
    g_pika_server->DoSameThingSpecificDB(compact_dbs_, {TaskType::kCompactRangeList, {start_key_, end_key_}});
  } else {
    res_.SetRes(CmdRes::kInvalidDbType, struct_type_);
    return;
  }
  LogCommand();
  res_.SetRes(CmdRes::kOk);
}

void PurgelogstoCmd::DoInitial() {
  if (!CheckArg(argv_.size()) || argv_.size() > 3) {
    res_.SetRes(CmdRes::kWrongNum, kCmdNamePurgelogsto);
    return;
  }
  std::string filename = argv_[1];
  if (filename.size() <= kBinlogPrefixLen || kBinlogPrefix != filename.substr(0, kBinlogPrefixLen)) {
    res_.SetRes(CmdRes::kInvalidParameter);
    return;
  }
  std::string str_num = filename.substr(kBinlogPrefixLen);
  int64_t num = 0;
  if ((pstd::string2int(str_num.data(), str_num.size(), &num) == 0) || num < 0) {
    res_.SetRes(CmdRes::kInvalidParameter);
    return;
  }
  num_ = num;

  db_ = (argv_.size() == 3) ? argv_[2] : g_pika_conf->default_db();
  if (!g_pika_server->IsDBExist(db_)) {
    res_.SetRes(CmdRes::kInvalidDB, db_);
    return;
  }
}

void PurgelogstoCmd::Do(std::shared_ptr<Slot> slot) {
  std::shared_ptr<SyncMasterSlot> sync_slot = g_pika_rm->GetSyncMasterSlotByName(SlotInfo(db_, 0));
  if (!sync_slot) {
    res_.SetRes(CmdRes::kErrOther, "Slot not found");
  } else {
    sync_slot->StableLogger()->PurgeStableLogs(num_, true);
    res_.SetRes(CmdRes::kOk);
  }
}

void PingCmd::DoInitial() {
  if (!CheckArg(argv_.size())) {
    res_.SetRes(CmdRes::kWrongNum, kCmdNamePing);
    return;
  }
}

void PingCmd::Do(std::shared_ptr<Slot> slot) {
  std::shared_ptr<net::NetConn> conn = GetConn();
  if (!conn) {
    res_.SetRes(CmdRes::kErrOther, kCmdNamePing);
    LOG(WARNING) << name_ << " weak ptr is empty";
    return;
  }
  std::shared_ptr<PikaClientConn> cli_conn = std::dynamic_pointer_cast<PikaClientConn>(conn);

  if (cli_conn->IsPubSub()) {
    return res_.SetRes(CmdRes::kNone, ConstructPinginPubSubResp(argv_));
  }
  res_.SetRes(CmdRes::kPong);
}
void SelectCmd::DoInitial() {
  if (!CheckArg(argv_.size())) {
    res_.SetRes(CmdRes::kWrongNum, kCmdNameSelect);
    return;
  }
  db_name_ = "db" + argv_[1];
  select_db_ = g_pika_server->GetDB(db_name_);
  return ;
}

void SelectCmd::Do(std::shared_ptr<Slot> slot) {
  std::shared_ptr<PikaClientConn> conn = std::dynamic_pointer_cast<PikaClientConn>(GetConn());
  if (!conn) {
    res_.SetRes(CmdRes::kErrOther, kCmdNameSelect);
    LOG(WARNING) << name_ << " weak ptr is empty";
    return;
  }
  int index = atoi(argv_[1].data());
  if (std::to_string(index) != argv_[1]) {
    res_.SetRes(CmdRes::kInvalidIndex, kCmdNameSelect);
    return;
  }
  if (index < 0 || index >= g_pika_conf->databases()) {
    res_.SetRes(CmdRes::kInvalidIndex, kCmdNameSelect + " DB index is out of range");
    return;
  }
  if (select_db_ == nullptr) {
    res_.SetRes(CmdRes::kInvalidDB, kCmdNameSelect);
    return;
  }
  conn->SetCurrentDb(db_name_);
  res_.SetRes(CmdRes::kOk);
}

void FlushallCmd::DoInitial() {
  if (!CheckArg(argv_.size())) {
    res_.SetRes(CmdRes::kWrongNum, kCmdNameFlushall);
    return;
  }
}
void FlushallCmd::Do(std::shared_ptr<Slot> slot) {
  if (!slot) {
    LOG(INFO) << "Flushall, but Slot not found";
  } else {
    slot->FlushDB();
  }
}

void FlushallCmd::DoThroughDB(std::shared_ptr<Slot> slot) {
  Do(slot);
}

void FlushallCmd::DoUpdateCache(std::shared_ptr<Slot> slot) {
  // clear cache
  if (PIKA_CACHE_NONE != g_pika_conf->cache_model()) {
    g_pika_server->ClearCacheDbAsync(slot);
  }
}

// flushall convert flushdb writes to every slot binlog
std::string FlushallCmd::ToRedisProtocol() {
  std::string content;
  content.reserve(RAW_ARGS_LEN);
  RedisAppendLen(content, 1, "*");

  // to flushdb cmd
  std::string flushdb_cmd("flushdb");
  RedisAppendLenUint64(content, flushdb_cmd.size(), "$");
  RedisAppendContent(content, flushdb_cmd);
  return content;
}

void FlushallCmd::Execute() {
  std::lock_guard l_trw(g_pika_server->GetDBLock());
  for (const auto& db_item : g_pika_server->GetDB()) {
    if (db_item.second->IsKeyScaning()) {
      res_.SetRes(CmdRes::kErrOther, "The keyscan operation is executing, Try again later");
      return;
    }
  }
  g_pika_rm->SlotLock();
  for (const auto& db_item : g_pika_server->GetDB()) {
    db_item.second->SlotLock();
  }
  FlushAllWithoutLock();
  for (const auto& db_item : g_pika_server->GetDB()) {
    db_item.second->SlotUnlock();
  }
  g_pika_rm->SlotUnlock();
  if (res_.ok()) {
    res_.SetRes(CmdRes::kOk);
  }
}

void FlushallCmd::FlushAllWithoutLock() {
  for (const auto& db_item : g_pika_server->GetDB()) {
    for (const auto& slot_item : db_item.second->GetSlots()) {
      std::shared_ptr<Slot> slot = slot_item.second;
      SlotInfo p_info(slot->GetDBName(), slot->GetSlotID());
      if (g_pika_rm->GetSyncMasterSlots().find(p_info) == g_pika_rm->GetSyncMasterSlots().end()) {
        res_.SetRes(CmdRes::kErrOther, "Slot not found");
        return;
      }
      DoWithoutLock(slot);
      DoBinlog(g_pika_rm->GetSyncMasterSlots()[p_info]);
    }
  }
  if (res_.ok()) {
    res_.SetRes(CmdRes::kOk);
  }
}

void FlushallCmd::DoWithoutLock(std::shared_ptr<Slot> slot) {
  if (!slot) {
    LOG(INFO) << "Flushall, but Slot not found";
  } else {
    slot->FlushDBWithoutLock();
    DoUpdateCache(slot);
  }
}

void FlushdbCmd::DoInitial() {
  if (!CheckArg(argv_.size())) {
    res_.SetRes(CmdRes::kWrongNum, kCmdNameFlushdb);
    return;
  }
  if (argv_.size() == 1) {
    db_name_ = "all";
  } else {
    std::string struct_type = argv_[1];
    if (strcasecmp(struct_type.data(), "string") == 0) {
      db_name_ = "strings";
    } else if (strcasecmp(struct_type.data(), "hash") == 0) {
      db_name_ = "hashes";
    } else if (strcasecmp(struct_type.data(), "set") == 0) {
      db_name_ = "sets";
    } else if (strcasecmp(struct_type.data(), "zset") == 0) {
      db_name_ = "zsets";
    } else if (strcasecmp(struct_type.data(), "list") == 0) {
      db_name_ = "lists";
    } else {
      res_.SetRes(CmdRes::kInvalidDbType);
    }
  }
}

void FlushdbCmd::Do(std::shared_ptr<Slot> slot) {
  if (!slot) {
    LOG(INFO) << "Flushdb, but Slot not found";
  } else {
    if (db_name_ == "all") {
      slot->FlushDB();
    } else {
      slot->FlushSubDB(db_name_);
    }
  }
}


void FlushdbCmd::DoThroughDB(std::shared_ptr<Slot> slot) {
  Do(slot);
}

void FlushdbCmd::DoUpdateCache(std::shared_ptr<Slot> slot) {
  // clear cache
  if (g_pika_conf->cache_model() != PIKA_CACHE_NONE) {
    g_pika_server->ClearCacheDbAsync(slot);
  }
}

void FlushdbCmd::FlushAllSlotsWithoutLock(std::shared_ptr<DB> db) {
  for (const auto& slot_item : db->GetSlots()) {
    std::shared_ptr<Slot> slot = slot_item.second;
    SlotInfo p_info(slot->GetDBName(), slot->GetSlotID());
    if (g_pika_rm->GetSyncMasterSlots().find(p_info) == g_pika_rm->GetSyncMasterSlots().end()) {
      res_.SetRes(CmdRes::kErrOther, "Slot not found");
      return;
    }
    DoWithoutLock(slot);
    DoBinlog(g_pika_rm->GetSyncMasterSlots()[p_info]);
  }
}

void FlushdbCmd::DoWithoutLock(std::shared_ptr<Slot> slot) {
  if (!slot) {
    LOG(INFO) << "Flushdb, but Slot not found";
  } else {
    if (db_name_ == "all") {
      slot->FlushDBWithoutLock();
    } else {
      slot->FlushSubDBWithoutLock(db_name_);
    }
    DoUpdateCache(slot);
  }
}

void FlushdbCmd::Execute() {
  std::shared_ptr<DB> db = g_pika_server->GetDB(Cmd::db_name_);
  if (!db) {
    res_.SetRes(CmdRes::kInvalidDB);
  } else {
    if (db->IsKeyScaning()) {
      res_.SetRes(CmdRes::kErrOther, "The keyscan operation is executing, Try again later");
    } else {
      std::lock_guard l_prw(db->GetSlotLock());
      std::lock_guard s_prw(g_pika_rm->GetSlotLock());
      FlushAllSlotsWithoutLock(db);
      res_.SetRes(CmdRes::kOk);
    }
  }
}

void ClientCmd::DoInitial() {
  if (!CheckArg(argv_.size())) {
    res_.SetRes(CmdRes::kWrongNum, kCmdNameClient);
    return;
  }

  if ((strcasecmp(argv_[1].data(), "getname") == 0) && argv_.size() == 2) {
    operation_ = argv_[1];
    return;
  }

  if ((strcasecmp(argv_[1].data(), "setname") == 0) && argv_.size() != 3) {
    res_.SetRes(CmdRes::kErrOther,
                "Unknown subcommand or wrong number of arguments for "
                "'SETNAME'., try CLIENT SETNAME <name>");
    return;
  }
  if ((strcasecmp(argv_[1].data(), "setname") == 0) && argv_.size() == 3) {
    operation_ = argv_[1];
    return;
  }

  if ((strcasecmp(argv_[1].data(), "list") == 0) && argv_.size() == 2) {
    // nothing
  } else if ((strcasecmp(argv_[1].data(), "list") == 0) && argv_.size() == 5) {
    if ((strcasecmp(argv_[2].data(), "order") == 0) && (strcasecmp(argv_[3].data(), "by") == 0)) {
      info_ = argv_[4];
    } else {
      res_.SetRes(CmdRes::kErrOther, "Syntax error, try CLIENT (LIST [order by [addr|idle])");
      return;
    }
  } else if ((strcasecmp(argv_[1].data(), "kill") == 0) && argv_.size() == 3) {
    info_ = argv_[2];
  } else {
    res_.SetRes(CmdRes::kErrOther, "Syntax error, try CLIENT (LIST [order by [addr|idle]| KILL ip:port)");
    return;
  }
  operation_ = argv_[1];
}

void ClientCmd::Do(std::shared_ptr<Slot> slot) {
  std::shared_ptr<net::NetConn> conn = GetConn();
  if (!conn) {
    res_.SetRes(CmdRes::kErrOther, kCmdNameClient);
    return;
  }

  if ((strcasecmp(operation_.data(), "getname") == 0) && argv_.size() == 2) {
    res_.AppendString(conn->name());
    return;
  }

  if ((strcasecmp(operation_.data(), "setname") == 0) && argv_.size() == 3) {
    std::string name = argv_[2];
    conn->set_name(name);
    res_.SetRes(CmdRes::kOk);
    return;
  }

  if (strcasecmp(operation_.data(), "list") == 0) {
    struct timeval now;
    gettimeofday(&now, nullptr);
    std::vector<ClientInfo> clients;
    g_pika_server->ClientList(&clients);
    auto iter = clients.begin();
    std::string reply;
    char buf[128];
    if (strcasecmp(info_.data(), "addr") == 0) {
      std::sort(clients.begin(), clients.end(), AddrCompare);
    } else if (strcasecmp(info_.data(), "idle") == 0) {
      std::sort(clients.begin(), clients.end(), IdleCompare);
    }
    while (iter != clients.end()) {
      snprintf(buf, sizeof(buf), "addr=%s fd=%d idle=%ld\n", iter->ip_port.c_str(), iter->fd,
               iter->last_interaction == 0 ? 0 : now.tv_sec - iter->last_interaction);  // NOLINT
      reply.append(buf);
      iter++;
    }
    res_.AppendString(reply);
  } else if ((strcasecmp(operation_.data(), "kill") == 0) && (strcasecmp(info_.data(), "all") == 0)) {
    g_pika_server->ClientKillAll();
    res_.SetRes(CmdRes::kOk);
  } else if (g_pika_server->ClientKill(info_) == 1) {
    res_.SetRes(CmdRes::kOk);
  } else {
    res_.SetRes(CmdRes::kErrOther, "No such client");
  }
}

void ShutdownCmd::DoInitial() {
  if (!CheckArg(argv_.size())) {
    res_.SetRes(CmdRes::kWrongNum, kCmdNameShutdown);
    return;
  }

  // For now, only shutdown need check local
  if (IsLocal()) {
    std::shared_ptr<net::NetConn> conn = GetConn();
    if (conn) {
      if (conn->ip_port().find("127.0.0.1") == std::string::npos &&
          conn->ip_port().find(g_pika_server->host()) == std::string::npos) {
        LOG(WARNING) << "\'shutdown\' should be localhost"
                     << " command from " << conn->ip_port();
        res_.SetRes(CmdRes::kErrOther, kCmdNameShutdown + " should be localhost");
      }
    } else {
      LOG(WARNING) << name_ << " weak ptr is empty";
      res_.SetRes(CmdRes::kErrOther, kCmdNameShutdown);
      return;
    }
  }
}
// no return
void ShutdownCmd::Do(std::shared_ptr<Slot> slot) {
  DLOG(WARNING) << "handle \'shutdown\'";
  g_pika_server->Exit();
  res_.SetRes(CmdRes::kNone);
}

const std::string InfoCmd::kInfoSection = "info";
const std::string InfoCmd::kAllSection = "all";
const std::string InfoCmd::kServerSection = "server";
const std::string InfoCmd::kClientsSection = "clients";
const std::string InfoCmd::kStatsSection = "stats";
const std::string InfoCmd::kExecCountSection = "command_exec_count";
const std::string InfoCmd::kCPUSection = "cpu";
const std::string InfoCmd::kReplicationSection = "replication";
const std::string InfoCmd::kKeyspaceSection = "keyspace";
const std::string InfoCmd::kDataSection = "data";
const std::string InfoCmd::kRocksDBSection = "rocksdb";
const std::string InfoCmd::kDebugSection = "debug";
const std::string InfoCmd::kCommandStatsSection = "commandstats";
const std::string InfoCmd::kCacheSection = "cache";

void InfoCmd::DoInitial() {
  size_t argc = argv_.size();
  if (argc > 4) {
    res_.SetRes(CmdRes::kSyntaxErr);
    return;
  }
  if (argc == 1) {
    info_section_ = kInfo;
    return;
  }  // then the agc is 2 or 3

  if (strcasecmp(argv_[1].data(), kAllSection.data()) == 0) {
    info_section_ = kInfoAll;
  } else if (strcasecmp(argv_[1].data(), kServerSection.data()) == 0) {
    info_section_ = kInfoServer;
  } else if (strcasecmp(argv_[1].data(), kClientsSection.data()) == 0) {
    info_section_ = kInfoClients;
  } else if (strcasecmp(argv_[1].data(), kStatsSection.data()) == 0) {
    info_section_ = kInfoStats;
  } else if (strcasecmp(argv_[1].data(), kExecCountSection.data()) == 0) {
    info_section_ = kInfoExecCount;
  } else if (strcasecmp(argv_[1].data(), kCPUSection.data()) == 0) {
    info_section_ = kInfoCPU;
  } else if (strcasecmp(argv_[1].data(), kReplicationSection.data()) == 0) {
    info_section_ = kInfoReplication;
  } else if (strcasecmp(argv_[1].data(), kKeyspaceSection.data()) == 0) {
    info_section_ = kInfoKeyspace;
    if (argc == 2) {
      LogCommand();
      return;
    }
    // info keyspace [ 0 | 1 | off ]
    // info keyspace 1 db0,db1
    // info keyspace 0 db0,db1
    // info keyspace off db0,db1
    if (argv_[2] == "1") {
      if (g_pika_server->IsCompacting()) {
        res_.SetRes(CmdRes::kErrOther, "The compact operation is executing, Try again later");
      } else {
        rescan_ = true;
      }
    } else if (argv_[2] == "off") {
      off_ = true;
    } else if (argv_[2] != "0") {
      res_.SetRes(CmdRes::kSyntaxErr);
    }

    if (argc == 4) {
      std::vector<std::string> dbs;
      pstd::StringSplit(argv_[3], COMMA, dbs);
      for (const auto& db : dbs) {
        if (!g_pika_server->IsDBExist(db)) {
          res_.SetRes(CmdRes::kInvalidDB, db);
          return;
        } else {
          keyspace_scan_dbs_.insert(db);
        }
      }
    }
    LogCommand();
    return;
  } else if (strcasecmp(argv_[1].data(), kDataSection.data()) == 0) {
    info_section_ = kInfoData;
  } else if (strcasecmp(argv_[1].data(), kRocksDBSection.data()) == 0) {
    info_section_ = kInfoRocksDB;
  } else if (strcasecmp(argv_[1].data(), kDebugSection.data()) == 0) {
    info_section_ = kInfoDebug;
  } else if (strcasecmp(argv_[1].data(), kCommandStatsSection.data()) == 0) {
    info_section_ = kInfoCommandStats;
  } else if (strcasecmp(argv_[1].data(), kCacheSection.data()) == 0) {
    info_section_ = kInfoCache;
  } else {
    info_section_ = kInfoErr;
  }
  if (argc != 2) {
    res_.SetRes(CmdRes::kSyntaxErr);
  }
}

void InfoCmd::Do(std::shared_ptr<Slot> slot) {
  std::string info;
  switch (info_section_) {
    case kInfo:
      InfoServer(info);
      info.append("\r\n");
      InfoData(info);
      info.append("\r\n");
      InfoClients(info);
      info.append("\r\n");
      InfoStats(info);
      info.append("\r\n");
      InfoCPU(info);
      info.append("\r\n");
      InfoReplication(info);
      info.append("\r\n");
      InfoKeyspace(info);
      break;
    case kInfoAll:
      InfoServer(info);
      info.append("\r\n");
      InfoData(info);
      info.append("\r\n");
      InfoClients(info);
      info.append("\r\n");
      InfoStats(info);
      info.append("\r\n");
      InfoExecCount(info);
      info.append("\r\n");
      InfoCommandStats(info);
      info.append("\r\n");
      InfoCache(info, slot);
      info.append("\r\n");
      InfoCPU(info);
      info.append("\r\n");
      InfoReplication(info);
      info.append("\r\n");
      InfoKeyspace(info);
      info.append("\r\n");
      InfoRocksDB(info);
      break;
    case kInfoServer:
      InfoServer(info);
      break;
    case kInfoClients:
      InfoClients(info);
      break;
    case kInfoStats:
      InfoStats(info);
      break;
    case kInfoExecCount:
      InfoExecCount(info);
      break;
    case kInfoCPU:
      InfoCPU(info);
      break;
    case kInfoReplication:
      InfoReplication(info);
      break;
    case kInfoKeyspace:
      InfoKeyspace(info);
      break;
    case kInfoData:
      InfoData(info);
      break;
    case kInfoRocksDB:
      InfoRocksDB(info);
      break;
    case kInfoDebug:
      InfoDebug(info);
      break;
    case kInfoCommandStats:
      InfoCommandStats(info);
      break;
    case kInfoCache:
      InfoCache(info, slot);
      break;
    default:
      // kInfoErr is nothing
      break;
  }

  res_.AppendString(info);
}

void InfoCmd::InfoServer(std::string& info) {
  static struct utsname host_info;
  static bool host_info_valid = false;
  if (!host_info_valid) {
    uname(&host_info);
    host_info_valid = true;
  }

  time_t current_time_s = time(nullptr);
  std::stringstream tmp_stream;
  char version[32];
  snprintf(version, sizeof(version), "%d.%d.%d", PIKA_MAJOR, PIKA_MINOR, PIKA_PATCH);
  tmp_stream << "# Server\r\n";
  tmp_stream << "pika_version:" << version << "\r\n";
  tmp_stream << pika_build_git_sha << "\r\n";
  tmp_stream << "pika_build_compile_date: " << pika_build_compile_date << "\r\n";
  tmp_stream << "os:" << host_info.sysname << " " << host_info.release << " " << host_info.machine << "\r\n";
  tmp_stream << "arch_bits:" << (reinterpret_cast<char*>(&host_info.machine) + strlen(host_info.machine) - 2) << "\r\n";
  tmp_stream << "process_id:" << getpid() << "\r\n";
  tmp_stream << "tcp_port:" << g_pika_conf->port() << "\r\n";
  tmp_stream << "thread_num:" << g_pika_conf->thread_num() << "\r\n";
  tmp_stream << "sync_thread_num:" << g_pika_conf->sync_thread_num() << "\r\n";
  tmp_stream << "uptime_in_seconds:" << (current_time_s - g_pika_server->start_time_s()) << "\r\n";
  tmp_stream << "uptime_in_days:" << (current_time_s / (24 * 3600) - g_pika_server->start_time_s() / (24 * 3600) + 1)
             << "\r\n";
  tmp_stream << "config_file:" << g_pika_conf->conf_path() << "\r\n";
  tmp_stream << "server_id:" << g_pika_conf->server_id() << "\r\n";
  tmp_stream << "run_id:" << g_pika_conf->run_id() << "\r\n";

  info.append(tmp_stream.str());
}

void InfoCmd::InfoClients(std::string& info) {
  std::stringstream tmp_stream;
  tmp_stream << "# Clients"
             << "\r\n";
  tmp_stream << "connected_clients:" << g_pika_server->ClientList() << "\r\n";

  info.append(tmp_stream.str());
}

void InfoCmd::InfoStats(std::string& info) {
  std::stringstream tmp_stream;
  tmp_stream << "# Stats"
             << "\r\n";
  tmp_stream << "total_connections_received:" << g_pika_server->accumulative_connections() << "\r\n";
  tmp_stream << "instantaneous_ops_per_sec:" << g_pika_server->ServerCurrentQps() << "\r\n";
  tmp_stream << "total_commands_processed:" << g_pika_server->ServerQueryNum() << "\r\n";

  // Network stats
  tmp_stream << "total_net_input_bytes:" << g_pika_server->NetInputBytes() + g_pika_server->NetReplInputBytes() << "\r\n";
  tmp_stream << "total_net_output_bytes:" << g_pika_server->NetOutputBytes() + g_pika_server->NetReplOutputBytes() << "\r\n";
  tmp_stream << "total_net_repl_input_bytes:" << g_pika_server->NetReplInputBytes() << "\r\n";
  tmp_stream << "total_net_repl_output_bytes:" << g_pika_server->NetReplOutputBytes() << "\r\n";
  tmp_stream << "instantaneous_input_kbps:" << g_pika_server->InstantaneousInputKbps() << "\r\n";
  tmp_stream << "instantaneous_output_kbps:" << g_pika_server->InstantaneousOutputKbps() << "\r\n";
  tmp_stream << "instantaneous_input_repl_kbps:" << g_pika_server->InstantaneousInputReplKbps() << "\r\n";
  tmp_stream << "instantaneous_output_repl_kbps:" << g_pika_server->InstantaneousOutputReplKbps() << "\r\n";

  tmp_stream << "is_bgsaving:" << (g_pika_server->IsBgSaving() ? "Yes" : "No") << "\r\n";
  tmp_stream << "is_scaning_keyspace:" << (g_pika_server->IsKeyScaning() ? "Yes" : "No") << "\r\n";
  tmp_stream << "is_compact:" << (g_pika_server->IsCompacting() ? "Yes" : "No") << "\r\n";
  tmp_stream << "compact_cron:" << g_pika_conf->compact_cron() << "\r\n";
  tmp_stream << "compact_interval:" << g_pika_conf->compact_interval() << "\r\n";
  time_t current_time_s = time(nullptr);
  PikaServer::BGSlotsReload bgslotsreload_info = g_pika_server->bgslots_reload();
  bool is_reloading = g_pika_server->GetSlotsreloading();
  tmp_stream << "is_slots_reloading:" << (is_reloading ? "Yes, " : "No, ") << bgslotsreload_info.s_start_time << ", "
             << (is_reloading ? (current_time_s - bgslotsreload_info.start_time)
                              : (bgslotsreload_info.end_time - bgslotsreload_info.start_time))
             << "\r\n";
  PikaServer::BGSlotsCleanup bgslotscleanup_info = g_pika_server->bgslots_cleanup();
  bool is_cleaningup = g_pika_server->GetSlotscleaningup();
  tmp_stream << "is_slots_cleaningup:" << (is_cleaningup ? "Yes, " : "No, ") << bgslotscleanup_info.s_start_time << ", "
             << (is_cleaningup ? (current_time_s - bgslotscleanup_info.start_time)
                               : (bgslotscleanup_info.end_time - bgslotscleanup_info.start_time))
             << "\r\n";
  bool is_migrating = g_pika_server->pika_migrate_thread_->IsMigrating();
  time_t start_migration_time = g_pika_server->pika_migrate_thread_->GetStartTime();
  time_t end_migration_time = g_pika_server->pika_migrate_thread_->GetEndTime();
  std::string start_migration_time_str = g_pika_server->pika_migrate_thread_->GetStartTimeStr();
  tmp_stream << "is_slots_migrating:" << (is_migrating ? "Yes, " : "No, ") << start_migration_time_str << ", "
             << (is_migrating ? (current_time_s - start_migration_time) : (end_migration_time - start_migration_time))
             << "\r\n";

  info.append(tmp_stream.str());
}

void InfoCmd::InfoExecCount(std::string& info) {
  std::stringstream tmp_stream;
  tmp_stream << "# Command_Exec_Count\r\n";

  std::unordered_map<std::string, uint64_t> command_exec_count_db = g_pika_server->ServerExecCountDB();
  for (const auto& item : command_exec_count_db) {
    if (item.second == 0) {
      continue;
    }
    tmp_stream << item.first << ":" << item.second << "\r\n";
  }
  info.append(tmp_stream.str());
}

void InfoCmd::InfoCPU(std::string& info) {
  struct rusage self_ru;
  struct rusage c_ru;
  getrusage(RUSAGE_SELF, &self_ru);
  getrusage(RUSAGE_CHILDREN, &c_ru);
  std::stringstream tmp_stream;
  tmp_stream << "# CPU"
             << "\r\n";
  tmp_stream << "used_cpu_sys:" << std::setiosflags(std::ios::fixed) << std::setprecision(2)
             << static_cast<float>(self_ru.ru_stime.tv_sec) + static_cast<float>(self_ru.ru_stime.tv_usec) / 1000000
             << "\r\n";
  tmp_stream << "used_cpu_user:" << std::setiosflags(std::ios::fixed) << std::setprecision(2)
             << static_cast<float>(self_ru.ru_utime.tv_sec) + static_cast<float>(self_ru.ru_utime.tv_usec) / 1000000
             << "\r\n";
  tmp_stream << "used_cpu_sys_children:" << std::setiosflags(std::ios::fixed) << std::setprecision(2)
             << static_cast<float>(c_ru.ru_stime.tv_sec) + static_cast<float>(c_ru.ru_stime.tv_usec) / 1000000
             << "\r\n";
  tmp_stream << "used_cpu_user_children:" << std::setiosflags(std::ios::fixed) << std::setprecision(2)
             << static_cast<float>(c_ru.ru_utime.tv_sec) + static_cast<float>(c_ru.ru_utime.tv_usec) / 1000000
             << "\r\n";
  info.append(tmp_stream.str());
}

void InfoCmd::InfoShardingReplication(std::string& info) {
  int role = 0;
  std::string slave_list_string;
  uint32_t slave_num = g_pika_server->GetShardingSlaveListString(slave_list_string);
  if (slave_num != 0U) {
    role |= PIKA_ROLE_MASTER;
  }
  std::string common_master;
  std::string master_ip;
  int master_port = 0;
  g_pika_rm->FindCommonMaster(&common_master);
  if (!common_master.empty()) {
    role |= PIKA_ROLE_SLAVE;
    if (!pstd::ParseIpPortString(common_master, master_ip, master_port)) {
      return;
    }
  }

  std::stringstream tmp_stream;
  tmp_stream << "# Replication(";
  switch (role) {
    case PIKA_ROLE_SINGLE:
    case PIKA_ROLE_MASTER:
      tmp_stream << "MASTER)\r\nrole:master\r\n";
      break;
    case PIKA_ROLE_SLAVE:
      tmp_stream << "SLAVE)\r\nrole:slave\r\n";
      break;
    case PIKA_ROLE_MASTER | PIKA_ROLE_SLAVE:
      tmp_stream << "Master && SLAVE)\r\nrole:master&&slave\r\n";
      break;
    default:
      info.append("ERR: server role is error\r\n");
      return;
  }
  switch (role) {
    case PIKA_ROLE_SLAVE:
      tmp_stream << "master_host:" << master_ip << "\r\n";
      tmp_stream << "master_port:" << master_port << "\r\n";
      tmp_stream << "master_link_status:up"
                 << "\r\n";
      tmp_stream << "slave_priority:" << g_pika_conf->slave_priority() << "\r\n";
      break;
    case PIKA_ROLE_MASTER | PIKA_ROLE_SLAVE:
      tmp_stream << "master_host:" << master_ip << "\r\n";
      tmp_stream << "master_port:" << master_port << "\r\n";
      tmp_stream << "master_link_status:up"
                 << "\r\n";
    case PIKA_ROLE_SINGLE:
    case PIKA_ROLE_MASTER:
      tmp_stream << "connected_slaves:" << slave_num << "\r\n" << slave_list_string;
  }
  info.append(tmp_stream.str());
}

void InfoCmd::InfoReplication(std::string& info) {
  int host_role = g_pika_server->role();
  std::stringstream tmp_stream;
  std::stringstream out_of_sync;

  bool all_slot_sync = true;
  std::shared_lock db_rwl(g_pika_server->dbs_rw_);
  for (const auto& db_item : g_pika_server->GetDB()) {
    std::shared_lock slot_rwl(db_item.second->slots_rw_);
    for (const auto& slot_item : db_item.second->slots_) {
      std::shared_ptr<SyncSlaveSlot> slave_slot =
          g_pika_rm->GetSyncSlaveSlotByName(SlotInfo(db_item.second->GetDBName(), slot_item.second->GetSlotID()));
      if (!slave_slot) {
        out_of_sync << "(" << slot_item.second->GetSlotName() << ": InternalError)";
        continue;
      }
      if (slave_slot->State() != ReplState::kConnected) {
        all_slot_sync = false;
        out_of_sync << "(" << slot_item.second->GetSlotName() << ":";
        if (slave_slot->State() == ReplState::kNoConnect) {
          out_of_sync << "NoConnect)";
        } else if (slave_slot->State() == ReplState::kWaitDBSync) {
          out_of_sync << "WaitDBSync)";
        } else if (slave_slot->State() == ReplState::kError) {
          out_of_sync << "Error)";
        } else if (slave_slot->State() == ReplState::kWaitReply) {
          out_of_sync << "kWaitReply)";
        } else if (slave_slot->State() == ReplState::kTryConnect) {
          out_of_sync << "kTryConnect)";
        } else if (slave_slot->State() == ReplState::kTryDBSync) {
          out_of_sync << "kTryDBSync)";
        } else if (slave_slot->State() == ReplState::kDBNoConnect) {
          out_of_sync << "kDBNoConnect)";
        } else {
          out_of_sync << "Other)";
        }
      }
    }
  }

  tmp_stream << "# Replication(";
  switch (host_role) {
    case PIKA_ROLE_SINGLE:
    case PIKA_ROLE_MASTER:
      tmp_stream << "MASTER)\r\nrole:master\r\n";
      break;
    case PIKA_ROLE_SLAVE:
      tmp_stream << "SLAVE)\r\nrole:slave\r\n";
      break;
    case PIKA_ROLE_MASTER | PIKA_ROLE_SLAVE:
      tmp_stream << "Master && SLAVE)\r\nrole:master&&slave\r\n";
      break;
    default:
      info.append("ERR: server role is error\r\n");
      return;
  }
  tmp_stream << "ReplicationID: " << g_pika_conf->replication_id() << "\r\n";
  std::string slaves_list_str;
  switch (host_role) {
    case PIKA_ROLE_SLAVE:
      tmp_stream << "master_host:" << g_pika_server->master_ip() << "\r\n";
      tmp_stream << "master_port:" << g_pika_server->master_port() << "\r\n";
      tmp_stream << "master_link_status:"
                 << (((g_pika_server->repl_state() == PIKA_REPL_META_SYNC_DONE) && all_slot_sync) ? "up" : "down")
                 << "\r\n";
      tmp_stream << "slave_priority:" << g_pika_conf->slave_priority() << "\r\n";
      tmp_stream << "slave_read_only:" << g_pika_conf->slave_read_only() << "\r\n";
      if (!all_slot_sync) {
        tmp_stream << "db_repl_state:" << out_of_sync.str() << "\r\n";
      }
      break;
    case PIKA_ROLE_MASTER | PIKA_ROLE_SLAVE:
      tmp_stream << "master_host:" << g_pika_server->master_ip() << "\r\n";
      tmp_stream << "master_port:" << g_pika_server->master_port() << "\r\n";
      tmp_stream << "master_link_status:"
                 << (((g_pika_server->repl_state() == PIKA_REPL_META_SYNC_DONE) && all_slot_sync) ? "up" : "down")
                 << "\r\n";
      tmp_stream << "slave_read_only:" << g_pika_conf->slave_read_only() << "\r\n";
      if (!all_slot_sync) {
        tmp_stream << "db_repl_state:" << out_of_sync.str() << "\r\n";
      }
    case PIKA_ROLE_SINGLE:
    case PIKA_ROLE_MASTER:
      tmp_stream << "connected_slaves:" << g_pika_server->GetSlaveListString(slaves_list_str) << "\r\n"
                 << slaves_list_str;
  }

  Status s;
  uint32_t filenum = 0;
  uint64_t offset = 0;
  std::string safety_purge;
  std::shared_ptr<SyncMasterSlot> master_slot = nullptr;
  for (const auto& t_item : g_pika_server->dbs_) {
    std::shared_lock slot_rwl(t_item.second->slots_rw_);
    for (const auto& p_item : t_item.second->slots_) {
      std::string db_name = p_item.second->GetDBName();
      uint32_t slot_id = p_item.second->GetSlotID();
      master_slot = g_pika_rm->GetSyncMasterSlotByName(SlotInfo(db_name, slot_id));
      if (!master_slot) {
        LOG(WARNING) << "Sync Master Slot: " << db_name << ":" << slot_id << ", NotFound";
        continue;
      }
      master_slot->Logger()->GetProducerStatus(&filenum, &offset);
      tmp_stream << db_name << " binlog_offset=" << filenum << " " << offset;
      s = master_slot->GetSafetyPurgeBinlog(&safety_purge);
      tmp_stream << ",safety_purge=" << (s.ok() ? safety_purge : "error") << "\r\n";
    }
  }

  info.append(tmp_stream.str());
}

void InfoCmd::InfoKeyspace(std::string& info) {
  if (off_) {
    g_pika_server->DoSameThingSpecificDB(keyspace_scan_dbs_, {TaskType::kStopKeyScan});
    info.append("OK\r\n");
    return;
  }

  std::string db_name;
  KeyScanInfo key_scan_info;
  int32_t duration = 0;
  std::vector<storage::KeyInfo> key_infos;
  std::stringstream tmp_stream;
  tmp_stream << "# Keyspace"
             << "\r\n";

  if (argv_.size() == 3) {  // command => `info keyspace 1`
    tmp_stream << "# Start async statistics"
               << "\r\n";
  } else {  // command => `info keyspace` or `info`
    tmp_stream << "# Use \"info keyspace 1\" do async statistics"
               << "\r\n";
  }

  std::shared_lock rwl(g_pika_server->dbs_rw_);
  for (const auto& db_item : g_pika_server->dbs_) {
    if (keyspace_scan_dbs_.empty() || keyspace_scan_dbs_.find(db_item.first) != keyspace_scan_dbs_.end()) {
      db_name = db_item.second->GetDBName();
      key_scan_info = db_item.second->GetKeyScanInfo();
      key_infos = key_scan_info.key_infos;
      duration = key_scan_info.duration;
      if (key_infos.size() != 5) {
        info.append("info keyspace error\r\n");
        return;
      }
      tmp_stream << "# Time:" << key_scan_info.s_start_time << "\r\n";
      if (duration == -2) {
        tmp_stream << "# Duration: "
                   << "In Waiting\r\n";
      } else if (duration == -1) {
        tmp_stream << "# Duration: "
                   << "In Processing\r\n";
      } else if (duration >= 0) {
        tmp_stream << "# Duration: " << std::to_string(duration) + "s"
                   << "\r\n";
      }

      tmp_stream << db_name << " Strings_keys=" << key_infos[0].keys << ", expires=" << key_infos[0].expires
                 << ", invalid_keys=" << key_infos[0].invaild_keys << "\r\n";
      tmp_stream << db_name << " Hashes_keys=" << key_infos[1].keys << ", expires=" << key_infos[1].expires
                 << ", invalid_keys=" << key_infos[1].invaild_keys << "\r\n";
      tmp_stream << db_name << " Lists_keys=" << key_infos[2].keys << ", expires=" << key_infos[2].expires
                 << ", invalid_keys=" << key_infos[2].invaild_keys << "\r\n";
      tmp_stream << db_name << " Zsets_keys=" << key_infos[3].keys << ", expires=" << key_infos[3].expires
                 << ", invalid_keys=" << key_infos[3].invaild_keys << "\r\n";
      tmp_stream << db_name << " Sets_keys=" << key_infos[4].keys << ", expires=" << key_infos[4].expires
                 << ", invalid_keys=" << key_infos[4].invaild_keys << "\r\n\r\n";
    }
  }
  info.append(tmp_stream.str());

  if (rescan_) {
    g_pika_server->DoSameThingSpecificDB(keyspace_scan_dbs_, {TaskType::kStartKeyScan});
  }
}

void InfoCmd::InfoData(std::string& info) {
  std::stringstream tmp_stream;
  std::stringstream db_fatal_msg_stream;

  uint64_t db_size = pstd::Du(g_pika_conf->db_path());
  tmp_stream << "# Data"
             << "\r\n";
  tmp_stream << "db_size:" << db_size << "\r\n";
  tmp_stream << "db_size_human:" << (db_size >> 20) << "M\r\n";
  uint64_t log_size = pstd::Du(g_pika_conf->log_path());
  tmp_stream << "log_size:" << log_size << "\r\n";
  tmp_stream << "log_size_human:" << (log_size >> 20) << "M\r\n";
  tmp_stream << "compression:" << g_pika_conf->compression() << "\r\n";

  // rocksdb related memory usage
  std::map<std::string, uint64_t> background_errors;
  uint64_t total_background_errors = 0;
  uint64_t total_memtable_usage = 0;
  uint64_t memtable_usage = 0;
  uint64_t total_table_reader_usage = 0;
  uint64_t table_reader_usage = 0;
  std::shared_lock db_rwl(g_pika_server->dbs_rw_);
  for (const auto& db_item : g_pika_server->dbs_) {
    if (!db_item.second) {
      continue;
    }
    std::shared_lock slot_rwl(db_item.second->slots_rw_);
    for (const auto& slot_item : db_item.second->slots_) {
      background_errors.clear();
      memtable_usage = table_reader_usage = 0;
      slot_item.second->DbRWLockReader();
      slot_item.second->db()->GetUsage(storage::PROPERTY_TYPE_ROCKSDB_CUR_SIZE_ALL_MEM_TABLES, &memtable_usage);
      slot_item.second->db()->GetUsage(storage::PROPERTY_TYPE_ROCKSDB_ESTIMATE_TABLE_READER_MEM, &table_reader_usage);
      slot_item.second->db()->GetUsage(storage::PROPERTY_TYPE_ROCKSDB_BACKGROUND_ERRORS, &background_errors);
      slot_item.second->DbRWUnLock();
      total_memtable_usage += memtable_usage;
      total_table_reader_usage += table_reader_usage;
      for (const auto& item : background_errors) {
        if (item.second != 0) {
          db_fatal_msg_stream << (total_background_errors != 0 ? "," : "");
          db_fatal_msg_stream << slot_item.second->GetSlotName() << "/" << item.first;
          total_background_errors += item.second;
        }
      }
    }
  }

  tmp_stream << "used_memory:" << (total_memtable_usage + total_table_reader_usage) << "\r\n";
  tmp_stream << "used_memory_human:" << ((total_memtable_usage + total_table_reader_usage) >> 20) << "M\r\n";
  tmp_stream << "db_memtable_usage:" << total_memtable_usage << "\r\n";
  tmp_stream << "db_tablereader_usage:" << total_table_reader_usage << "\r\n";
  tmp_stream << "db_fatal:" << (total_background_errors != 0 ? "1" : "0") << "\r\n";
  tmp_stream << "db_fatal_msg:" << (total_background_errors != 0 ? db_fatal_msg_stream.str() : "nullptr") << "\r\n";

  info.append(tmp_stream.str());
}

void InfoCmd::InfoRocksDB(std::string& info) {
  std::stringstream tmp_stream;

  tmp_stream << "# RocksDB"
             << "\r\n";

  std::shared_lock table_rwl(g_pika_server->dbs_rw_);
  for (const auto& table_item : g_pika_server->dbs_) {
    if (!table_item.second) {
      continue;
    }
    std::shared_lock slot_rwl(table_item.second->slots_rw_);
    for (const auto& slot_item : table_item.second->slots_) {
      std::string rocksdb_info;
      slot_item.second->DbRWLockReader();
      slot_item.second->db()->GetRocksDBInfo(rocksdb_info);
      slot_item.second->DbRWUnLock();
      tmp_stream << rocksdb_info;
    }
  }

  info.append(tmp_stream.str());
}

void InfoCmd::InfoDebug(std::string& info) {
  std::stringstream tmp_stream;
  tmp_stream << "# Synchronization Status"
             << "\r\n";

  info.append(tmp_stream.str());
  g_pika_rm->RmStatus(&info);

  tmp_stream.str(std::string());
  tmp_stream << "# Running Status "
             << "\r\n";

  info.append(tmp_stream.str());
  g_pika_server->ServerStatus(&info);
}

void InfoCmd::InfoCommandStats(std::string& info) {
  std::stringstream tmp_stream;
  tmp_stream.precision(2);
  tmp_stream.setf(std::ios::fixed);
  tmp_stream << "# Commandstats" << "\r\n";
  for (auto iter : *g_pika_server->GetCommandStatMap()) {
    if (iter.second.cmd_count != 0) {
      tmp_stream << iter.first << ":"
                 << "calls=" << iter.second.cmd_count << ", usec="
                 << MethodofTotalTimeCalculation(iter.second.cmd_time_consuming)
                 << ", usec_per_call=";
      if (!iter.second.cmd_time_consuming) {
        tmp_stream << 0 << "\r\n";
      } else {
        tmp_stream << MethodofCommandStatistics(iter.second.cmd_time_consuming, iter.second.cmd_count)
                   << "\r\n";
      }
    }
  }
  info.append(tmp_stream.str());
<<<<<<< HEAD
=======
}

void InfoCmd::InfoCache(std::string& info, std::shared_ptr<Slot> slot) {
  std::stringstream tmp_stream;
  tmp_stream << "# Cache" << "\r\n";
  if (PIKA_CACHE_NONE == g_pika_conf->cache_model()) {
    tmp_stream << "cache_status:Disable" << "\r\n";
  } else {
    auto cache_info = slot->GetCacheInfo();
    tmp_stream << "cache_status:" << CacheStatusToString(cache_info.status) << "\r\n";
    tmp_stream << "cache_db_num:" << cache_info.cache_num << "\r\n";
    tmp_stream << "cache_keys:" << cache_info.keys_num << "\r\n";
    tmp_stream << "cache_memory:" << cache_info.used_memory << "\r\n";
    tmp_stream << "cache_memory_human:" << (cache_info.used_memory >> 20) << "M\r\n";
    tmp_stream << "hits:" << cache_info.hits << "\r\n";
    tmp_stream << "all_cmds:" << cache_info.hits + cache_info.misses << "\r\n";
    tmp_stream << "hits_per_sec:" << cache_info.hits_per_sec << "\r\n";
    tmp_stream << "read_cmd_per_sec:" << cache_info.read_cmd_per_sec << "\r\n";
    tmp_stream << "hitratio_per_sec:" << std::setprecision(4) << cache_info.hitratio_per_sec << "%" << "\r\n";
    tmp_stream << "hitratio_all:" << std::setprecision(4) << cache_info.hitratio_all << "%" << "\r\n";
    tmp_stream << "load_keys_per_sec:" << cache_info.load_keys_per_sec << "\r\n";
    tmp_stream << "waitting_load_keys_num:" << cache_info.waitting_load_keys_num << "\r\n";
  }
  info.append(tmp_stream.str());
}

std::string InfoCmd::CacheStatusToString(int status) {
  switch (status) {
    case PIKA_CACHE_STATUS_NONE:
      return std::string("None");
    case PIKA_CACHE_STATUS_OK:
      return std::string("Ok");
    case PIKA_CACHE_STATUS_INIT:
      return std::string("Init");
    case PIKA_CACHE_STATUS_RESET:
      return std::string("Reset");
    case PIKA_CACHE_STATUS_DESTROY:
      return std::string("Destroy");
    case PIKA_CACHE_STATUS_CLEAR:
      return std::string("Clear");
    default:
      return std::string("Unknown");
  }
>>>>>>> 3ad5f2f9
}

void InfoCmd::Execute() {
  std::shared_ptr<Slot> slot = g_pika_server->GetSlotByDBName(db_name_);
  Do(slot);
}

void ConfigCmd::DoInitial() {
  if (!CheckArg(argv_.size())) {
    res_.SetRes(CmdRes::kWrongNum, kCmdNameConfig);
    return;
  }
  size_t argc = argv_.size();
  if (strcasecmp(argv_[1].data(), "get") == 0) {
    if (argc != 3) {
      res_.SetRes(CmdRes::kErrOther, "Wrong number of arguments for CONFIG get");
      return;
    }
  } else if (strcasecmp(argv_[1].data(), "set") == 0) {
    if (argc == 3 && argv_[2] != "*") {
      res_.SetRes(CmdRes::kErrOther, "Wrong number of arguments for CONFIG set");
      return;
    } else if (argc != 4 && argc != 3) {
      res_.SetRes(CmdRes::kErrOther, "Wrong number of arguments for CONFIG set");
      return;
    }
  } else if (strcasecmp(argv_[1].data(), "rewrite") == 0) {
    if (argc != 2) {
      res_.SetRes(CmdRes::kErrOther, "Wrong number of arguments for CONFIG rewrite");
      return;
    }
  } else if (strcasecmp(argv_[1].data(), "resetstat") == 0) {
    if (argc != 2) {
      res_.SetRes(CmdRes::kErrOther, "Wrong number of arguments for CONFIG resetstat");
      return;
    }
  } else {
    res_.SetRes(CmdRes::kErrOther, "CONFIG subcommand must be one of GET, SET, RESETSTAT, REWRITE");
    return;
  }
  config_args_v_.assign(argv_.begin() + 1, argv_.end());
}

void ConfigCmd::Do(std::shared_ptr<Slot> slot) {
  std::string config_ret;
  if (strcasecmp(config_args_v_[0].data(), "get") == 0) {
    ConfigGet(config_ret);
  } else if (strcasecmp(config_args_v_[0].data(), "set") == 0) {
    ConfigSet(config_ret, slot);
  } else if (strcasecmp(config_args_v_[0].data(), "rewrite") == 0) {
    ConfigRewrite(config_ret);
  } else if (strcasecmp(config_args_v_[0].data(), "resetstat") == 0) {
    ConfigResetstat(config_ret);
  } else if (strcasecmp(config_args_v_[0].data(), "rewritereplicationid") == 0) {
    ConfigRewriteReplicationID(config_ret);
  }
  res_.AppendStringRaw(config_ret);
}

static void EncodeString(std::string* dst, const std::string& value) {
  dst->append("$");
  dst->append(std::to_string(value.size()));
  dst->append(kNewLine);
  dst->append(value.data(), value.size());
  dst->append(kNewLine);
}

template<class T>
static void EncodeNumber(std::string* dst, const T v) {
  std::string vstr = std::to_string(v);
  dst->append("$");
  dst->append(std::to_string(vstr.length()));
  dst->append(kNewLine);
  dst->append(vstr);
  dst->append(kNewLine);
}

void ConfigCmd::ConfigGet(std::string& ret) {
  size_t elements = 0;
  std::string config_body;
  std::string pattern = config_args_v_[1];

  if (pstd::stringmatch(pattern.data(), "port", 1) != 0) {
    elements += 2;
    EncodeString(&config_body, "port");
    EncodeNumber(&config_body, g_pika_conf->port());
  }

  if (pstd::stringmatch(pattern.data(), "thread-num", 1) != 0) {
    elements += 2;
    EncodeString(&config_body, "thread-num");
    EncodeNumber(&config_body, g_pika_conf->thread_num());
  }

  if (pstd::stringmatch(pattern.data(), "thread-pool-size", 1) != 0) {
    elements += 2;
    EncodeString(&config_body, "thread-pool-size");
    EncodeNumber(&config_body, g_pika_conf->thread_pool_size());
  }

  if (pstd::stringmatch(pattern.data(), "sync-thread-num", 1) != 0) {
    elements += 2;
    EncodeString(&config_body, "sync-thread-num");
    EncodeNumber(&config_body, g_pika_conf->sync_thread_num());
  }

  if (pstd::stringmatch(pattern.data(), "log-path", 1) != 0) {
    elements += 2;
    EncodeString(&config_body, "log-path");
    EncodeString(&config_body, g_pika_conf->log_path());
  }

  if (pstd::stringmatch(pattern.data(), "db-path", 1) != 0) {
    elements += 2;
    EncodeString(&config_body, "db-path");
    EncodeString(&config_body, g_pika_conf->db_path());
  }

  if (pstd::stringmatch(pattern.data(), "maxmemory", 1) != 0) {
    elements += 2;
    EncodeString(&config_body, "maxmemory");
    EncodeNumber(&config_body, g_pika_conf->write_buffer_size());
  }

  if (pstd::stringmatch(pattern.data(), "write-buffer-size", 1) != 0) {
    elements += 2;
    EncodeString(&config_body, "write-buffer-size");
    EncodeNumber(&config_body, g_pika_conf->write_buffer_size());
  }

  if (pstd::stringmatch(pattern.data(), "arena-block-size", 1) != 0) {
    elements += 2;
    EncodeString(&config_body, "arena-block-size");
    EncodeNumber(&config_body, g_pika_conf->arena_block_size());
  }

  if (pstd::stringmatch(pattern.data(), "max-write-buffer-num", 1) != 0) {
    elements += 2;
    EncodeString(&config_body, "max-write-buffer-num");
    EncodeNumber(&config_body, g_pika_conf->max_write_buffer_number());
  }

  if (pstd::stringmatch(pattern.data(), "timeout", 1) != 0) {
    elements += 2;
    EncodeString(&config_body, "timeout");
    EncodeNumber(&config_body, g_pika_conf->timeout());
  }

  if (pstd::stringmatch(pattern.data(), "requirepass", 1) != 0) {
    elements += 2;
    EncodeString(&config_body, "requirepass");
    EncodeString(&config_body, g_pika_conf->requirepass());
  }

  if (pstd::stringmatch(pattern.data(), "masterauth", 1) != 0) {
    elements += 2;
    EncodeString(&config_body, "masterauth");
    EncodeString(&config_body, g_pika_conf->masterauth());
  }

  if (pstd::stringmatch(pattern.data(), "userpass", 1) != 0) {
    elements += 2;
    EncodeString(&config_body, "userpass");
    EncodeString(&config_body, g_pika_conf->userpass());
  }

  if (pstd::stringmatch(pattern.data(), "userblacklist", 1) != 0) {
    elements += 2;
    EncodeString(&config_body, "userblacklist");
    EncodeString(&config_body, g_pika_conf->suser_blacklist());
  }

  if (pstd::stringmatch(pattern.data(), "instance-mode", 1) != 0) {
    elements += 2;
    EncodeString(&config_body, "instance-mode");
    EncodeString(&config_body, "classic");
  }

  if (pstd::stringmatch(pattern.data(), "databases", 1) != 0) {
    elements += 2;
    EncodeString(&config_body, "databases");
    EncodeNumber(&config_body, g_pika_conf->databases());
  }

  if (pstd::stringmatch(pattern.data(), "daemonize", 1)) {
    elements += 2;
    EncodeString(&config_body, "daemonize");
    EncodeString(&config_body, g_pika_conf->daemonize() ? "yes" : "no");
  }

  if (pstd::stringmatch(pattern.data(), "slotmigrate", 1)) {
    elements += 2;
    EncodeString(&config_body, "slotmigrate");
    EncodeString(&config_body, g_pika_conf->slotmigrate() ? "yes" : "no");
  }

  if (pstd::stringmatch(pattern.data(), "dump-path", 1) != 0) {
    elements += 2;
    EncodeString(&config_body, "dump-path");
    EncodeString(&config_body, g_pika_conf->bgsave_path());
  }

  if (pstd::stringmatch(pattern.data(), "dump-expire", 1) != 0) {
    elements += 2;
    EncodeString(&config_body, "dump-expire");
    EncodeNumber(&config_body, g_pika_conf->expire_dump_days());
  }

  if (pstd::stringmatch(pattern.data(), "dump-prefix", 1) != 0) {
    elements += 2;
    EncodeString(&config_body, "dump-prefix");
    EncodeString(&config_body, g_pika_conf->bgsave_prefix());
  }

  if (pstd::stringmatch(pattern.data(), "pidfile", 1) != 0) {
    elements += 2;
    EncodeString(&config_body, "pidfile");
    EncodeString(&config_body, g_pika_conf->pidfile());
  }

  if (pstd::stringmatch(pattern.data(), "maxclients", 1) != 0) {
    elements += 2;
    EncodeString(&config_body, "maxclients");
    EncodeNumber(&config_body, g_pika_conf->maxclients());
  }

  if (pstd::stringmatch(pattern.data(), "target-file-size-base", 1) != 0) {
    elements += 2;
    EncodeString(&config_body, "target-file-size-base");
    EncodeNumber(&config_body, g_pika_conf->target_file_size_base());
  }

  if (pstd::stringmatch(pattern.data(), "max-cache-statistic-keys", 1) != 0) {
    elements += 2;
    EncodeString(&config_body, "max-cache-statistic-keys");
    EncodeNumber(&config_body, g_pika_conf->max_cache_statistic_keys());
  }

  if (pstd::stringmatch(pattern.data(), "small-compaction-threshold", 1) != 0) {
    elements += 2;
    EncodeString(&config_body, "small-compaction-threshold");
    EncodeNumber(&config_body, g_pika_conf->small_compaction_threshold());
  }

  if (pstd::stringmatch(pattern.data(), "max-background-flushes", 1) != 0) {
    elements += 2;
    EncodeString(&config_body, "max-background-flushes");
    EncodeNumber(&config_body, g_pika_conf->max_background_flushes());
  }

  if (pstd::stringmatch(pattern.data(), "max-background-compactions", 1) != 0) {
    elements += 2;
    EncodeString(&config_body, "max-background-compactions");
    EncodeNumber(&config_body, g_pika_conf->max_background_compactions());
  }

  if (pstd::stringmatch(pattern.data(), "max-background-jobs", 1) != 0) {
    elements += 2;
    EncodeString(&config_body, "max-background-jobs");
    EncodeNumber(&config_body, g_pika_conf->max_background_jobs());
  }

  if (pstd::stringmatch(pattern.data(), "max-cache-files", 1) != 0) {
    elements += 2;
    EncodeString(&config_body, "max-cache-files");
    EncodeNumber(&config_body, g_pika_conf->max_cache_files());
  }

  if (pstd::stringmatch(pattern.data(), "max-bytes-for-level-multiplier", 1) != 0) {
    elements += 2;
    EncodeString(&config_body, "max-bytes-for-level-multiplier");
    EncodeNumber(&config_body, g_pika_conf->max_bytes_for_level_multiplier());
  }

  if (pstd::stringmatch(pattern.data(), "block-size", 1) != 0) {
    elements += 2;
    EncodeString(&config_body, "block-size");
    EncodeNumber(&config_body, g_pika_conf->block_size());
  }

  if (pstd::stringmatch(pattern.data(), "block-cache", 1) != 0) {
    elements += 2;
    EncodeString(&config_body, "block-cache");
    EncodeNumber(&config_body, g_pika_conf->block_cache());
  }

  if (pstd::stringmatch(pattern.data(), "share-block-cache", 1) != 0) {
    elements += 2;
    EncodeString(&config_body, "share-block-cache");
    EncodeString(&config_body, g_pika_conf->share_block_cache() ? "yes" : "no");
  }

  if (pstd::stringmatch(pattern.data(), "cache-index-and-filter-blocks", 1) != 0) {
    elements += 2;
    EncodeString(&config_body, "cache-index-and-filter-blocks");
    EncodeString(&config_body, g_pika_conf->cache_index_and_filter_blocks() ? "yes" : "no");
  }

  if (pstd::stringmatch(pattern.data(), "optimize-filters-for-hits", 1) != 0) {
    elements += 2;
    EncodeString(&config_body, "optimize-filters-for-hits");
    EncodeString(&config_body, g_pika_conf->optimize_filters_for_hits() ? "yes" : "no");
  }

  if (pstd::stringmatch(pattern.data(), "level-compaction-dynamic-level-bytes", 1) != 0) {
    elements += 2;
    EncodeString(&config_body, "level-compaction-dynamic-level-bytes");
    EncodeString(&config_body, g_pika_conf->level_compaction_dynamic_level_bytes() ? "yes" : "no");
  }

  if (pstd::stringmatch(pattern.data(), "expire-logs-days", 1) != 0) {
    elements += 2;
    EncodeString(&config_body, "expire-logs-days");
    EncodeNumber(&config_body, g_pika_conf->expire_logs_days());
  }

  if (pstd::stringmatch(pattern.data(), "expire-logs-nums", 1) != 0) {
    elements += 2;
    EncodeString(&config_body, "expire-logs-nums");
    EncodeNumber(&config_body, g_pika_conf->expire_logs_nums());
  }

  if (pstd::stringmatch(pattern.data(), "root-connection-num", 1) != 0) {
    elements += 2;
    EncodeString(&config_body, "root-connection-num");
    EncodeNumber(&config_body, g_pika_conf->root_connection_num());
  }

  if (pstd::stringmatch(pattern.data(), "slowlog-write-errorlog", 1) != 0) {
    elements += 2;
    EncodeString(&config_body, "slowlog-write-errorlog");
    EncodeString(&config_body, g_pika_conf->slowlog_write_errorlog() ? "yes" : "no");
  }

  if (pstd::stringmatch(pattern.data(), "slowlog-log-slower-than", 1) != 0) {
    elements += 2;
    EncodeString(&config_body, "slowlog-log-slower-than");
    EncodeNumber(&config_body, g_pika_conf->slowlog_slower_than());
  }

  if (pstd::stringmatch(pattern.data(), "slowlog-max-len", 1) != 0) {
    elements += 2;
    EncodeString(&config_body, "slowlog-max-len");
    EncodeNumber(&config_body, g_pika_conf->slowlog_max_len());
  }

  if (pstd::stringmatch(pattern.data(), "write-binlog", 1) != 0) {
    elements += 2;
    EncodeString(&config_body, "write-binlog");
    EncodeString(&config_body, g_pika_conf->write_binlog() ? "yes" : "no");
  }

  if (pstd::stringmatch(pattern.data(), "binlog-file-size", 1) != 0) {
    elements += 2;
    EncodeString(&config_body, "binlog-file-size");
    EncodeNumber(&config_body, g_pika_conf->binlog_file_size());
  }

  if (pstd::stringmatch(pattern.data(), "max-write-buffer-size", 1) != 0) {
    elements += 2;
    EncodeString(&config_body, "max-write-buffer-size");
    EncodeNumber(&config_body, g_pika_conf->max_write_buffer_size());
  }

  if (pstd::stringmatch(pattern.data(), "max-client-response-size", 1) != 0) {
    elements += 2;
    EncodeString(&config_body, "max-client-response-size");
    EncodeNumber(&config_body, g_pika_conf->max_client_response_size());
  }

  if (pstd::stringmatch(pattern.data(), "compression", 1) != 0) {
    elements += 2;
    EncodeString(&config_body, "compression");
    EncodeString(&config_body, g_pika_conf->compression());
  }

  if (pstd::stringmatch(pattern.data(), "db-sync-path", 1) != 0) {
    elements += 2;
    EncodeString(&config_body, "db-sync-path");
    EncodeString(&config_body, g_pika_conf->db_sync_path());
  }

  if (pstd::stringmatch(pattern.data(), "db-sync-speed", 1) != 0) {
    elements += 2;
    EncodeString(&config_body, "db-sync-speed");
    EncodeNumber(&config_body, g_pika_conf->db_sync_speed());
  }

  if (pstd::stringmatch(pattern.data(), "compact-cron", 1) != 0) {
    elements += 2;
    EncodeString(&config_body, "compact-cron");
    EncodeString(&config_body, g_pika_conf->compact_cron());
  }

  if (pstd::stringmatch(pattern.data(), "compact-interval", 1) != 0) {
    elements += 2;
    EncodeString(&config_body, "compact-interval");
    EncodeString(&config_body, g_pika_conf->compact_interval());
  }

  if (pstd::stringmatch(pattern.data(), "network-interface", 1) != 0) {
    elements += 2;
    EncodeString(&config_body, "network-interface");
    EncodeString(&config_body, g_pika_conf->network_interface());
  }

  if (pstd::stringmatch(pattern.data(), "slaveof", 1) != 0) {
    elements += 2;
    EncodeString(&config_body, "slaveof");
    EncodeString(&config_body, g_pika_conf->slaveof());
  }

  if (pstd::stringmatch(pattern.data(), "slave-priority", 1) != 0) {
    elements += 2;
    EncodeString(&config_body, "slave-priority");
    EncodeNumber(&config_body, g_pika_conf->slave_priority());
  }

  // fake string for redis-benchmark
  if (pstd::stringmatch(pattern.data(), "save", 1) != 0) {
    elements += 2;
    EncodeString(&config_body, "save");
    EncodeString(&config_body, "");
  }

  if (pstd::stringmatch(pattern.data(), "appendonly", 1) != 0) {
    elements += 2;
    EncodeString(&config_body, "appendonly");
    EncodeString(&config_body, "no");
  }

  if (pstd::stringmatch(pattern.data(), "sync-window-size", 1) != 0) {
    elements += 2;
    EncodeString(&config_body, "sync-window-size");
    EncodeNumber(&config_body, g_pika_conf->sync_window_size());
  }

  if (pstd::stringmatch(pattern.data(), "max-conn-rbuf-size", 1) != 0) {
    elements += 2;
    EncodeString(&config_body, "max-conn-rbuf-size");
    EncodeNumber(&config_body, g_pika_conf->max_conn_rbuf_size());
  }

  if (pstd::stringmatch(pattern.data(), "replication-num", 1) != 0) {
    elements += 2;
    EncodeString(&config_body, "replication-num");
    EncodeNumber(&config_body, g_pika_conf->replication_num());
  }
  if (pstd::stringmatch(pattern.data(), "consensus-level", 1) != 0) {
    elements += 2;
    EncodeString(&config_body, "consensus-level");
    EncodeNumber(&config_body, g_pika_conf->consensus_level());
  }

  if (pstd::stringmatch(pattern.data(), "rate-limiter-bandwidth", 1) != 0) {
    elements += 2;
    EncodeString(&config_body, "rate-limiter-bandwidth");
    EncodeNumber(&config_body, g_pika_conf->rate_limiter_bandwidth());
  }

  if (pstd::stringmatch(pattern.data(), "rate-limiter-refill-period-us", 1) != 0) {
    elements += 2;
    EncodeString(&config_body, "rate-limiter-refill-period-us");
    EncodeNumber(&config_body, g_pika_conf->rate_limiter_refill_period_us());
  }

  if (pstd::stringmatch(pattern.data(), "rate-limiter-fairness", 1) != 0) {
    elements += 2;
    EncodeString(&config_body, "rate-limiter-fairness");
    EncodeNumber(&config_body, g_pika_conf->rate_limiter_fairness());
  }

  if (pstd::stringmatch(pattern.data(), "rate-limiter-auto-tuned", 1) != 0) {
    elements += 2;
    EncodeString(&config_body, "rate-limiter-auto-tuned");
    EncodeString(&config_body, g_pika_conf->rate_limiter_auto_tuned() ? "yes" : "no");
  }

  if (pstd::stringmatch(pattern.data(), "run-id", 1) != 0) {
    elements += 2;
    EncodeString(&config_body, "run-id");
    EncodeString(&config_body, g_pika_conf->run_id());
  }

  if (pstd::stringmatch(pattern.data(), "master-run-id", 1) != 0) {
    elements += 2;
    EncodeString(&config_body, "master-run-id");
    EncodeString(&config_body, g_pika_conf->master_run_id());
  }

  if (pstd::stringmatch(pattern.data(), "blob-cache", 1) != 0) {
    elements += 2;
    EncodeString(&config_body, "blob-cache");
    EncodeNumber(&config_body, g_pika_conf->blob_cache());
  }

  if (pstd::stringmatch(pattern.data(), "blob-compression-type", 1) != 0) {
    elements += 2;
    EncodeString(&config_body, "blob-compression-type");
    EncodeString(&config_body, g_pika_conf->blob_compression_type());
  }

  if (pstd::stringmatch(pattern.data(), "blob-file-size", 1) != 0) {
    elements += 2;
    EncodeString(&config_body, "blob-file-size");
    EncodeNumber(&config_body, g_pika_conf->blob_file_size());
  }

  if (pstd::stringmatch(pattern.data(), "blob-garbage-collection-age-cutoff", 1) != 0) {
    elements += 2;
    EncodeString(&config_body, "blob-garbage-collection-age-cutoff");
    EncodeNumber(&config_body, g_pika_conf->blob_garbage_collection_age_cutoff());
  }

  if (pstd::stringmatch(pattern.data(), "blob-garbage-collection-force-threshold", 1) != 0) {
    elements += 2;
    EncodeString(&config_body, "blob-garbage-collection-force-threshold");
    EncodeNumber(&config_body, g_pika_conf->blob_garbage_collection_force_threshold());
  }

  if (pstd::stringmatch(pattern.data(), "blob-num-shard-bits", 1) != 0) {
    elements += 2;
    EncodeString(&config_body, "blob-num-shard-bits");
    EncodeNumber(&config_body, g_pika_conf->blob_num_shard_bits());
  }

  if (pstd::stringmatch(pattern.data(), "compression-per-level", 1) != 0) {
    elements += 2;
    EncodeString(&config_body, "compression-per-level");
    EncodeString(&config_body, g_pika_conf->compression_all_levels());
  }

  if (pstd::stringmatch(pattern.data(), "default-slot-num", 1) != 0) {
    elements += 2;
    EncodeString(&config_body, "default-slot-num");
    EncodeNumber(&config_body, g_pika_conf->default_slot_num());
  }

  if (pstd::stringmatch(pattern.data(), "enable-blob-files", 1) != 0) {
    elements += 2;
    EncodeString(&config_body, "enable-blob-files");
    EncodeString(&config_body, g_pika_conf->enable_blob_files() ? "yes" : "no");
  }

  if (pstd::stringmatch(pattern.data(), "enable-blob-garbage-collection", 1) != 0) {
    elements += 2;
    EncodeString(&config_body, "enable-blob-garbage-collection");
    EncodeString(&config_body, g_pika_conf->enable_blob_garbage_collection() ? "yes" : "no");
  }

  if (pstd::stringmatch(pattern.data(), "loglevel", 1) != 0) {
    elements += 2;
    EncodeString(&config_body, "loglevel");
    EncodeString(&config_body, g_pika_conf->log_level());
  }

  if (pstd::stringmatch(pattern.data(), "min-blob-size", 1) != 0) {
    elements += 2;
    EncodeString(&config_body, "min-blob-size");
    EncodeNumber(&config_body, g_pika_conf->min_blob_size());
  }

  if (pstd::stringmatch(pattern.data(), "pin_l0_filter_and_index_blocks_in_cache", 1) != 0) {
    elements += 2;
    EncodeString(&config_body, "pin_l0_filter_and_index_blocks_in_cache");
    EncodeString(&config_body, g_pika_conf->pin_l0_filter_and_index_blocks_in_cache() ? "yes" : "no");
  }

  if (pstd::stringmatch(pattern.data(), "slave-read-only", 1) != 0) {
    elements += 2;
    EncodeString(&config_body, "slave-read-only");
    EncodeString(&config_body, g_pika_conf->slave_read_only() ? "yes" : "no");
  }

  if (pstd::stringmatch(pattern.data(), "throttle-bytes-per-second", 1) != 0) {
    elements += 2;
    EncodeString(&config_body, "throttle-bytes-per-second");
    EncodeNumber(&config_body, g_pika_conf->throttle_bytes_per_second());
  }

  if (pstd::stringmatch(pattern.data(), "max-rsync-parallel-num", 1) != 0) {
    elements += 2;
    EncodeString(&config_body, "max-rsync-parallel-num");
    EncodeNumber(&config_body, g_pika_conf->max_rsync_parallel_num());
  }

  if (pstd::stringmatch(pattern.data(), "replication-id", 1) != 0) {
    elements += 2;
    EncodeString(&config_body, "replication-id");
    EncodeString(&config_body, g_pika_conf->replication_id());
  }

  std::stringstream resp;
  resp << "*" << std::to_string(elements) << "\r\n" << config_body;
  ret = resp.str();
}

// Remember to sync change PikaConf::ConfigRewrite();
void ConfigCmd::ConfigSet(std::string& ret, std::shared_ptr<Slot> slot) {
  std::string set_item = config_args_v_[1];
  if (set_item == "*") {
    ret = "*28\r\n";
    EncodeString(&ret, "timeout");
    EncodeString(&ret, "requirepass");
    EncodeString(&ret, "masterauth");
    EncodeString(&ret, "slotmigrate");
    EncodeString(&ret, "userpass");
    EncodeString(&ret, "userblacklist");
    EncodeString(&ret, "dump-prefix");
    EncodeString(&ret, "maxclients");
    EncodeString(&ret, "dump-expire");
    EncodeString(&ret, "expire-logs-days");
    EncodeString(&ret, "expire-logs-nums");
    EncodeString(&ret, "root-connection-num");
    EncodeString(&ret, "slowlog-write-errorlog");
    EncodeString(&ret, "slowlog-log-slower-than");
    EncodeString(&ret, "slowlog-max-len");
    EncodeString(&ret, "write-binlog");
    EncodeString(&ret, "max-cache-statistic-keys");
    EncodeString(&ret, "small-compaction-threshold");
    EncodeString(&ret, "max-client-response-size");
    EncodeString(&ret, "db-sync-speed");
    EncodeString(&ret, "compact-cron");
    EncodeString(&ret, "compact-interval");
    EncodeString(&ret, "slave-priority");
    EncodeString(&ret, "sync-window-size");
    // Options for storage engine
    // MutableDBOptions
    EncodeString(&ret, "max-cache-files");
    EncodeString(&ret, "max-background-compactions");
    EncodeString(&ret, "max-background-jobs");
    // MutableColumnFamilyOptions
    EncodeString(&ret, "write-buffer-size");
    EncodeString(&ret, "max-write-buffer-num");
    EncodeString(&ret, "arena-block-size");
    EncodeString(&ret, "throttle-bytes-per-second");
    EncodeString(&ret, "max-rsync-parallel-num");
    return;
  }
  long int ival = 0;
  std::string value = config_args_v_[2];
  if (set_item == "timeout") {
    if (pstd::string2int(value.data(), value.size(), &ival) == 0) {
      ret = "-ERR Invalid argument " + value + " for CONFIG SET 'timeout'\r\n";
      return;
    }
    g_pika_conf->SetTimeout(static_cast<int>(ival));
    ret = "+OK\r\n";
  } else if (set_item == "requirepass") {
    g_pika_conf->SetRequirePass(value);
    ret = "+OK\r\n";
  } else if (set_item == "masterauth") {
    g_pika_conf->SetMasterAuth(value);
    ret = "+OK\r\n";
  } else if (set_item == "userpass") {
    g_pika_conf->SetUserPass(value);
    ret = "+OK\r\n";
  } else if (set_item == "slotmigrate") {
    g_pika_conf->SetSlotMigrate(value);
    ret = "+OK\r\n";
  } else if (set_item == "userblacklist") {
    g_pika_conf->SetUserBlackList(value);
    ret = "+OK\r\n";
  } else if (set_item == "dump-prefix") {
    g_pika_conf->SetBgsavePrefix(value);
    ret = "+OK\r\n";
  } else if (set_item == "maxclients") {
    if ((pstd::string2int(value.data(), value.size(), &ival) == 0) || ival <= 0) {
      ret = "-ERR Invalid argument \'" + value + "\' for CONFIG SET 'maxclients'\r\n";
      return;
    }
    g_pika_conf->SetMaxConnection(static_cast<int>(ival));
    g_pika_server->SetDispatchQueueLimit(static_cast<int>(ival));
    ret = "+OK\r\n";
  } else if (set_item == "dump-expire") {
    if (pstd::string2int(value.data(), value.size(), &ival) == 0) {
      ret = "-ERR Invalid argument \'" + value + "\' for CONFIG SET 'dump-expire'\r\n";
      return;
    }
    g_pika_conf->SetExpireDumpDays(static_cast<int>(ival));
    ret = "+OK\r\n";
  } else if (set_item == "slave-priority") {
    if (pstd::string2int(value.data(), value.size(), &ival) == 0) {
      ret = "-ERR Invalid argument \'" + value + "\' for CONFIG SET 'slave-priority'\r\n";
      return;
    }
    g_pika_conf->SetSlavePriority(static_cast<int>(ival));
    ret = "+OK\r\n";
  } else if (set_item == "expire-logs-days") {
    if ((pstd::string2int(value.data(), value.size(), &ival) == 0) || ival <= 0) {
      ret = "-ERR Invalid argument \'" + value + "\' for CONFIG SET 'expire-logs-days'\r\n";
      return;
    }
    g_pika_conf->SetExpireLogsDays(static_cast<int>(ival));
    ret = "+OK\r\n";
  } else if (set_item == "expire-logs-nums") {
    if ((pstd::string2int(value.data(), value.size(), &ival) == 0) || ival <= 0) {
      ret = "-ERR Invalid argument \'" + value + "\' for CONFIG SET 'expire-logs-nums'\r\n";
      return;
    }
    g_pika_conf->SetExpireLogsNums(static_cast<int>(ival));
    ret = "+OK\r\n";
  } else if (set_item == "root-connection-num") {
    if ((pstd::string2int(value.data(), value.size(), &ival) == 0) || ival <= 0) {
      ret = "-ERR Invalid argument \'" + value + "\' for CONFIG SET 'root-connection-num'\r\n";
      return;
    }
    g_pika_conf->SetRootConnectionNum(static_cast<int>(ival));
    ret = "+OK\r\n";
  } else if (set_item == "slowlog-write-errorlog") {
    bool is_write_errorlog;
    if (value == "yes") {
      is_write_errorlog = true;
    } else if (value == "no") {
      is_write_errorlog = false;
    } else {
      ret = "-ERR Invalid argument \'" + value + "\' for CONFIG SET 'slowlog-write-errorlog'\r\n";
      return;
    }
    g_pika_conf->SetSlowlogWriteErrorlog(is_write_errorlog);
    ret = "+OK\r\n";
  } else if (set_item == "slowlog-log-slower-than") {
    if ((pstd::string2int(value.data(), value.size(), &ival) == 0) || ival < 0) {
      ret = "-ERR Invalid argument \'" + value + "\' for CONFIG SET 'slowlog-log-slower-than'\r\n";
      return;
    }
    g_pika_conf->SetSlowlogSlowerThan(static_cast<int>(ival));
    ret = "+OK\r\n";
  } else if (set_item == "slowlog-max-len") {
    if ((pstd::string2int(value.data(), value.size(), &ival) == 0) || ival < 0) {
      ret = "-ERR Invalid argument \'" + value + "\' for CONFIG SET 'slowlog-max-len'\r\n";
      return;
    }
    g_pika_conf->SetSlowlogMaxLen(static_cast<int>(ival));
    g_pika_server->SlowlogTrim();
    ret = "+OK\r\n";
  } else if (set_item == "max-cache-statistic-keys") {
    if ((pstd::string2int(value.data(), value.size(), &ival) == 0) || ival < 0) {
      ret = "-ERR Invalid argument \'" + value + "\' for CONFIG SET 'max-cache-statistic-keys'\r\n";
      return;
    }
    g_pika_conf->SetMaxCacheStatisticKeys(static_cast<int>(ival));
    g_pika_server->SlotSetMaxCacheStatisticKeys(static_cast<int>(ival));
    ret = "+OK\r\n";
  } else if (set_item == "small-compaction-threshold") {
    if ((pstd::string2int(value.data(), value.size(), &ival) == 0) || ival < 0) {
      ret = "-ERR Invalid argument \'" + value + "\' for CONFIG SET 'small-compaction-threshold'\r\n";
      return;
    }
    g_pika_conf->SetSmallCompactionThreshold(static_cast<int>(ival));
    g_pika_server->SlotSetSmallCompactionThreshold(static_cast<int>(ival));
    ret = "+OK\r\n";
  } else if (set_item == "max-client-response-size") {
    if ((pstd::string2int(value.data(), value.size(), &ival) == 0) || ival < 0) {
      ret = "-ERR Invalid argument \'" + value + "\' for CONFIG SET 'max-client-response-size'\r\n";
      return;
    }
    g_pika_conf->SetMaxClientResponseSize(static_cast<int>(ival));
    ret = "+OK\r\n";
  } else if (set_item == "write-binlog") {
    int role = g_pika_server->role();
    if (role == PIKA_ROLE_SLAVE) {
      ret = "-ERR need to close master-slave mode first\r\n";
      return;
    } else if (value != "yes" && value != "no") {
      ret = "-ERR invalid write-binlog (yes or no)\r\n";
      return;
    } else {
      g_pika_conf->SetWriteBinlog(value);
      ret = "+OK\r\n";
    }
  } else if (set_item == "db-sync-speed") {
    if (pstd::string2int(value.data(), value.size(), &ival) == 0) {
      ret = "-ERR Invalid argument \'" + value + "\' for CONFIG SET 'db-sync-speed(MB)'\r\n";
      return;
    }
    if (ival < 0 || ival > 1024) {
      ival = 1024;
    }
    g_pika_conf->SetDbSyncSpeed(static_cast<int>(ival));
    ret = "+OK\r\n";
  } else if (set_item == "compact-cron") {
    bool invalid = false;
    if (!value.empty()) {
      bool have_week = false;
      std::string compact_cron;
      std::string week_str;
      int64_t slash_num = count(value.begin(), value.end(), '/');
      if (slash_num == 2) {
        have_week = true;
        std::string::size_type first_slash = value.find('/');
        week_str = value.substr(0, first_slash);
        compact_cron = value.substr(first_slash + 1);
      } else {
        compact_cron = value;
      }

      std::string::size_type len = compact_cron.length();
      std::string::size_type colon = compact_cron.find('-');
      std::string::size_type underline = compact_cron.find('/');
      if (colon == std::string::npos || underline == std::string::npos || colon >= underline || colon + 1 >= len ||
          colon + 1 == underline || underline + 1 >= len) {
        invalid = true;
      } else {
        int week = std::atoi(week_str.c_str());
        int start = std::atoi(compact_cron.substr(0, colon).c_str());
        int end = std::atoi(compact_cron.substr(colon + 1, underline).c_str());
        int usage = std::atoi(compact_cron.substr(underline + 1).c_str());
        if ((have_week && (week < 1 || week > 7)) || start < 0 || start > 23 || end < 0 || end > 23 || usage < 0 ||
            usage > 100) {
          invalid = true;
        }
      }
    }
    if (invalid) {
      ret = "-ERR invalid compact-cron\r\n";
      return;
    } else {
      g_pika_conf->SetCompactCron(value);
      ret = "+OK\r\n";
    }
  } else if (set_item == "compact-interval") {
    bool invalid = false;
    if (!value.empty()) {
      std::string::size_type len = value.length();
      std::string::size_type slash = value.find('/');
      if (slash == std::string::npos || slash + 1 >= len) {
        invalid = true;
      } else {
        int interval = std::atoi(value.substr(0, slash).c_str());
        int usage = std::atoi(value.substr(slash + 1).c_str());
        if (interval <= 0 || usage < 0 || usage > 100) {
          invalid = true;
        }
      }
    }
    if (invalid) {
      ret = "-ERR invalid compact-interval\r\n";
      return;
    } else {
      g_pika_conf->SetCompactInterval(value);
      ret = "+OK\r\n";
    }
  } else if (set_item == "sync-window-size") {
    if (pstd::string2int(value.data(), value.size(), &ival) == 0) {
      ret = "-ERR Invalid argument \'" + value + "\' for CONFIG SET 'sync-window-size'\r\n";
      return;
    }
    if (ival <= 0 || ival > kBinlogReadWinMaxSize) {
      ret = "-ERR Argument exceed range \'" + value + "\' for CONFIG SET 'sync-window-size'\r\n";
      return;
    }
    g_pika_conf->SetSyncWindowSize(static_cast<int>(ival));
    ret = "+OK\r\n";
  } else if (set_item == "max-cache-files") {
    if (pstd::string2int(value.data(), value.size(), &ival) == 0) {
      ret = "-ERR Invalid argument \'" + value + "\' for CONFIG SET 'max-cache-files'\r\n";
      return;
    }
    std::unordered_map<std::string, std::string> options_map{{"max_open_files", value}};
    storage::Status s = g_pika_server->RewriteStorageOptions(storage::OptionType::kDB, options_map);
    if (!s.ok()) {
      ret = "-ERR Set max-cache-files wrong: " + s.ToString() + "\r\n";
      return;
    }
    g_pika_conf->SetMaxCacheFiles(static_cast<int>(ival));
    ret = "+OK\r\n";
  } else if (set_item == "max-background-compactions") {
    if (pstd::string2int(value.data(), value.size(), &ival) == 0) {
      ret = "-ERR Invalid argument \'" + value + "\' for CONFIG SET 'max-background-compactions'\r\n";
      return;
    }
    std::unordered_map<std::string, std::string> options_map{{"max_background_compactions", value}};
    storage::Status s = g_pika_server->RewriteStorageOptions(storage::OptionType::kDB, options_map);
    if (!s.ok()) {
      ret = "-ERR Set max-background-compactions wrong: " + s.ToString() + "\r\n";
      return;
    }
    g_pika_conf->SetMaxBackgroudCompactions(static_cast<int>(ival));
    ret = "+OK\r\n";
  } else if (set_item == "max-background-jobs") {
    if (pstd::string2int(value.data(), value.size(), &ival) == 0) {
      ret = "-ERR Invalid argument \'" + value + "\' for CONFIG SET 'max-background-jobs'\r\n";
      return;
    }
    std::unordered_map<std::string, std::string> options_map{{"max_background_jobs", value}};
    storage::Status s = g_pika_server->RewriteStorageOptions(storage::OptionType::kDB, options_map);
    if (!s.ok()) {
      ret = "-ERR Set max-background-jobs wrong: " + s.ToString() + "\r\n";
      return;
    }
    g_pika_conf->SetMaxBackgroudJobs(static_cast<int>(ival));
    ret = "+OK\r\n";
  } else if (set_item == "write-buffer-size") {
    if (pstd::string2int(value.data(), value.size(), &ival) == 0) {
      ret = "-ERR Invalid argument \'" + value + "\' for CONFIG SET 'write-buffer-size'\r\n";
      return;
    }
    std::unordered_map<std::string, std::string> options_map{{"write_buffer_size", value}};
    storage::Status s = g_pika_server->RewriteStorageOptions(storage::OptionType::kColumnFamily, options_map);
    if (!s.ok()) {
      ret = "-ERR Set write-buffer-size wrong: " + s.ToString() + "\r\n";
      return;
    }
    g_pika_conf->SetWriteBufferSize(static_cast<int>(ival));
    ret = "+OK\r\n";
  } else if (set_item == "max-write-buffer-num") {
    if (pstd::string2int(value.data(), value.size(), &ival) == 0) {
      ret = "-ERR Invalid argument \'" + value + "\' for CONFIG SET 'max-write-buffer-number'\r\n";
      return;
    }
    std::unordered_map<std::string, std::string> options_map{{"max_write_buffer_number", value}};
    storage::Status s = g_pika_server->RewriteStorageOptions(storage::OptionType::kColumnFamily, options_map);
    if (!s.ok()) {
      ret = "-ERR Set max-write-buffer-number wrong: " + s.ToString() + "\r\n";
      return;
    }
    g_pika_conf->SetMaxWriteBufferNumber(static_cast<int>(ival));
    ret = "+OK\r\n";
  } else if (set_item == "arena-block-size") {
    if (pstd::string2int(value.data(), value.size(), &ival) == 0) {
      ret = "-ERR Invalid argument \'" + value + "\' for CONFIG SET 'arena-block-size'\r\n";
      return;
    }
    std::unordered_map<std::string, std::string> options_map{{"arena_block_size", value}};
    storage::Status s = g_pika_server->RewriteStorageOptions(storage::OptionType::kColumnFamily, options_map);
    if (!s.ok()) {
      ret = "-ERR Set arena-block-size wrong: " + s.ToString() + "\r\n";
      return;
    }
    g_pika_conf->SetArenaBlockSize(static_cast<int>(ival));
    ret = "+OK\r\n";
  } else if (set_item == "throttle-bytes-per-second") {
    if ((pstd::string2int(value.data(), value.size(), &ival) == 0) || ival <= 0) {
      ret = "-ERR Invalid argument \'" + value + "\' for CONFIG SET 'throttle-bytes-per-second'\r\n";
      return;
    }
    g_pika_conf->SetThrottleBytesPerSecond(static_cast<int>(ival));
    ret = "+OK\r\n";
  } else if (set_item == "max-rsync-parallel-num") {
    if ((pstd::string2int(value.data(), value.size(), &ival) == 0) || ival > kMaxRsyncParallelNum) {
      ret = "-ERR Invalid argument \'" + value + "\' for CONFIG SET 'max-rsync-parallel-num'\r\n";
      return;
    }
    g_pika_conf->SetMaxRsyncParallelNum(static_cast<int>(ival));
    ret = "+OK\r\n";
  } else if (set_item == "cache-num") {
    if (!pstd::string2int(value.data(), value.size(), &ival) || ival < 0) {
      ret = "-ERR Invalid argument " + value + " for CONFIG SET 'cache-num'\r\n";
      return;
    }

    int cache_num = (ival <= 0 || ival > 48) ? 16 : ival;
    if (cache_num != g_pika_conf->GetCacheNum()) {
      g_pika_conf->SetCacheNum(cache_num);
      g_pika_server->ResetCacheAsync(cache_num, slot);
    }
    ret = "+OK\r\n";
  } else if (set_item == "cache-model") {
    if (!pstd::string2int(value.data(), value.size(), &ival) || ival < 0) {
      ret = "-ERR Invalid argument " + value + " for CONFIG SET 'cache-model'\r\n";
      return;
    }
    if (PIKA_CACHE_NONE > ival || PIKA_CACHE_READ < ival) {
      ret = "-ERR Invalid cache model\r\n";
    } else {
      g_pika_conf->SetCacheModel(ival);
      if (PIKA_CACHE_NONE == ival) {
        g_pika_server->ClearCacheDbAsync(slot);
      }
      ret = "+OK\r\n";
    }
  } else if (set_item == "cache-type") {
    pstd::StringToLower(value);
    std::set<std::string> available_types = {"string", "set", "zset", "list", "hash", "bit"};
    std::string type_str = value;
    std::vector<std::string> types;
    type_str.erase(remove_if(type_str.begin(), type_str.end(), isspace), type_str.end());
    pstd::StringSplit(type_str, COMMA, types);
    for (auto& type : types) {
      if (available_types.find(type) == available_types.end()) {
        ret = "-ERR Invalid cache type: " + type + "\r\n";
        return;
      }
    }
    g_pika_conf->SetCacheType(value);
    ret = "+OK\r\n";
  } else if (set_item == "zset-cache-start-direction") {
    if (!pstd::string2int(value.data(), value.size(), &ival)) {
      ret = "-ERR Invalid argument " + value + " for CONFIG SET 'zset-cache-start-direction'\r\n";
      return;
    }
    if (ival != CACHE_START_FROM_BEGIN && ival != CACHE_START_FROM_END) {
      ret = "-ERR Invalid zset-cache-start-direction\r\n";
      return;
    }
    auto origin_start_pos = g_pika_conf->zset_cache_start_pos();
    if (origin_start_pos != ival) {
      g_pika_conf->SetCacheStartPos(ival);
      g_pika_server->OnCacheStartPosChanged(ival, slot);
    }
    ret = "+OK\r\n";
  } else if (set_item == "zset-cache-field-num-per-key") {
    if (!pstd::string2int(value.data(), value.size(), &ival) || ival < 0) {
      ret = "-ERR Invalid argument " + value + " for CONFIG SET 'zset-cache-field-num-per-key'\r\n";
      return;
    }
    g_pika_conf->SetCacheItemsPerKey(ival);
    g_pika_server->ResetCacheConfig(slot);
    ret = "+OK\r\n";
  } else if (set_item == "cache-maxmemory") {
    if (!pstd::string2int(value.data(), value.size(), &ival) || ival < 0) {
      ret = "-ERR Invalid argument " + value + " for CONFIG SET 'cache-maxmemory'\r\n";
      return;
    }
    int64_t cache_maxmemory = (PIKA_CACHE_SIZE_MIN > ival) ? PIKA_CACHE_SIZE_DEFAULT : ival;
    g_pika_conf->SetCacheMaxmemory(cache_maxmemory);
    g_pika_server->ResetCacheConfig(slot);
    ret = "+OK\r\n";
  } else if (set_item == "cache-maxmemory-policy") {
    if (!pstd::string2int(value.data(), value.size(), &ival) || ival < 0) {
      ret = "-ERR Invalid argument " + value + " for CONFIG SET 'cache-maxmemory-policy'\r\n";
      return;
    }
    int cache_maxmemory_policy_ = (ival < 0|| ival > 5) ? 3 : ival; // default allkeys-lru
    g_pika_conf->SetCacheMaxmemoryPolicy(cache_maxmemory_policy_);
    g_pika_server->ResetCacheConfig(slot);
    ret = "+OK\r\n";
  } else if (set_item == "cache-maxmemory-samples") {
    if (!pstd::string2int(value.data(), value.size(), &ival) || ival < 0) {
      ret = "-ERR Invalid argument " + value + " for CONFIG SET 'cache-maxmemory-samples'\r\n";
      return;
    }
    int cache_maxmemory_samples = (ival > 1) ? 5 : ival;
    g_pika_conf->SetCacheMaxmemorySamples(cache_maxmemory_samples);
    g_pika_server->ResetCacheConfig(slot);
    ret = "+OK\r\n";
  } else if (set_item == "cache-lfu-decay-time") {
    if (!pstd::string2int(value.data(), value.size(), &ival) || ival < 0) {
      ret = "-ERR Invalid argument " + value + " for CONFIG SET 'cache-lfu-decay-time'\r\n";
      return;
    }
    int cache_lfu_decay_time = (ival < 0) ? 1 : ival;
    g_pika_conf->SetCacheLFUDecayTime(cache_lfu_decay_time);
    g_pika_server->ResetCacheConfig(slot);
    ret = "+OK\r\n";
  } else {
    ret = "-ERR Unsupported CONFIG parameter: " + set_item + "\r\n";
  }
}

void ConfigCmd::ConfigRewrite(std::string& ret) {
  if (g_pika_conf->ConfigRewrite() != 0) {
    ret = "+OK\r\n";
  } else {
    ret = "-ERR Rewire CONFIG fail\r\n";
  }
}

void ConfigCmd::ConfigRewriteReplicationID(std::string &ret) {
  if (g_pika_conf->ConfigRewriteReplicationID() != 0) {
    ret = "+OK\r\n";
  } else {
    ret = "-ERR Rewire ReplicationID CONFIG fail\r\n";
  }
}

void ConfigCmd::ConfigResetstat(std::string& ret) {
  g_pika_server->ResetStat();
  ret = "+OK\r\n";
}

void ConfigCmd::Execute() {
  std::shared_ptr<Slot> slot;
  slot = g_pika_server->GetSlotByDBName(db_name_);
  Do(slot);
}

void MonitorCmd::DoInitial() {
  if (argv_.size() != 1) {
    res_.SetRes(CmdRes::kWrongNum, kCmdNameMonitor);
    return;
  }
}

void MonitorCmd::Do(std::shared_ptr<Slot> slot) {
  std::shared_ptr<net::NetConn> conn_repl = GetConn();
  if (!conn_repl) {
    res_.SetRes(CmdRes::kErrOther, kCmdNameMonitor);
    LOG(WARNING) << name_ << " weak ptr is empty";
    return;
  }

  g_pika_server->AddMonitorClient(std::dynamic_pointer_cast<PikaClientConn>(conn_repl));
  res_.SetRes(CmdRes::kOk);
}

void DbsizeCmd::DoInitial() {
  if (argv_.size() != 1) {
    res_.SetRes(CmdRes::kWrongNum, kCmdNameDbsize);
    return;
  }
}

void DbsizeCmd::Do(std::shared_ptr<Slot> slot) {
  std::shared_ptr<DB> db = g_pika_server->GetDB(db_name_);
  if (!db) {
    res_.SetRes(CmdRes::kInvalidDB);
  } else {
    KeyScanInfo key_scan_info = db->GetKeyScanInfo();
    std::vector<storage::KeyInfo> key_infos = key_scan_info.key_infos;
    if (key_infos.size() != 5) {
      res_.SetRes(CmdRes::kErrOther, "keyspace error");
      return;
    }
    uint64_t dbsize = key_infos[0].keys + key_infos[1].keys + key_infos[2].keys + key_infos[3].keys + key_infos[4].keys;
    res_.AppendInteger(static_cast<int64_t>(dbsize));
  }
}

void TimeCmd::DoInitial() {
  if (argv_.size() != 1) {
    res_.SetRes(CmdRes::kWrongNum, kCmdNameTime);
    return;
  }
}

void TimeCmd::Do(std::shared_ptr<Slot> slot) {
  struct timeval tv;
  if (gettimeofday(&tv, nullptr) == 0) {
    res_.AppendArrayLen(2);
    char buf[32];
    int32_t len = pstd::ll2string(buf, sizeof(buf), tv.tv_sec);
    res_.AppendStringLen(len);
    res_.AppendContent(buf);

    len = pstd::ll2string(buf, sizeof(buf), tv.tv_usec);
    res_.AppendStringLen(len);
    res_.AppendContent(buf);
  } else {
    res_.SetRes(CmdRes::kErrOther, strerror(errno));
  }
}

void DelbackupCmd::DoInitial() {
  if (argv_.size() != 1) {
    res_.SetRes(CmdRes::kWrongNum, kCmdNameDelbackup);
    return;
  }
}

void DelbackupCmd::Do(std::shared_ptr<Slot> slot) {
  std::string db_sync_prefix = g_pika_conf->bgsave_prefix();
  std::string db_sync_path = g_pika_conf->bgsave_path();
  std::vector<std::string> dump_dir;

  // Dump file is not exist
  if (!pstd::FileExists(db_sync_path)) {
    res_.SetRes(CmdRes::kOk);
    return;
  }
  // Directory traversal
  if (pstd::GetChildren(db_sync_path, dump_dir) != 0) {
    res_.SetRes(CmdRes::kOk);
    return;
  }

  int len = static_cast<int>(dump_dir.size());
  for (auto& i : dump_dir) {
    if (i.substr(0, db_sync_prefix.size()) != db_sync_prefix || i.size() != (db_sync_prefix.size() + 8)) {
      continue;
    }

    std::string str_date = i.substr(db_sync_prefix.size(), (i.size() - db_sync_prefix.size()));
    char* end = nullptr;
    std::strtol(str_date.c_str(), &end, 10);
    if (*end != 0) {
      continue;
    }

    std::string dump_dir_name = db_sync_path + i + "/" + db_name_;
    if (g_pika_server->CountSyncSlaves() == 0) {
      LOG(INFO) << "Not syncing, delete dump file: " << dump_dir_name;
      pstd::DeleteDirIfExist(dump_dir_name);
      len--;
    } else {
      LOG(INFO) << "Syncing, can not delete " << dump_dir_name << " dump file" << std::endl;
    }
  }
  res_.SetRes(CmdRes::kOk);
}

void EchoCmd::DoInitial() {
  if (!CheckArg(argv_.size())) {
    res_.SetRes(CmdRes::kWrongNum, kCmdNameEcho);
    return;
  }
  body_ = argv_[1];
}

void EchoCmd::Do(std::shared_ptr<Slot> slot) { res_.AppendString(body_); }

void ScandbCmd::DoInitial() {
  if (!CheckArg(argv_.size())) {
    res_.SetRes(CmdRes::kWrongNum, kCmdNameEcho);
    return;
  }
  if (argv_.size() == 1) {
    type_ = storage::kAll;
  } else {
    if (strcasecmp(argv_[1].data(), "string") == 0) {
      type_ = storage::kStrings;
    } else if (strcasecmp(argv_[1].data(), "hash") == 0) {
      type_ = storage::kHashes;
    } else if (strcasecmp(argv_[1].data(), "set") == 0) {
      type_ = storage::kSets;
    } else if (strcasecmp(argv_[1].data(), "zset") == 0) {
      type_ = storage::kZSets;
    } else if (strcasecmp(argv_[1].data(), "list") == 0) {
      type_ = storage::kLists;
    } else {
      res_.SetRes(CmdRes::kInvalidDbType);
    }
  }
}

void ScandbCmd::Do(std::shared_ptr<Slot> slot) {
  std::shared_ptr<DB> db = g_pika_server->GetDB(db_name_);
  if (!db) {
    res_.SetRes(CmdRes::kInvalidDB);
  } else {
    db->ScanDatabase(type_);
    res_.SetRes(CmdRes::kOk);
  }
}

void SlowlogCmd::DoInitial() {
  if (!CheckArg(argv_.size())) {
    res_.SetRes(CmdRes::kWrongNum, kCmdNameSlowlog);
    return;
  }
  if (argv_.size() == 2 && (strcasecmp(argv_[1].data(), "reset") == 0)) {
    condition_ = SlowlogCmd::kRESET;
  } else if (argv_.size() == 2 && (strcasecmp(argv_[1].data(), "len") == 0)) {
    condition_ = SlowlogCmd::kLEN;
  } else if ((argv_.size() == 2 || argv_.size() == 3) && (strcasecmp(argv_[1].data(), "get") == 0)) {
    condition_ = SlowlogCmd::kGET;
    if (argv_.size() == 3 && (pstd::string2int(argv_[2].data(), argv_[2].size(), &number_) == 0)) {
      res_.SetRes(CmdRes::kInvalidInt);
      return;
    }
  } else {
    res_.SetRes(CmdRes::kErrOther, "Unknown SLOWLOG subcommand or wrong # of args. Try GET, RESET, LEN.");
    return;
  }
}

void SlowlogCmd::Do(std::shared_ptr<Slot> slot) {
  if (condition_ == SlowlogCmd::kRESET) {
    g_pika_server->SlowlogReset();
    res_.SetRes(CmdRes::kOk);
  } else if (condition_ == SlowlogCmd::kLEN) {
    res_.AppendInteger(g_pika_server->SlowlogLen());
  } else {
    std::vector<SlowlogEntry> slowlogs;
    g_pika_server->SlowlogObtain(number_, &slowlogs);
    res_.AppendArrayLenUint64(slowlogs.size());
    for (const auto& slowlog : slowlogs) {
      res_.AppendArrayLen(4);
      res_.AppendInteger(slowlog.id);
      res_.AppendInteger(slowlog.start_time);
      res_.AppendInteger(slowlog.duration);
      res_.AppendArrayLenUint64(slowlog.argv.size());
      for (const auto& arg : slowlog.argv) {
        res_.AppendString(arg);
      }
    }
  }
}

void PaddingCmd::DoInitial() {
  if (!CheckArg(argv_.size())) {
    res_.SetRes(CmdRes::kWrongNum, kCmdNamePadding);
    return;
  }
}

void PaddingCmd::Do(std::shared_ptr<Slot> slot) { res_.SetRes(CmdRes::kOk); }

std::string PaddingCmd::ToRedisProtocol() {
  return PikaBinlogTransverter::ConstructPaddingBinlog(
      BinlogType::TypeFirst,
      argv_[1].size() + BINLOG_ITEM_HEADER_SIZE + PADDING_BINLOG_PROTOCOL_SIZE + SPACE_STROE_PARAMETER_LENGTH);
}

void PKPatternMatchDelCmd::DoInitial() {
  if (!CheckArg(argv_.size())) {
    res_.SetRes(CmdRes::kWrongNum, kCmdNamePKPatternMatchDel);
    return;
  }
  pattern_ = argv_[1];
  if (strcasecmp(argv_[2].data(), "set") == 0) {
    type_ = storage::kSets;
  } else if (strcasecmp(argv_[2].data(), "list") == 0) {
    type_ = storage::kLists;
  } else if (strcasecmp(argv_[2].data(), "string") == 0) {
    type_ = storage::kStrings;
  } else if (strcasecmp(argv_[2].data(), "zset") == 0) {
    type_ = storage::kZSets;
  } else if (strcasecmp(argv_[2].data(), "hash") == 0) {
    type_ = storage::kHashes;
  } else {
    res_.SetRes(CmdRes::kInvalidDbType, kCmdNamePKPatternMatchDel);
    return;
  }
}

void PKPatternMatchDelCmd::Do(std::shared_ptr<Slot> slot) {
  int ret = 0;
  rocksdb::Status s = slot->db()->PKPatternMatchDel(type_, pattern_, &ret);
  if (s.ok()) {
    res_.AppendInteger(ret);
  } else {
    res_.SetRes(CmdRes::kErrOther, s.ToString());
  }
}

void DummyCmd::DoInitial() {}

void DummyCmd::Do(std::shared_ptr<Slot> slot) {}

void QuitCmd::DoInitial() {
  if (!CheckArg(argv_.size())) {
    res_.SetRes(CmdRes::kWrongNum, kCmdNameQuit);
  }
}

void QuitCmd::Do(std::shared_ptr<Slot> slot) {
  res_.SetRes(CmdRes::kOk);
  LOG(INFO) << "QutCmd will close connection " << GetConn()->String();
  GetConn()->SetClose(true);
}

/*
 * HELLO [<protocol-version> [AUTH <password>] [SETNAME <name>] ]
 */
void HelloCmd::DoInitial() {
  if (!CheckArg(argv_.size())) {
    res_.SetRes(CmdRes::kWrongNum, kCmdNameHello);
    return;
  }
}

void HelloCmd::Do(std::shared_ptr<Slot> slot) {
  size_t next_arg = 1;
  long ver = 0;
  if (argv_.size() >= 2) {
    if (pstd::string2int(argv_[next_arg].data(), argv_[next_arg].size(), &ver) == 0) {
      res_.SetRes(CmdRes::kErrOther, "Protocol version is not an integer or out of range");
      return;
    }
    next_arg++;

    if (ver < 2 || ver > 3) {
      res_.SetRes(CmdRes::kErrOther, "-NOPROTO unsupported protocol version");
      return;
    }
  }

  std::shared_ptr<net::NetConn> conn = GetConn();
  if (!conn) {
    res_.SetRes(CmdRes::kErrOther, kCmdNameHello);
    return;
  }

  for (; next_arg < argv_.size(); ++next_arg) {
    size_t more_args = argv_.size() - next_arg - 1;
    const std::string opt = argv_[next_arg];
    if ((strcasecmp(opt.data(), "AUTH") == 0) && (more_args != 0U)) {
      const std::string pwd = argv_[next_arg + 1];
      std::string msg_role;
      auto authResult = AuthenticateUser(pwd, conn, msg_role);
      switch (authResult) {
        case AuthResult::INVALID_CONN:
          res_.SetRes(CmdRes::kErrOther, kCmdNamePing);
          return;
        case AuthResult::INVALID_PASSWORD:
          res_.SetRes(CmdRes::kInvalidPwd);
          return;
        case AuthResult::NO_REQUIRE_PASS:
          res_.SetRes(CmdRes::kErrOther, "Client sent AUTH, but no password is set");
          return;
        case AuthResult::OK:
          break;
      }
      next_arg++;
    } else if ((strcasecmp(opt.data(), "SETNAME") == 0) && (more_args != 0U)) {
      const std::string name = argv_[next_arg + 1];
      conn->set_name(name);
      next_arg++;
    } else {
      res_.SetRes(CmdRes::kErrOther, "Syntax error in HELLO option " + opt);
      return;
    }
  }

  std::string raw;
  std::vector<storage::FieldValue> fvs{
      {"server", "redis"},
  };
  // just for redis resp2 protocol
  fvs.push_back({"proto", "2"});
  fvs.push_back({"mode", "classic"});
  int host_role = g_pika_server->role();
  switch (host_role) {
    case PIKA_ROLE_SINGLE:
    case PIKA_ROLE_MASTER:
      fvs.push_back({"role", "master"});
      break;
    case PIKA_ROLE_SLAVE:
      fvs.push_back({"role", "slave"});
      break;
    case PIKA_ROLE_MASTER | PIKA_ROLE_SLAVE:
      fvs.push_back({"role", "master&&slave"});
      break;
    default:
      LOG(INFO) << "unknown role" << host_role << " client ip:port " << conn->ip_port();
      return;
  }

  for (const auto& fv : fvs) {
    RedisAppendLenUint64(raw, fv.field.size(), "$");
    RedisAppendContent(raw, fv.field);
    if (fv.field == "proto") {
      pstd::string2int(fv.value.data(), fv.value.size(), &ver);
      RedisAppendLen(raw, static_cast<int64_t>(ver), ":");
      continue;
    }
    RedisAppendLenUint64(raw, fv.value.size(), "$");
    RedisAppendContent(raw, fv.value);
  }
  res_.AppendArrayLenUint64(fvs.size() * 2);
  res_.AppendStringRaw(raw);
}

void DiskRecoveryCmd::DoInitial() {
  if (!CheckArg(argv_.size())) {
    res_.SetRes(CmdRes::kWrongNum, kCmdNameDiskRecovery);
    return;
  }
}

void DiskRecoveryCmd::Do(std::shared_ptr<Slot> slot) {
  struct statvfs disk_info;
  int ret = statvfs(g_pika_conf->db_path().c_str(), &disk_info);
  if (ret == -1) {
    std::stringstream tmp_stream;
    tmp_stream << "statvfs error:" << strerror(errno);
    const std::string res = tmp_stream.str();
    res_.SetRes(CmdRes::kErrOther, res);
    return;
  }
  int64_t least_free_size = g_pika_conf->least_resume_free_disk_size();
  uint64_t free_size = disk_info.f_bsize * disk_info.f_bfree;
  if (free_size < least_free_size) {
    res_.SetRes(CmdRes::kErrOther, "The available disk capacity is insufficient");
    return;
  }
  std::shared_mutex slots_rw;
  std::shared_mutex dbs_rw;
  std::shared_lock db_rwl(dbs_rw);
  // loop every db
  for (const auto& db_item : g_pika_server->GetDB()) {
    if (!db_item.second) {
      continue;
    }
    db_item.second->SetBinlogIoErrorrelieve();
    std::shared_lock slot_rwl(slots_rw);
    // loop every slot
    for (const auto &slot_item: db_item.second->GetSlots()) {
      background_errors_.clear();
      slot_item.second->DbRWLockReader();
      slot_item.second->db()->GetUsage(storage::PROPERTY_TYPE_ROCKSDB_BACKGROUND_ERRORS, &background_errors_);
      slot_item.second->DbRWUnLock();
      for (const auto &item: background_errors_) {
        if (item.second != 0) {
          rocksdb::Status s = slot_item.second->db()->GetDBByType(item.first)->Resume();
          if (!s.ok()) {
            res_.SetRes(CmdRes::kErrOther, "The restore operation failed.");
          }
        }
      }
    }
  }
  res_.SetRes(CmdRes::kOk, "The disk error has been recovered");
}

void ClearReplicationIDCmd::DoInitial() {
  if (!CheckArg(argv_.size())) {
    res_.SetRes(CmdRes::kWrongNum, kCmdNameClearReplicationID);
    return;
  }
}

void ClearReplicationIDCmd::Do(std::shared_ptr<Slot> slot) {
  g_pika_conf->SetReplicationID("");
  g_pika_conf->ConfigRewriteReplicationID();
  res_.SetRes(CmdRes::kOk, "ReplicationID is cleared");
}

void DisableWalCmd::DoInitial() {
  if (!CheckArg(argv_.size())) {
    res_.SetRes(CmdRes::kWrongNum, kCmdNameDisableWal);
    return;
  }
}

void DisableWalCmd::Do(std::shared_ptr<Slot> slot) {
  std::string option = argv_[1].data();
  bool is_wal_disable = false;
  if (option.compare("true") == 0) {
    is_wal_disable = true;
  } else if (option.compare("false") == 0) {
    is_wal_disable = false;
  } else {
    res_.SetRes(CmdRes::kErrOther, "Invalid parameter");
    return;
  }
  slot->db()->DisableWal(is_wal_disable);
  res_.SetRes(CmdRes::kOk, "Wal options is changed");
}

void CacheCmd::DoInitial() {
  if (!CheckArg(argv_.size())) {
    res_.SetRes(CmdRes::kWrongNum, kCmdNameDisableWal);
    return;
  }
  if (!strcasecmp(argv_[1].data(), "clear")) {
    if (!strcasecmp(argv_[2].data(), "db")) {
      condition_ = kCLEAR_DB;
    } else if (!strcasecmp(argv_[2].data(), "hitratio")) {
      condition_ = kCLEAR_HITRATIO;
    } else {
      res_.SetRes(CmdRes::kErrOther, "Unknown cache subcommand or wrong # of args.");
    }
  } else if (!strcasecmp(argv_[1].data(), "del")) {
    condition_ = kDEL_KEYS;
    keys_.assign(argv_.begin() + 2, argv_.end());
  } else if (!strcasecmp(argv_[1].data(), "randomkey")) {
    condition_ = kRANDOM_KEY;
  } else {
    res_.SetRes(CmdRes::kErrOther, "Unknown cache subcommand or wrong # of args.");
  }
  return;
}

void CacheCmd::Do(std::shared_ptr<Slot> slot) {
  std::string key;
  switch (condition_) {
    case kCLEAR_DB:
      g_pika_server->ClearCacheDbAsync(slot);
      res_.SetRes(CmdRes::kOk);
      break;
    case kCLEAR_HITRATIO:
      g_pika_server->ClearHitRatio(slot);
      res_.SetRes(CmdRes::kOk);
      break;
    case kDEL_KEYS:
      slot->cache()->Del(keys_);
      res_.SetRes(CmdRes::kOk);
      break;
    case kRANDOM_KEY:
      s_ = slot->cache()->RandomKey(&key);
      if (!s_.ok()) {
        res_.AppendStringLen(-1);
      } else {
        res_.AppendStringLen(key.size());
        res_.AppendContent(key);
      }
      break;
    default:
      res_.SetRes(CmdRes::kErrOther, "Unknown cmd");
      break;
  }
  return;
}

void ClearCacheCmd::DoInitial() {
  if (!CheckArg(argv_.size())) {
    res_.SetRes(CmdRes::kWrongNum, kCmdNameClearCache);
    return;
  }
}

void ClearCacheCmd::Do(std::shared_ptr<Slot> slot) {
  // clean cache
  if (PIKA_CACHE_NONE != g_pika_conf->cache_model()) {
    g_pika_server->ClearCacheDbAsync(slot);
  }
  res_.SetRes(CmdRes::kOk, "Cache is cleared");
}

#ifdef WITH_COMMAND_DOCS

bool CommandCmd::CommandFieldCompare::operator()(const std::string& a, const std::string& b) const {
  int av{0};
  int bv{0};
  if (auto avi = kFieldNameOrder.find(a); avi != kFieldNameOrder.end()) {
    av = avi->second;
  }
  if (auto bvi = kFieldNameOrder.find(b); bvi != kFieldNameOrder.end()) {
    bv = bvi->second;
  }
  return av < bv;
}

CmdRes& CommandCmd::EncodableInt::EncodeTo(CmdRes& res) const {
  res.AppendInteger(value_);
  return res;
}

CommandCmd::EncodablePtr CommandCmd::EncodableInt::MergeFrom(const CommandCmd::EncodablePtr& other) const {
  if (auto pe = std::dynamic_pointer_cast<CommandCmd::EncodableInt>(other)) {
    return std::make_shared<CommandCmd::EncodableInt>(value_ + pe->value_);
  }
  return std::make_shared<CommandCmd::EncodableInt>(value_);
}

CmdRes& CommandCmd::EncodableString::EncodeTo(CmdRes& res) const {
  res.AppendString(value_);
  return res;
}

CommandCmd::EncodablePtr CommandCmd::EncodableString::MergeFrom(const CommandCmd::EncodablePtr& other) const {
  if (auto pe = std::dynamic_pointer_cast<CommandCmd::EncodableString>(other)) {
    return std::make_shared<CommandCmd::EncodableString>(value_ + pe->value_);
  }
  return std::make_shared<CommandCmd::EncodableString>(value_);
}

template <typename Map>
CmdRes& CommandCmd::EncodableMap::EncodeTo(CmdRes& res, const Map& map, const Map& specialization) {
  std::string raw_string;
  RedisAppendLen(raw_string, map.size() * 2, kPrefix);
  res.AppendStringRaw(raw_string);
  for (const auto& kv : map) {
    res.AppendString(kv.first);
    if (auto iter = specialization.find(kv.first); iter != specialization.end()) {
      res << *(*kv.second + iter->second);
    } else {
      res << *kv.second;
    }
  }
  return res;
}

CmdRes& CommandCmd::EncodableMap::EncodeTo(CmdRes& res) const { return EncodeTo(res, values_); }

CommandCmd::EncodablePtr CommandCmd::EncodableMap::MergeFrom(const CommandCmd::EncodablePtr& other) const {
  if (auto pe = std::dynamic_pointer_cast<CommandCmd::EncodableMap>(other)) {
    auto values = CommandCmd::EncodableMap::RedisMap(values_.cbegin(), values_.cend());
    for (const auto& pair : pe->values_) {
      auto iter = values.find(pair.first);
      if (iter == values.end()) {
        values[pair.first] = pair.second;
      } else {
        iter->second = (*iter->second + pair.second);
      }
    }
    return std::make_shared<CommandCmd::EncodableMap>(values);
  }
  return std::make_shared<CommandCmd::EncodableMap>(
      CommandCmd::EncodableMap::RedisMap(values_.cbegin(), values_.cend()));
}

CmdRes& CommandCmd::EncodableSet::EncodeTo(CmdRes& res) const {
  std::string raw_string;
  RedisAppendLen(raw_string, values_.size(), kPrefix);
  res.AppendStringRaw(raw_string);
  for (const auto& item : values_) {
    res << *item;
  }
  return res;
}

CommandCmd::EncodablePtr CommandCmd::EncodableSet::MergeFrom(const CommandCmd::EncodablePtr& other) const {
  if (auto pe = std::dynamic_pointer_cast<CommandCmd::EncodableSet>(other)) {
    auto values = std::vector<CommandCmd::EncodablePtr>(values_.cbegin(), values_.cend());
    values.insert(values.end(), pe->values_.cbegin(), pe->values_.cend());
    return std::make_shared<CommandCmd::EncodableSet>(values);
  }
  return std::make_shared<CommandCmd::EncodableSet>(
      std::vector<CommandCmd::EncodablePtr>(values_.cbegin(), values_.cend()));
}

CmdRes& CommandCmd::EncodableArray::EncodeTo(CmdRes& res) const {
  res.AppendArrayLen(values_.size());
  for (const auto& item : values_) {
    res << *item;
  }
  return res;
}

CommandCmd::EncodablePtr CommandCmd::EncodableArray::MergeFrom(const CommandCmd::EncodablePtr& other) const {
  if (auto pe = std::dynamic_pointer_cast<CommandCmd::EncodableArray>(other)) {
    auto values = std::vector<CommandCmd::EncodablePtr>(values_.cbegin(), values_.cend());
    values.insert(values.end(), pe->values_.cbegin(), pe->values_.cend());
    return std::make_shared<CommandCmd::EncodableArray>(values);
  }
  return std::make_shared<CommandCmd::EncodableArray>(
      std::vector<CommandCmd::EncodablePtr>(values_.cbegin(), values_.cend()));
}

CmdRes& CommandCmd::EncodableStatus::EncodeTo(CmdRes& res) const {
  res.AppendStringRaw(kPrefix + value_ + kNewLine);
  return res;
}

CommandCmd::EncodablePtr CommandCmd::EncodableStatus::MergeFrom(const CommandCmd::EncodablePtr& other) const {
  if (auto pe = std::dynamic_pointer_cast<CommandCmd::EncodableStatus>(other)) {
    return std::make_shared<CommandCmd::EncodableStatus>(value_ + pe->value_);
  }
  return std::make_shared<CommandCmd::EncodableStatus>(value_);
}

const std::unordered_map<std::string, int> CommandCmd::CommandFieldCompare::kFieldNameOrder{
    {kPikaField, 0},         {"name", 100},      {"type", 101},
    {"spec", 102},           {"index", 103},     {"display_text", 104},
    {"key_spec_index", 105}, {"token", 106},     {"summary", 107},
    {"since", 108},          {"group", 109},     {"complexity", 110},
    {"module", 111},         {"doc_flags", 112}, {"deprecated_since", 113},
    {"notes", 114},          {"flags", 15},      {"begin_search", 116},
    {"replaced_by", 17},     {"history", 18},    {"arguments", 119},
    {"subcommands", 120},    {"keyword", 121},   {"startfrom", 122},
    {"find_keys", 123},      {"lastkey", 124},   {"keynum", 125},
    {"keynumidx", 126},      {"firstkey", 127},  {"keystep", 128},
    {"limit", 129},
};
const std::string CommandCmd::EncodableMap::kPrefix = "*";
const std::string CommandCmd::EncodableSet::kPrefix = "*";
const std::string CommandCmd::EncodableStatus::kPrefix = "+";

void CommandCmd::DoInitial() {
  if (!CheckArg(argv_.size())) {  // The original redis command's arity is -1
    res_.SetRes(CmdRes::kWrongNum, kCmdNameEcho);
    return;
  }
  if (argv_.size() < 2) {  // But currently only docs subcommand is impled
    res_.SetRes(CmdRes::kErrOther, "only docs subcommand supported");
    return;
  }
  if (command_ = argv_[1]; strcasecmp(command_.data(), "docs") != 0) {
    res_.SetRes(CmdRes::kErrOther, "unknown command '" + command_ + "'");
    return;
  }
  cmds_begin_ = argv_.cbegin() + 2;
  cmds_end_ = argv_.cend();
}

extern std::unique_ptr<PikaCmdTableManager> g_pika_cmd_table_manager;

void CommandCmd::Do(std::shared_ptr<Slot> slots) {
  std::unordered_map<std::string, CommandCmd::EncodablePtr> cmds;
  std::unordered_map<std::string, CommandCmd::EncodablePtr> specializations;
  if (cmds_begin_ == cmds_end_) {
    cmds = kCommandDocs;
    specializations.insert(kPikaSpecialization.cbegin(), kPikaSpecialization.cend());
  } else {
    for (auto iter = cmds_begin_; iter != cmds_end_; ++iter) {
      if (auto cmd = kCommandDocs.find(*iter); cmd != kCommandDocs.end()) {
        cmds.insert(*cmd);
      }
      if (auto specialization = kPikaSpecialization.find(*iter); specialization != kPikaSpecialization.end()) {
        specializations.insert(*specialization);
      }
    }
  }
  for (const auto& cmd : cmds) {
    if (!g_pika_cmd_table_manager->CmdExist(cmd.first)) {
      specializations[cmd.first] = kNotSupportedSpecialization;
    } else if (auto iter = specializations.find(cmd.first); iter == specializations.end()) {
      specializations[cmd.first] = kCompatibleSpecialization;
    }
  }
  EncodableMap::EncodeTo(res_, cmds, specializations);
}

#endif  // WITH_COMMAND_DOCS<|MERGE_RESOLUTION|>--- conflicted
+++ resolved
@@ -1446,8 +1446,6 @@
     }
   }
   info.append(tmp_stream.str());
-<<<<<<< HEAD
-=======
 }
 
 void InfoCmd::InfoCache(std::string& info, std::shared_ptr<Slot> slot) {
@@ -1491,7 +1489,6 @@
     default:
       return std::string("Unknown");
   }
->>>>>>> 3ad5f2f9
 }
 
 void InfoCmd::Execute() {
