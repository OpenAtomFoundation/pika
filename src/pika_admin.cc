// Copyright (c) 2015-present, Qihoo, Inc.  All rights reserved.
// This source code is licensed under the BSD-style license found in the
// LICENSE file in the root directory of this source tree. An additional grant
// of patent rights can be found in the PATENTS file in the same directory.

#include "include/pika_admin.h"

#include <sys/time.h>
#include <sys/utsname.h>

#include <algorithm>
#include <unordered_map>

#include <glog/logging.h>

#include "include/build_version.h"
#include "include/pika_conf.h"
#include "include/pika_rm.h"
#include "include/pika_server.h"
#include "include/pika_version.h"
#include "pstd/include/rsync.h"

using pstd::Status;

extern PikaServer* g_pika_server;
extern std::unique_ptr<PikaReplicaManager> g_pika_rm;

static std::string ConstructPinginPubSubResp(const PikaCmdArgsType& argv) {
  if (argv.size() > 2) {
    return "-ERR wrong number of arguments for " + kCmdNamePing + " command\r\n";
  }
  std::stringstream resp;

  resp << "*2\r\n"
       << "$4\r\n"
       << "pong\r\n";
  if (argv.size() == 2) {
    resp << "$" << argv[1].size() << "\r\n" << argv[1] << "\r\n";
  } else {
    resp << "$0\r\n\r\n";
  }
  return resp.str();
}

enum AuthResult {
  OK,
  INVALID_PASSWORD,
  NO_REQUIRE_PASS,
  INVALID_CONN,
};

static AuthResult AuthenticateUser(const std::string& pwd, const std::shared_ptr<net::NetConn>& conn,
                                   std::string& msg_role) {
  std::string root_password(g_pika_conf->requirepass());
  std::string user_password(g_pika_conf->userpass());
  if (user_password.empty() && root_password.empty()) {
    return AuthResult::NO_REQUIRE_PASS;
  }

  if (pwd == user_password) {
    msg_role = "USER";
  }
  if (pwd == root_password) {
    msg_role = "ROOT";
  }
  if (msg_role.empty()) {
    return AuthResult::INVALID_PASSWORD;
  }

  if (!conn) {
    LOG(WARNING) << " weak ptr is empty";
    return AuthResult::INVALID_CONN;
  }
  std::shared_ptr<PikaClientConn> cli_conn = std::dynamic_pointer_cast<PikaClientConn>(conn);
  cli_conn->auth_stat().ChecknUpdate(msg_role);

  return AuthResult::OK;
}

/*
 * slaveof no one
 * slaveof ip port
 * slaveof ip port force
 */
void SlaveofCmd::DoInitial() {
  if (!CheckArg(argv_.size())) {
    res_.SetRes(CmdRes::kWrongNum, kCmdNameSlaveof);
    return;
  }

  if (argv_.size() > 4) {
    res_.SetRes(CmdRes::kWrongNum, kCmdNameSlaveof);
    return;
  }

  if (argv_.size() == 3 && (strcasecmp(argv_[1].data(), "no") == 0) && (strcasecmp(argv_[2].data(), "one") == 0)) {
    is_none_ = true;
    return;
  }

  // self is master of A , want to slavof B
  if ((g_pika_server->role() & PIKA_ROLE_MASTER) != 0) {
    res_.SetRes(CmdRes::kErrOther, "already master of others, invalid usage");
    return;
  }

  master_ip_ = argv_[1];
  std::string str_master_port = argv_[2];
  if ((pstd::string2int(str_master_port.data(), str_master_port.size(), &master_port_) == 0) || master_port_ <= 0) {
    res_.SetRes(CmdRes::kInvalidInt);
    return;
  }

  if ((master_ip_ == "127.0.0.1" || master_ip_ == g_pika_server->host()) && master_port_ == g_pika_server->port()) {
    res_.SetRes(CmdRes::kErrOther, "you fucked up");
    return;
  }

  if (argv_.size() == 4) {
    if (strcasecmp(argv_[3].data(), "force") == 0) {
      g_pika_server->SetForceFullSync(true);
    } else {
      res_.SetRes(CmdRes::kWrongNum, kCmdNameSlaveof);
    }
  }
}

void SlaveofCmd::Do(std::shared_ptr<Slot> slot) {
  // Check if we are already connected to the specified master
  if ((master_ip_ == "127.0.0.1" || g_pika_server->master_ip() == master_ip_) &&
      g_pika_server->master_port() == master_port_) {
    res_.SetRes(CmdRes::kOk);
    return;
  }

  g_pika_server->RemoveMaster();

  if (is_none_) {
    res_.SetRes(CmdRes::kOk);
    g_pika_conf->SetSlaveof(std::string());
    return;
  }

  bool sm_ret = g_pika_server->SetMaster(master_ip_, master_port_);

  if (sm_ret) {
    res_.SetRes(CmdRes::kOk);
    g_pika_conf->SetSlaveof(master_ip_ + ":" + std::to_string(master_port_));
    g_pika_server->SetFirstMetaSync(true);
  } else {
    res_.SetRes(CmdRes::kErrOther, "Server is not in correct state for slaveof");
  }
}

/*
 * dbslaveof db[0 ~ 7]
 * dbslaveof db[0 ~ 7] force
 * dbslaveof db[0 ~ 7] no one
 * dbslaveof db[0 ~ 7] filenum offset
 */
void DbSlaveofCmd::DoInitial() {
  if (!CheckArg(argv_.size())) {
    res_.SetRes(CmdRes::kWrongNum, kCmdNameDbSlaveof);
    return;
  }
  if (((g_pika_server->role() ^ PIKA_ROLE_SLAVE) != 0) || !g_pika_server->MetaSyncDone()) {
    res_.SetRes(CmdRes::kErrOther, "Not currently a slave");
    return;
  }

  if (argv_.size() > 4) {
    res_.SetRes(CmdRes::kWrongNum, kCmdNameDbSlaveof);
    return;
  }

  db_name_ = argv_[1];
  if (!g_pika_server->IsDBExist(db_name_)) {
    res_.SetRes(CmdRes::kErrOther, "Invaild db name");
    return;
  }

  if (argv_.size() == 3 && (strcasecmp(argv_[2].data(), "force") == 0)) {
    force_sync_ = true;
    return;
  }

  if (argv_.size() == 4) {
    if ((strcasecmp(argv_[2].data(), "no") == 0) && (strcasecmp(argv_[3].data(), "one") == 0)) {
      is_none_ = true;
      return;
    }

    if ((pstd::string2int(argv_[2].data(), argv_[2].size(), &filenum_) == 0) || filenum_ < 0) {
      res_.SetRes(CmdRes::kInvalidInt);
      return;
    }
    if ((pstd::string2int(argv_[3].data(), argv_[3].size(), &offset_) == 0) || offset_ < 0) {
      res_.SetRes(CmdRes::kInvalidInt);
      return;
    }
    have_offset_ = true;
  }
}

void DbSlaveofCmd::Do(std::shared_ptr<Slot> slot) {
  std::shared_ptr<SyncSlaveSlot> slave_slot = g_pika_rm->GetSyncSlaveSlotByName(SlotInfo(db_name_, 0));
  if (!slave_slot) {
    res_.SetRes(CmdRes::kErrOther, "Db not found");
    return;
  }

  Status s;
  if (is_none_) {
    // In classic mode a db has only one slot
    s = g_pika_rm->SendRemoveSlaveNodeRequest(db_name_, 0);
  } else {
    if (slave_slot->State() == ReplState::kNoConnect || slave_slot->State() == ReplState::kError ||
        slave_slot->State() == ReplState::kDBNoConnect) {
      if (have_offset_) {
        std::shared_ptr<SyncMasterSlot> db_slot = g_pika_rm->GetSyncMasterSlotByName(SlotInfo(db_name_, 0));
        db_slot->Logger()->SetProducerStatus(filenum_, offset_);
      }
      ReplState state = force_sync_ ? ReplState::kTryDBSync : ReplState::kTryConnect;
      s = g_pika_rm->ActivateSyncSlaveSlot(
          RmNode(g_pika_server->master_ip(), g_pika_server->master_port(), db_name_, 0), state);
    }
  }

  if (s.ok()) {
    res_.SetRes(CmdRes::kOk);
  } else {
    res_.SetRes(CmdRes::kErrOther, s.ToString());
  }
}

void AuthCmd::DoInitial() {
  if (!CheckArg(argv_.size())) {
    res_.SetRes(CmdRes::kWrongNum, kCmdNameAuth);
    return;
  }
  pwd_ = argv_[1];
}

void AuthCmd::Do(std::shared_ptr<Slot> slot) {
  std::string root_password(g_pika_conf->requirepass());
  std::string user_password(g_pika_conf->userpass());
  if (user_password.empty() && root_password.empty()) {
    res_.SetRes(CmdRes::kErrOther, "Client sent AUTH, but no password is set");
    return;
  }

  if (pwd_ == user_password) {
    res_.SetRes(CmdRes::kOk, "USER");
  }
  if (pwd_ == root_password) {
    res_.SetRes(CmdRes::kOk, "ROOT");
  }
  if (res_.none()) {
    res_.SetRes(CmdRes::kInvalidPwd);
    return;
  }

  std::shared_ptr<net::NetConn> conn = GetConn();
  if (!conn) {
    res_.SetRes(CmdRes::kErrOther, kCmdNamePing);
    LOG(WARNING) << name_ << " weak ptr is empty";
    return;
  }
  std::shared_ptr<PikaClientConn> cli_conn = std::dynamic_pointer_cast<PikaClientConn>(conn);
  cli_conn->auth_stat().ChecknUpdate(res().raw_message());
}

void BgsaveCmd::DoInitial() {
  if (!CheckArg(argv_.size())) {
    res_.SetRes(CmdRes::kWrongNum, kCmdNameBgsave);
    return;
  }
  if (argv_.size() == 2) {
    std::vector<std::string> dbs;
    pstd::StringSplit(argv_[1], COMMA, dbs);
    for (const auto& db : dbs) {
      if (!g_pika_server->IsDBExist(db)) {
        res_.SetRes(CmdRes::kInvalidDB, db);
        return;
      } else {
        bgsave_dbs_.insert(db);
      }
    }
  }
}

void BgsaveCmd::Do(std::shared_ptr<Slot> slot) {
  g_pika_server->DoSameThingSpecificDB(TaskType::kBgSave, bgsave_dbs_);
  LogCommand();
  res_.AppendContent("+Background saving started");
}

void CompactCmd::DoInitial() {
  if (!CheckArg(argv_.size()) || argv_.size() > 3) {
    res_.SetRes(CmdRes::kWrongNum, kCmdNameCompact);
    return;
  }

  if (g_pika_server->IsKeyScaning()) {
    res_.SetRes(CmdRes::kErrOther, "The info keyspace operation is executing, Try again later");
    return;
  }

  if (argv_.size() == 1) {
    struct_type_ = "all";
  } else if (argv_.size() == 2) {
    struct_type_ = argv_[1];
  } else if (argv_.size() == 3) {
    std::vector<std::string> dbs;
    pstd::StringSplit(argv_[1], COMMA, dbs);
    for (const auto& db : dbs) {
      if (!g_pika_server->IsDBExist(db)) {
        res_.SetRes(CmdRes::kInvalidDB, db);
        return;
      } else {
        compact_dbs_.insert(db);
      }
    }
    struct_type_ = argv_[2];
  }
}

void CompactCmd::Do(std::shared_ptr<Slot> slot) {
  if (strcasecmp(struct_type_.data(), "all") == 0) {
    g_pika_server->DoSameThingSpecificDB(TaskType::kCompactAll, compact_dbs_);
  } else if (strcasecmp(struct_type_.data(), "string") == 0) {
    g_pika_server->DoSameThingSpecificDB(TaskType::kCompactStrings, compact_dbs_);
  } else if (strcasecmp(struct_type_.data(), "hash") == 0) {
    g_pika_server->DoSameThingSpecificDB(TaskType::kCompactHashes, compact_dbs_);
  } else if (strcasecmp(struct_type_.data(), "set") == 0) {
    g_pika_server->DoSameThingSpecificDB(TaskType::kCompactSets, compact_dbs_);
  } else if (strcasecmp(struct_type_.data(), "zset") == 0) {
    g_pika_server->DoSameThingSpecificDB(TaskType::kCompactZSets, compact_dbs_);
  } else if (strcasecmp(struct_type_.data(), "list") == 0) {
    g_pika_server->DoSameThingSpecificDB(TaskType::kCompactList, compact_dbs_);
  } else {
    res_.SetRes(CmdRes::kInvalidDbType, struct_type_);
    return;
  }
  LogCommand();
  res_.SetRes(CmdRes::kOk);
}

void PurgelogstoCmd::DoInitial() {
  if (!CheckArg(argv_.size()) || argv_.size() > 3) {
    res_.SetRes(CmdRes::kWrongNum, kCmdNamePurgelogsto);
    return;
  }
  std::string filename = argv_[1];
  if (filename.size() <= kBinlogPrefixLen || kBinlogPrefix != filename.substr(0, kBinlogPrefixLen)) {
    res_.SetRes(CmdRes::kInvalidParameter);
    return;
  }
  std::string str_num = filename.substr(kBinlogPrefixLen);
  int64_t num = 0;
  if ((pstd::string2int(str_num.data(), str_num.size(), &num) == 0) || num < 0) {
    res_.SetRes(CmdRes::kInvalidParameter);
    return;
  }
  num_ = num;

  db_ = (argv_.size() == 3) ? argv_[2] : g_pika_conf->default_db();
  if (!g_pika_server->IsDBExist(db_)) {
    res_.SetRes(CmdRes::kInvalidDB, db_);
    return;
  }
}

void PurgelogstoCmd::Do(std::shared_ptr<Slot> slot) {
  std::shared_ptr<SyncMasterSlot> sync_slot = g_pika_rm->GetSyncMasterSlotByName(SlotInfo(db_, 0));
  if (!sync_slot) {
    res_.SetRes(CmdRes::kErrOther, "Slot not found");
  } else {
    sync_slot->StableLogger()->PurgeStableLogs(num_, true);
    res_.SetRes(CmdRes::kOk);
  }
}

void PingCmd::DoInitial() {
  if (!CheckArg(argv_.size())) {
    res_.SetRes(CmdRes::kWrongNum, kCmdNamePing);
    return;
  }
}

void PingCmd::Do(std::shared_ptr<Slot> slot) {
  std::shared_ptr<net::NetConn> conn = GetConn();
  if (!conn) {
    res_.SetRes(CmdRes::kErrOther, kCmdNamePing);
    LOG(WARNING) << name_ << " weak ptr is empty";
    return;
  }
  std::shared_ptr<PikaClientConn> cli_conn = std::dynamic_pointer_cast<PikaClientConn>(conn);

  if (cli_conn->IsPubSub()) {
    return res_.SetRes(CmdRes::kNone, ConstructPinginPubSubResp(argv_));
  }
  res_.SetRes(CmdRes::kPong);
}

void SelectCmd::DoInitial() {
  if (!CheckArg(argv_.size())) {
    res_.SetRes(CmdRes::kWrongNum, kCmdNameSelect);
    return;
  }
  int index = atoi(argv_[1].data());
  if (std::to_string(index) != argv_[1]) {
    res_.SetRes(CmdRes::kInvalidIndex, kCmdNameSelect);
    return;
  }
  if (index < 0 || index >= g_pika_conf->databases()) {
    res_.SetRes(CmdRes::kInvalidIndex, kCmdNameSelect + " DB index is out of range");
    return;
  }
  db_name_ = "db" + argv_[1];
  if (!g_pika_server->IsDBExist(db_name_)) {
    res_.SetRes(CmdRes::kInvalidDB, kCmdNameSelect);
    return;
  }
}

void SelectCmd::Do(std::shared_ptr<Slot> slot) {
  std::shared_ptr<PikaClientConn> conn = std::dynamic_pointer_cast<PikaClientConn>(GetConn());
  if (!conn) {
    res_.SetRes(CmdRes::kErrOther, kCmdNameSelect);
    LOG(WARNING) << name_ << " weak ptr is empty";
    return;
  }
  conn->SetCurrentTable(db_name_);
  res_.SetRes(CmdRes::kOk);
}

void FlushallCmd::DoInitial() {
  if (!CheckArg(argv_.size())) {
    res_.SetRes(CmdRes::kWrongNum, kCmdNameFlushall);
    return;
  }
}
void FlushallCmd::Do(std::shared_ptr<Slot> slot) {
  if (!slot) {
    LOG(INFO) << "Flushall, but Slot not found";
  } else {
    slot->FlushDB();
  }
}

// flushall convert flushdb writes to every slot binlog
std::string FlushallCmd::ToBinlog(uint32_t exec_time, uint32_t term_id, uint64_t logic_id, uint32_t filenum,
                                  uint64_t offset) {
  std::string content;
  content.reserve(RAW_ARGS_LEN);
  RedisAppendLen(content, 1, "*");

  // to flushdb cmd
  std::string flushdb_cmd("flushdb");
  RedisAppendLen(content, flushdb_cmd.size(), "$");
  RedisAppendContent(content, flushdb_cmd);
  return PikaBinlogTransverter::BinlogEncode(BinlogType::TypeFirst, exec_time, term_id, logic_id, filenum, offset,
                                             content, {});
}

void FlushdbCmd::DoInitial() {
  if (!CheckArg(argv_.size())) {
    res_.SetRes(CmdRes::kWrongNum, kCmdNameFlushdb);
    return;
  }
  if (argv_.size() == 1) {
    db_name_ = "all";
  } else {
    std::string struct_type = argv_[1];
    if (strcasecmp(struct_type.data(), "string") == 0) {
      db_name_ = "strings";
    } else if (strcasecmp(struct_type.data(), "hash") == 0) {
      db_name_ = "hashes";
    } else if (strcasecmp(struct_type.data(), "set") == 0) {
      db_name_ = "sets";
    } else if (strcasecmp(struct_type.data(), "zset") == 0) {
      db_name_ = "zsets";
    } else if (strcasecmp(struct_type.data(), "list") == 0) {
      db_name_ = "lists";
    } else {
      res_.SetRes(CmdRes::kInvalidDbType);
    }
  }
}

void FlushdbCmd::Do(std::shared_ptr<Slot> slot) {
  if (!slot) {
    LOG(INFO) << "Flushdb, but Slot not found";
  } else {
    if (db_name_ == "all") {
      slot->FlushDB();
    } else {
      slot->FlushSubDB(db_name_);
    }
  }
}

void ClientCmd::DoInitial() {
  if (!CheckArg(argv_.size())) {
    res_.SetRes(CmdRes::kWrongNum, kCmdNameClient);
    return;
  }

  if ((strcasecmp(argv_[1].data(), "getname") == 0) && argv_.size() == 2) {
    operation_ = argv_[1];
    return;
  }

  if ((strcasecmp(argv_[1].data(), "setname") == 0) && argv_.size() != 3) {
    res_.SetRes(CmdRes::kErrOther,
                "Unknown subcommand or wrong number of arguments for "
                "'SETNAME'., try CLIENT SETNAME <name>");
    return;
  }
  if ((strcasecmp(argv_[1].data(), "setname") == 0) && argv_.size() == 3) {
    operation_ = argv_[1];
    return;
  }

  if ((strcasecmp(argv_[1].data(), "list") == 0) && argv_.size() == 2) {
    // nothing
  } else if ((strcasecmp(argv_[1].data(), "list") == 0) && argv_.size() == 5) {
    if ((strcasecmp(argv_[2].data(), "order") == 0) && (strcasecmp(argv_[3].data(), "by") == 0)) {
      info_ = argv_[4];
    } else {
      res_.SetRes(CmdRes::kErrOther, "Syntax error, try CLIENT (LIST [order by [addr|idle])");
      return;
    }
  } else if ((strcasecmp(argv_[1].data(), "kill") == 0) && argv_.size() == 3) {
    info_ = argv_[2];
  } else {
    res_.SetRes(CmdRes::kErrOther, "Syntax error, try CLIENT (LIST [order by [addr|idle]| KILL ip:port)");
    return;
  }
  operation_ = argv_[1];
}

void ClientCmd::Do(std::shared_ptr<Slot> slot) {
  std::shared_ptr<net::NetConn> conn = GetConn();
  if (!conn) {
    res_.SetRes(CmdRes::kErrOther, kCmdNameClient);
    return;
  }

  if ((strcasecmp(operation_.data(), "getname") == 0) && argv_.size() == 2) {
    res_.AppendString(conn->name());
    return;
  }

  if ((strcasecmp(operation_.data(), "setname") == 0) && argv_.size() == 3) {
    std::string name = argv_[2];
    conn->set_name(name);
    res_.SetRes(CmdRes::kOk);
    return;
  }

  if (strcasecmp(operation_.data(), "list") == 0) {
    struct timeval now;
    gettimeofday(&now, nullptr);
    std::vector<ClientInfo> clients;
    g_pika_server->ClientList(&clients);
    auto iter = clients.begin();
    std::string reply;
    char buf[128];
    if (strcasecmp(info_.data(), "addr") == 0) {
      std::sort(clients.begin(), clients.end(), AddrCompare);
    } else if (strcasecmp(info_.data(), "idle") == 0) {
      std::sort(clients.begin(), clients.end(), IdleCompare);
    }
    while (iter != clients.end()) {
      snprintf(buf, sizeof(buf), "addr=%s fd=%d idle=%lld\n", iter->ip_port.c_str(), iter->fd,
               iter->last_interaction == 0 ? 0 : now.tv_sec - iter->last_interaction);  // NOLINT
      reply.append(buf);
      iter++;
    }
    res_.AppendString(reply);
  } else if ((strcasecmp(operation_.data(), "kill") == 0) && (strcasecmp(info_.data(), "all") == 0)) {
    g_pika_server->ClientKillAll();
    res_.SetRes(CmdRes::kOk);
  } else if (g_pika_server->ClientKill(info_) == 1) {
    res_.SetRes(CmdRes::kOk);
  } else {
    res_.SetRes(CmdRes::kErrOther, "No such client");
  }
}

void ShutdownCmd::DoInitial() {
  if (!CheckArg(argv_.size())) {
    res_.SetRes(CmdRes::kWrongNum, kCmdNameShutdown);
    return;
  }

  // For now, only shutdown need check local
  if (is_local()) {
    std::shared_ptr<net::NetConn> conn = GetConn();
    if (conn) {
      if (conn->ip_port().find("127.0.0.1") == std::string::npos &&
          conn->ip_port().find(g_pika_server->host()) == std::string::npos) {
        LOG(WARNING) << "\'shutdown\' should be localhost"
                     << " command from " << conn->ip_port();
        res_.SetRes(CmdRes::kErrOther, kCmdNameShutdown + " should be localhost");
      }
    } else {
      LOG(WARNING) << name_ << " weak ptr is empty";
      res_.SetRes(CmdRes::kErrOther, kCmdNameShutdown);
      return;
    }
  }
}
// no return
void ShutdownCmd::Do(std::shared_ptr<Slot> slot) {
  DLOG(WARNING) << "handle \'shutdown\'";
  g_pika_server->Exit();
  res_.SetRes(CmdRes::kNone);
}

const std::string InfoCmd::kInfoSection = "info";
const std::string InfoCmd::kAllSection = "all";
const std::string InfoCmd::kServerSection = "server";
const std::string InfoCmd::kClientsSection = "clients";
const std::string InfoCmd::kStatsSection = "stats";
const std::string InfoCmd::kExecCountSection = "command_exec_count";
const std::string InfoCmd::kCPUSection = "cpu";
const std::string InfoCmd::kReplicationSection = "replication";
const std::string InfoCmd::kKeyspaceSection = "keyspace";
const std::string InfoCmd::kDataSection = "data";
const std::string InfoCmd::kRocksDBSection = "rocksdb";
const std::string InfoCmd::kDebugSection = "debug";

void InfoCmd::DoInitial() {
  size_t argc = argv_.size();
  if (argc > 4) {
    res_.SetRes(CmdRes::kSyntaxErr);
    return;
  }
  if (argc == 1) {
    info_section_ = kInfo;
    return;
  }  // then the agc is 2 or 3

  if (strcasecmp(argv_[1].data(), kAllSection.data()) == 0) {
    info_section_ = kInfoAll;
  } else if (strcasecmp(argv_[1].data(), kServerSection.data()) == 0) {
    info_section_ = kInfoServer;
  } else if (strcasecmp(argv_[1].data(), kClientsSection.data()) == 0) {
    info_section_ = kInfoClients;
  } else if (strcasecmp(argv_[1].data(), kStatsSection.data()) == 0) {
    info_section_ = kInfoStats;
  } else if (strcasecmp(argv_[1].data(), kExecCountSection.data()) == 0) {
    info_section_ = kInfoExecCount;
  } else if (strcasecmp(argv_[1].data(), kCPUSection.data()) == 0) {
    info_section_ = kInfoCPU;
  } else if (strcasecmp(argv_[1].data(), kReplicationSection.data()) == 0) {
    info_section_ = kInfoReplication;
  } else if (strcasecmp(argv_[1].data(), kKeyspaceSection.data()) == 0) {
    info_section_ = kInfoKeyspace;
    if (argc == 2) {
      LogCommand();
      return;
    }
    // info keyspace [ 0 | 1 | off ]
    // info keyspace 1 db0,db1
    // info keyspace 0 db0,db1
    // info keyspace off db0,db1
    if (argv_[2] == "1") {
      if (g_pika_server->IsCompacting()) {
        res_.SetRes(CmdRes::kErrOther, "The compact operation is executing, Try again later");
      } else {
        rescan_ = true;
      }
    } else if (argv_[2] == "off") {
      off_ = true;
    } else if (argv_[2] != "0") {
      res_.SetRes(CmdRes::kSyntaxErr);
    }

    if (argc == 4) {
      std::vector<std::string> dbs;
      pstd::StringSplit(argv_[3], COMMA, dbs);
      for (const auto& db : dbs) {
        if (!g_pika_server->IsDBExist(db)) {
          res_.SetRes(CmdRes::kInvalidDB, db);
          return;
        } else {
          keyspace_scan_dbs_.insert(db);
        }
      }
    }
    LogCommand();
    return;
  } else if (strcasecmp(argv_[1].data(), kDataSection.data()) == 0) {
    info_section_ = kInfoData;
  } else if (strcasecmp(argv_[1].data(), kRocksDBSection.data()) == 0) {
    info_section_ = kInfoRocksDB;
  } else if (strcasecmp(argv_[1].data(), kDebugSection.data()) == 0) {
    info_section_ = kInfoDebug;
  } else {
    info_section_ = kInfoErr;
  }
  if (argc != 2) {
    res_.SetRes(CmdRes::kSyntaxErr);
  }
}

void InfoCmd::Do(std::shared_ptr<Slot> slot) {
  std::string info;
  switch (info_section_) {
    case kInfo:
      InfoServer(info);
      info.append("\r\n");
      InfoData(info);
      info.append("\r\n");
      InfoClients(info);
      info.append("\r\n");
      InfoStats(info);
      info.append("\r\n");
      InfoCPU(info);
      info.append("\r\n");
      InfoReplication(info);
      info.append("\r\n");
      InfoKeyspace(info);
      break;
    case kInfoAll:
      InfoServer(info);
      info.append("\r\n");
      InfoData(info);
      info.append("\r\n");
      InfoClients(info);
      info.append("\r\n");
      InfoStats(info);
      info.append("\r\n");
      InfoExecCount(info);
      info.append("\r\n");
      InfoCPU(info);
      info.append("\r\n");
      InfoReplication(info);
      info.append("\r\n");
      InfoKeyspace(info);
      info.append("\r\n");
      InfoRocksDB(info);
      break;
    case kInfoServer:
      InfoServer(info);
      break;
    case kInfoClients:
      InfoClients(info);
      break;
    case kInfoStats:
      InfoStats(info);
      break;
    case kInfoExecCount:
      InfoExecCount(info);
      break;
    case kInfoCPU:
      InfoCPU(info);
      break;
    case kInfoReplication:
      InfoReplication(info);
      break;
    case kInfoKeyspace:
      InfoKeyspace(info);
      break;
    case kInfoData:
      InfoData(info);
      break;
    case kInfoRocksDB:
      InfoRocksDB(info);
      break;
    case kInfoDebug:
      InfoDebug(info);
      break;
    default:
      // kInfoErr is nothing
      break;
  }

  res_.AppendStringLen(info.size());
  res_.AppendContent(info);
}

void InfoCmd::InfoServer(std::string& info) {
  static struct utsname host_info;
  static bool host_info_valid = false;
  if (!host_info_valid) {
    uname(&host_info);
    host_info_valid = true;
  }

  time_t current_time_s = time(nullptr);
  std::stringstream tmp_stream;
  char version[32];
  snprintf(version, sizeof(version), "%d.%d.%d", PIKA_MAJOR, PIKA_MINOR, PIKA_PATCH);
  tmp_stream << "# Server\r\n";
  tmp_stream << "pika_version:" << version << "\r\n";
  tmp_stream << pika_build_git_sha << "\r\n";
  tmp_stream << "pika_build_compile_date: " << pika_build_compile_date << "\r\n";
  tmp_stream << "os:" << host_info.sysname << " " << host_info.release << " " << host_info.machine << "\r\n";
  tmp_stream << "arch_bits:" << (reinterpret_cast<char*>(&host_info.machine) + strlen(host_info.machine) - 2) << "\r\n";
  tmp_stream << "process_id:" << getpid() << "\r\n";
  tmp_stream << "tcp_port:" << g_pika_conf->port() << "\r\n";
  tmp_stream << "thread_num:" << g_pika_conf->thread_num() << "\r\n";
  tmp_stream << "sync_thread_num:" << g_pika_conf->sync_thread_num() << "\r\n";
  tmp_stream << "uptime_in_seconds:" << (current_time_s - g_pika_server->start_time_s()) << "\r\n";
  tmp_stream << "uptime_in_days:" << (current_time_s / (24 * 3600) - g_pika_server->start_time_s() / (24 * 3600) + 1)
             << "\r\n";
  tmp_stream << "config_file:" << g_pika_conf->conf_path() << "\r\n";
  tmp_stream << "server_id:" << g_pika_conf->server_id() << "\r\n";
  tmp_stream << "run_id:" << g_pika_conf->run_id() << "\r\n";

  info.append(tmp_stream.str());
}

void InfoCmd::InfoClients(std::string& info) {
  std::stringstream tmp_stream;
  tmp_stream << "# Clients"
             << "\r\n";
  tmp_stream << "connected_clients:" << g_pika_server->ClientList() << "\r\n";

  info.append(tmp_stream.str());
}

void InfoCmd::InfoStats(std::string& info) {
  std::stringstream tmp_stream;
  tmp_stream << "# Stats"
             << "\r\n";
  tmp_stream << "total_connections_received:" << g_pika_server->accumulative_connections() << "\r\n";
  tmp_stream << "instantaneous_ops_per_sec:" << g_pika_server->ServerCurrentQps() << "\r\n";
  tmp_stream << "total_commands_processed:" << g_pika_server->ServerQueryNum() << "\r\n";
  tmp_stream << "is_bgsaving:" << (g_pika_server->IsBgSaving() ? "Yes" : "No") << "\r\n";
  tmp_stream << "is_scaning_keyspace:" << (g_pika_server->IsKeyScaning() ? "Yes" : "No") << "\r\n";
  tmp_stream << "is_compact:" << (g_pika_server->IsCompacting() ? "Yes" : "No") << "\r\n";
  tmp_stream << "compact_cron:" << g_pika_conf->compact_cron() << "\r\n";
  tmp_stream << "compact_interval:" << g_pika_conf->compact_interval() << "\r\n";

  info.append(tmp_stream.str());
}

void InfoCmd::InfoExecCount(std::string& info) {
  std::stringstream tmp_stream;
  tmp_stream << "# Command_Exec_Count\r\n";

  std::unordered_map<std::string, uint64_t> command_exec_count_db = g_pika_server->ServerExecCountDB();
  for (const auto& item : command_exec_count_db) {
    if (item.second == 0) {
      continue;
    }
    tmp_stream << item.first << ":" << item.second << "\r\n";
  }
  info.append(tmp_stream.str());
}

void InfoCmd::InfoCPU(std::string& info) {
  struct rusage self_ru;
  struct rusage c_ru;
  getrusage(RUSAGE_SELF, &self_ru);
  getrusage(RUSAGE_CHILDREN, &c_ru);
  std::stringstream tmp_stream;
  tmp_stream << "# CPU"
             << "\r\n";
  tmp_stream << "used_cpu_sys:" << std::setiosflags(std::ios::fixed) << std::setprecision(2)
             << static_cast<float>(self_ru.ru_stime.tv_sec) + static_cast<float>(self_ru.ru_stime.tv_usec) / 1000000
             << "\r\n";
  tmp_stream << "used_cpu_user:" << std::setiosflags(std::ios::fixed) << std::setprecision(2)
             << static_cast<float>(self_ru.ru_utime.tv_sec) + static_cast<float>(self_ru.ru_utime.tv_usec) / 1000000
             << "\r\n";
  tmp_stream << "used_cpu_sys_children:" << std::setiosflags(std::ios::fixed) << std::setprecision(2)
             << static_cast<float>(c_ru.ru_stime.tv_sec) + static_cast<float>(c_ru.ru_stime.tv_usec) / 1000000
             << "\r\n";
  tmp_stream << "used_cpu_user_children:" << std::setiosflags(std::ios::fixed) << std::setprecision(2)
             << static_cast<float>(c_ru.ru_utime.tv_sec) + static_cast<float>(c_ru.ru_utime.tv_usec) / 1000000
             << "\r\n";
  info.append(tmp_stream.str());
}

void InfoCmd::InfoShardingReplication(std::string& info) {
  int role = 0;
  std::string slave_list_string;
  uint32_t slave_num = g_pika_server->GetShardingSlaveListString(slave_list_string);
  if (slave_num != 0U) {
    role |= PIKA_ROLE_MASTER;
  }
  std::string common_master;
  std::string master_ip;
  int master_port = 0;
  g_pika_rm->FindCommonMaster(&common_master);
  if (!common_master.empty()) {
    role |= PIKA_ROLE_SLAVE;
    if (!pstd::ParseIpPortString(common_master, master_ip, master_port)) {
      return;
    }
  }

  std::stringstream tmp_stream;
  tmp_stream << "# Replication(";
  switch (role) {
    case PIKA_ROLE_SINGLE:
    case PIKA_ROLE_MASTER:
      tmp_stream << "MASTER)\r\nrole:master\r\n";
      break;
    case PIKA_ROLE_SLAVE:
      tmp_stream << "SLAVE)\r\nrole:slave\r\n";
      break;
    case PIKA_ROLE_MASTER | PIKA_ROLE_SLAVE:
      tmp_stream << "Master && SLAVE)\r\nrole:master&&slave\r\n";
      break;
    default:
      info.append("ERR: server role is error\r\n");
      return;
  }
  switch (role) {
    case PIKA_ROLE_SLAVE:
      tmp_stream << "master_host:" << master_ip << "\r\n";
      tmp_stream << "master_port:" << master_port << "\r\n";
      tmp_stream << "master_link_status:up"
                 << "\r\n";
      tmp_stream << "slave_priority:" << g_pika_conf->slave_priority() << "\r\n";
      break;
    case PIKA_ROLE_MASTER | PIKA_ROLE_SLAVE:
      tmp_stream << "master_host:" << master_ip << "\r\n";
      tmp_stream << "master_port:" << master_port << "\r\n";
      tmp_stream << "master_link_status:up"
                 << "\r\n";
    case PIKA_ROLE_SINGLE:
    case PIKA_ROLE_MASTER:
      tmp_stream << "connected_slaves:" << slave_num << "\r\n" << slave_list_string;
  }
  info.append(tmp_stream.str());
}

void InfoCmd::InfoReplication(std::string& info) {
  int host_role = g_pika_server->role();
  std::stringstream tmp_stream;
  std::stringstream out_of_sync;

  bool all_slot_sync = true;
  std::shared_lock db_rwl(g_pika_server->dbs_rw_);
  for (const auto& db_item : g_pika_server->dbs_) {
    std::shared_lock slot_rwl(db_item.second->slots_rw_);
    for (const auto& slot_item : db_item.second->slots_) {
      std::shared_ptr<SyncSlaveSlot> slave_slot = g_pika_rm->GetSyncSlaveSlotByName(
          SlotInfo(db_item.second->GetDBName(), slot_item.second->GetSlotID()));
      if (!slave_slot) {
        out_of_sync << "(" << slot_item.second->GetSlotName() << ": InternalError)";
        continue;
      }
      if (slave_slot->State() != ReplState::kConnected) {
        all_slot_sync = false;
        out_of_sync << "(" << slot_item.second->GetSlotName() << ":";
        if (slave_slot->State() == ReplState::kNoConnect) {
          out_of_sync << "NoConnect)";
        } else if (slave_slot->State() == ReplState::kWaitDBSync) {
          out_of_sync << "WaitDBSync)";
        } else if (slave_slot->State() == ReplState::kError) {
          out_of_sync << "Error)";
        } else if (slave_slot->State() == ReplState::kWaitReply) {
          out_of_sync << "kWaitReply)";
        } else if (slave_slot->State() == ReplState::kTryConnect) {
          out_of_sync << "kTryConnect)";
        } else if (slave_slot->State() == ReplState::kTryDBSync) {
          out_of_sync << "kTryDBSync)";
        } else if (slave_slot->State() == ReplState::kDBNoConnect) {
          out_of_sync << "kDBNoConnect)";
        } else {
          out_of_sync << "Other)";
        }
      }
    }
  }

  tmp_stream << "# Replication(";
  switch (host_role) {
    case PIKA_ROLE_SINGLE:
    case PIKA_ROLE_MASTER:
      tmp_stream << "MASTER)\r\nrole:master\r\n";
      break;
    case PIKA_ROLE_SLAVE:
      tmp_stream << "SLAVE)\r\nrole:slave\r\n";
      break;
    case PIKA_ROLE_MASTER | PIKA_ROLE_SLAVE:
      tmp_stream << "Master && SLAVE)\r\nrole:master&&slave\r\n";
      break;
    default:
      info.append("ERR: server role is error\r\n");
      return;
  }

  std::string slaves_list_str;
  switch (host_role) {
    case PIKA_ROLE_SLAVE:
      tmp_stream << "master_host:" << g_pika_server->master_ip() << "\r\n";
      tmp_stream << "master_port:" << g_pika_server->master_port() << "\r\n";
      tmp_stream << "master_link_status:"
                 << (((g_pika_server->repl_state() == PIKA_REPL_META_SYNC_DONE) && all_slot_sync) ? "up" : "down")
                 << "\r\n";
      tmp_stream << "slave_priority:" << g_pika_conf->slave_priority() << "\r\n";
      tmp_stream << "slave_read_only:" << g_pika_conf->slave_read_only() << "\r\n";
      if (!all_slot_sync) {
        tmp_stream << "db_repl_state:" << out_of_sync.str() << "\r\n";
      }
      break;
    case PIKA_ROLE_MASTER | PIKA_ROLE_SLAVE:
      tmp_stream << "master_host:" << g_pika_server->master_ip() << "\r\n";
      tmp_stream << "master_port:" << g_pika_server->master_port() << "\r\n";
      tmp_stream << "master_link_status:"
                 << (((g_pika_server->repl_state() == PIKA_REPL_META_SYNC_DONE) && all_slot_sync) ? "up" : "down")
                 << "\r\n";
      tmp_stream << "slave_read_only:" << g_pika_conf->slave_read_only() << "\r\n";
      if (!all_slot_sync) {
        tmp_stream << "db_repl_state:" << out_of_sync.str() << "\r\n";
      }
    case PIKA_ROLE_SINGLE:
    case PIKA_ROLE_MASTER:
      tmp_stream << "connected_slaves:" << g_pika_server->GetSlaveListString(slaves_list_str) << "\r\n"
                 << slaves_list_str;
  }

  Status s;
  uint32_t filenum = 0;
  uint64_t offset = 0;
  std::string safety_purge;
  std::shared_ptr<SyncMasterSlot> master_slot = nullptr;
  for (const auto& t_item : g_pika_server->dbs_) {
    std::shared_lock slot_rwl(t_item.second->slots_rw_);
    for (const auto& p_item : t_item.second->slots_) {
      std::string db_name = p_item.second->GetDBName();
      uint32_t slot_id = p_item.second->GetSlotID();
      master_slot = g_pika_rm->GetSyncMasterSlotByName(SlotInfo(db_name, slot_id));
      if (!master_slot) {
        LOG(WARNING) << "Sync Master Slot: " << db_name << ":" << slot_id << ", NotFound";
        continue;
      }
      master_slot->Logger()->GetProducerStatus(&filenum, &offset);
      tmp_stream << db_name << " binlog_offset=" << filenum << " " << offset;
      s = master_slot->GetSafetyPurgeBinlog(&safety_purge);
      tmp_stream << ",safety_purge=" << (s.ok() ? safety_purge : "error") << "\r\n";
      if (g_pika_conf->consensus_level() != 0) {
        LogOffset last_log = master_slot->ConsensusLastIndex();
        tmp_stream << db_name << " consensus last_log=" << last_log.ToString() << "\r\n";
      }
    }
  }

  info.append(tmp_stream.str());
}

void InfoCmd::InfoKeyspace(std::string& info) {
  if (off_) {
    g_pika_server->DoSameThingSpecificDB(TaskType::kStopKeyScan, keyspace_scan_dbs_);
    info.append("OK\r\n");
    return;
  }

  std::string db_name;
  KeyScanInfo key_scan_info;
  int32_t duration;
  std::vector<storage::KeyInfo> key_infos;
  std::stringstream tmp_stream;
  tmp_stream << "# Keyspace"
             << "\r\n";

  if (argv_.size() == 3) {  // command => `info keyspace 1`
    tmp_stream << "# Start async statistics"
               << "\r\n";
  } else {  // command => `info keyspace` or `info`
    tmp_stream << "# Use \"info keyspace 1\" do async statistics"
               << "\r\n";
  }

  std::shared_lock rwl(g_pika_server->dbs_rw_);
  for (const auto& db_item : g_pika_server->dbs_) {
    if (keyspace_scan_dbs_.empty() || keyspace_scan_dbs_.find(db_item.first) != keyspace_scan_dbs_.end()) {
      db_name = db_item.second->GetDBName();
      key_scan_info = db_item.second->GetKeyScanInfo();
      key_infos = key_scan_info.key_infos;
      duration = key_scan_info.duration;
      if (key_infos.size() != 5) {
        info.append("info keyspace error\r\n");
        return;
      }
      tmp_stream << "# Time:" << key_scan_info.s_start_time << "\r\n";
      if (duration == -2) {
        tmp_stream << "# Duration: "
                   << "In Waiting\r\n";
      } else if (duration == -1) {
        tmp_stream << "# Duration: "
                   << "In Processing\r\n";
      } else if (duration >= 0) {
        tmp_stream << "# Duration: " << std::to_string(duration) + "s"
                   << "\r\n";
      }

      tmp_stream << db_name << " Strings_keys=" << key_infos[0].keys << ", expires=" << key_infos[0].expires
                 << ", invalid_keys=" << key_infos[0].invaild_keys << "\r\n";
      tmp_stream << db_name << " Hashes_keys=" << key_infos[1].keys << ", expires=" << key_infos[1].expires
                 << ", invalid_keys=" << key_infos[1].invaild_keys << "\r\n";
      tmp_stream << db_name << " Lists_keys=" << key_infos[2].keys << ", expires=" << key_infos[2].expires
                 << ", invalid_keys=" << key_infos[2].invaild_keys << "\r\n";
      tmp_stream << db_name << " Zsets_keys=" << key_infos[3].keys << ", expires=" << key_infos[3].expires
                 << ", invalid_keys=" << key_infos[3].invaild_keys << "\r\n";
      tmp_stream << db_name << " Sets_keys=" << key_infos[4].keys << ", expires=" << key_infos[4].expires
                 << ", invalid_keys=" << key_infos[4].invaild_keys << "\r\n\r\n";
    }
  }
  info.append(tmp_stream.str());

  if (rescan_) {
    g_pika_server->DoSameThingSpecificDB(TaskType::kStartKeyScan, keyspace_scan_dbs_);
  }
}

void InfoCmd::InfoData(std::string& info) {
  std::stringstream tmp_stream;
  std::stringstream db_fatal_msg_stream;

  int64_t db_size = pstd::Du(g_pika_conf->db_path());
  tmp_stream << "# Data"
             << "\r\n";
  tmp_stream << "db_size:" << db_size << "\r\n";
  tmp_stream << "db_size_human:" << (db_size >> 20) << "M\r\n";
  int64_t log_size = pstd::Du(g_pika_conf->log_path());
  tmp_stream << "log_size:" << log_size << "\r\n";
  tmp_stream << "log_size_human:" << (log_size >> 20) << "M\r\n";
  tmp_stream << "compression:" << g_pika_conf->compression() << "\r\n";

  // rocksdb related memory usage
  std::map<std::string, uint64_t> background_errors;
  uint64_t total_background_errors = 0;
  uint64_t total_memtable_usage = 0;
  uint64_t memtable_usage = 0;
  uint64_t total_table_reader_usage = 0;
  uint64_t table_reader_usage = 0;
  std::shared_lock db_rwl(g_pika_server->dbs_rw_);
  for (const auto& db_item : g_pika_server->dbs_) {
    if (!db_item.second) {
      continue;
    }
    std::shared_lock slot_rwl(db_item.second->slots_rw_);
    for (const auto& slot_item : db_item.second->slots_) {
      background_errors.clear();
      memtable_usage = table_reader_usage = 0;
      slot_item.second->DbRWLockReader();
      slot_item.second->db()->GetUsage(storage::PROPERTY_TYPE_ROCKSDB_CUR_SIZE_ALL_MEM_TABLES, &memtable_usage);
      slot_item.second->db()->GetUsage(storage::PROPERTY_TYPE_ROCKSDB_ESTIMATE_TABLE_READER_MEM, &table_reader_usage);
      slot_item.second->db()->GetUsage(storage::PROPERTY_TYPE_ROCKSDB_BACKGROUND_ERRORS, &background_errors);
      slot_item.second->DbRWUnLock();
      total_memtable_usage += memtable_usage;
      total_table_reader_usage += table_reader_usage;
      for (const auto& item : background_errors) {
        if (item.second != 0) {
          db_fatal_msg_stream << (total_background_errors != 0 ? "," : "");
          db_fatal_msg_stream << slot_item.second->GetSlotName() << "/" << item.first;
          total_background_errors += item.second;
        }
      }
    }
  }

  tmp_stream << "used_memory:" << (total_memtable_usage + total_table_reader_usage) << "\r\n";
  tmp_stream << "used_memory_human:" << ((total_memtable_usage + total_table_reader_usage) >> 20) << "M\r\n";
  tmp_stream << "db_memtable_usage:" << total_memtable_usage << "\r\n";
  tmp_stream << "db_tablereader_usage:" << total_table_reader_usage << "\r\n";
  tmp_stream << "db_fatal:" << (total_background_errors != 0 ? "1" : "0") << "\r\n";
  tmp_stream << "db_fatal_msg:" << (total_background_errors != 0 ? db_fatal_msg_stream.str() : "nullptr") << "\r\n";

  info.append(tmp_stream.str());
}

void InfoCmd::InfoRocksDB(std::string& info) {
  std::stringstream tmp_stream;

  tmp_stream << "# RocksDB"
             << "\r\n";

<<<<<<< HEAD
  std::shared_lock table_rwl(g_pika_server->dbs_rw_);
  for (const auto& table_item : g_pika_server->dbs_) {
    if (!table_item.second) {
      continue;
=======
    std::shared_lock table_rwl(g_pika_server->dbs_rw_);
    for (const auto& table_item : g_pika_server->dbs_) {
        if (!table_item.second) {
            continue;
        }
        std::shared_lock slot_rwl(table_item.second->slots_rw_);
        for (const auto& slot_item : table_item.second->slots_) {
            std::string rocksdb_info;
            slot_item.second->DbRWLockReader();
            slot_item.second->db()->GetRocksDBInfo(rocksdb_info);
            slot_item.second->DbRWUnLock();
            tmp_stream << rocksdb_info;
        }
>>>>>>> f4545b65
    }
    std::shared_lock partition_rwl(table_item.second->slots_rw_);
    for (const auto& partition_item : table_item.second->slots_) {
      std::string rocksdb_info;
      partition_item.second->DbRWLockReader();
      partition_item.second->db()->GetRocksDBInfo(rocksdb_info);
      partition_item.second->DbRWUnLock();
      tmp_stream << rocksdb_info;
    }
  }

  info.append(tmp_stream.str());
}

void InfoCmd::InfoDebug(std::string& info) {
  std::stringstream tmp_stream;
  tmp_stream << "# Synchronization Status"
             << "\r\n";

  info.append(tmp_stream.str());
  g_pika_rm->RmStatus(&info);

  tmp_stream.str(std::string());
  tmp_stream << "# Running Status "
             << "\r\n";

  info.append(tmp_stream.str());
  g_pika_server->ServerStatus(&info);
}

void ConfigCmd::DoInitial() {
  if (!CheckArg(argv_.size())) {
    res_.SetRes(CmdRes::kWrongNum, kCmdNameConfig);
    return;
  }
  size_t argc = argv_.size();
  if (strcasecmp(argv_[1].data(), "get") == 0) {
    if (argc != 3) {
      res_.SetRes(CmdRes::kErrOther, "Wrong number of arguments for CONFIG get");
      return;
    }
  } else if (strcasecmp(argv_[1].data(), "set") == 0) {
    if (argc == 3 && argv_[2] != "*") {
      res_.SetRes(CmdRes::kErrOther, "Wrong number of arguments for CONFIG set");
      return;
    } else if (argc != 4 && argc != 3) {
      res_.SetRes(CmdRes::kErrOther, "Wrong number of arguments for CONFIG set");
      return;
    }
  } else if (strcasecmp(argv_[1].data(), "rewrite") == 0) {
    if (argc != 2) {
      res_.SetRes(CmdRes::kErrOther, "Wrong number of arguments for CONFIG rewrite");
      return;
    }
  } else if (strcasecmp(argv_[1].data(), "resetstat") == 0) {
    if (argc != 2) {
      res_.SetRes(CmdRes::kErrOther, "Wrong number of arguments for CONFIG resetstat");
      return;
    }
  } else {
    res_.SetRes(CmdRes::kErrOther, "CONFIG subcommand must be one of GET, SET, RESETSTAT, REWRITE");
    return;
  }
  config_args_v_.assign(argv_.begin() + 1, argv_.end());
}

void ConfigCmd::Do(std::shared_ptr<Slot> slot) {
  std::string config_ret;
  if (strcasecmp(config_args_v_[0].data(), "get") == 0) {
    ConfigGet(config_ret);
  } else if (strcasecmp(config_args_v_[0].data(), "set") == 0) {
    ConfigSet(config_ret);
  } else if (strcasecmp(config_args_v_[0].data(), "rewrite") == 0) {
    ConfigRewrite(config_ret);
  } else if (strcasecmp(config_args_v_[0].data(), "resetstat") == 0) {
    ConfigResetstat(config_ret);
  }
  res_.AppendStringRaw(config_ret);
}

static void EncodeString(std::string* dst, const std::string& value) {
  dst->append("$");
  dst->append(std::to_string(value.size()));
  dst->append("\r\n");
  dst->append(value.data(), value.size());
  dst->append("\r\n");
}

static void EncodeInt32(std::string* dst, const int32_t v) {
  std::string vstr = std::to_string(v);
  dst->append("$");
  dst->append(std::to_string(vstr.length()));
  dst->append("\r\n");
  dst->append(vstr);
  dst->append("\r\n");
}

static void EncodeInt64(std::string* dst, const int64_t v) {
  std::string vstr = std::to_string(v);
  dst->append("$");
  dst->append(std::to_string(vstr.length()));
  dst->append("\r\n");
  dst->append(vstr);
  dst->append("\r\n");
}

void ConfigCmd::ConfigGet(std::string& ret) {
  size_t elements = 0;
  std::string config_body;
  std::string pattern = config_args_v_[1];

  if (pstd::stringmatch(pattern.data(), "port", 1) != 0) {
    elements += 2;
    EncodeString(&config_body, "port");
    EncodeInt32(&config_body, g_pika_conf->port());
  }

  if (pstd::stringmatch(pattern.data(), "thread-num", 1) != 0) {
    elements += 2;
    EncodeString(&config_body, "thread-num");
    EncodeInt32(&config_body, g_pika_conf->thread_num());
  }

  if (pstd::stringmatch(pattern.data(), "thread-pool-size", 1) != 0) {
    elements += 2;
    EncodeString(&config_body, "thread-pool-size");
    EncodeInt32(&config_body, g_pika_conf->thread_pool_size());
  }

  if (pstd::stringmatch(pattern.data(), "sync-thread-num", 1) != 0) {
    elements += 2;
    EncodeString(&config_body, "sync-thread-num");
    EncodeInt32(&config_body, g_pika_conf->sync_thread_num());
  }

  if (pstd::stringmatch(pattern.data(), "log-path", 1) != 0) {
    elements += 2;
    EncodeString(&config_body, "log-path");
    EncodeString(&config_body, g_pika_conf->log_path());
  }

  if (pstd::stringmatch(pattern.data(), "db-path", 1) != 0) {
    elements += 2;
    EncodeString(&config_body, "db-path");
    EncodeString(&config_body, g_pika_conf->db_path());
  }

  if (pstd::stringmatch(pattern.data(), "maxmemory", 1) != 0) {
    elements += 2;
    EncodeString(&config_body, "maxmemory");
    EncodeInt64(&config_body, g_pika_conf->write_buffer_size());
  }

  if (pstd::stringmatch(pattern.data(), "write-buffer-size", 1) != 0) {
    elements += 2;
    EncodeString(&config_body, "write-buffer-size");
    EncodeInt64(&config_body, g_pika_conf->write_buffer_size());
  }

  if (pstd::stringmatch(pattern.data(), "arena-block-size", 1) != 0) {
    elements += 2;
    EncodeString(&config_body, "arena-block-size");
    EncodeInt64(&config_body, g_pika_conf->arena_block_size());
  }

  if (pstd::stringmatch(pattern.data(), "max-write-buffer-num", 1) != 0) {
    elements += 2;
    EncodeString(&config_body, "max-write-buffer-num");
    EncodeInt32(&config_body, g_pika_conf->max_write_buffer_number());
  }

  if (pstd::stringmatch(pattern.data(), "timeout", 1) != 0) {
    elements += 2;
    EncodeString(&config_body, "timeout");
    EncodeInt32(&config_body, g_pika_conf->timeout());
  }

  if (pstd::stringmatch(pattern.data(), "requirepass", 1) != 0) {
    elements += 2;
    EncodeString(&config_body, "requirepass");
    EncodeString(&config_body, g_pika_conf->requirepass());
  }

  if (pstd::stringmatch(pattern.data(), "masterauth", 1) != 0) {
    elements += 2;
    EncodeString(&config_body, "masterauth");
    EncodeString(&config_body, g_pika_conf->masterauth());
  }

  if (pstd::stringmatch(pattern.data(), "userpass", 1) != 0) {
    elements += 2;
    EncodeString(&config_body, "userpass");
    EncodeString(&config_body, g_pika_conf->userpass());
  }

  if (pstd::stringmatch(pattern.data(), "userblacklist", 1) != 0) {
    elements += 2;
    EncodeString(&config_body, "userblacklist");
    EncodeString(&config_body, g_pika_conf->suser_blacklist());
  }

  if (pstd::stringmatch(pattern.data(), "instance-mode", 1) != 0) {
    elements += 2;
    EncodeString(&config_body, "instance-mode");
    EncodeString(&config_body, "classic");
  }

  if (pstd::stringmatch(pattern.data(), "databases", 1) != 0) {
    elements += 2;
    EncodeString(&config_body, "databases");
    EncodeInt32(&config_body, g_pika_conf->databases());
  }

  if (pstd::stringmatch(pattern.data(), "daemonize", 1)) {
    elements += 2;
    EncodeString(&config_body, "daemonize");
    EncodeString(&config_body, g_pika_conf->daemonize() ? "yes" : "no");
  }

  if (pstd::stringmatch(pattern.data(), "slotmigrate", 1)) {
    elements += 2;
    EncodeString(&config_body, "slotmigrate");
    EncodeString(&config_body, g_pika_conf->slotmigrate() ? "yes" : "no");
  }

  if (pstd::stringmatch(pattern.data(), "dump-path", 1) != 0) {
    elements += 2;
    EncodeString(&config_body, "dump-path");
    EncodeString(&config_body, g_pika_conf->bgsave_path());
  }

  if (pstd::stringmatch(pattern.data(), "dump-expire", 1) != 0) {
    elements += 2;
    EncodeString(&config_body, "dump-expire");
    EncodeInt32(&config_body, g_pika_conf->expire_dump_days());
  }

  if (pstd::stringmatch(pattern.data(), "dump-prefix", 1) != 0) {
    elements += 2;
    EncodeString(&config_body, "dump-prefix");
    EncodeString(&config_body, g_pika_conf->bgsave_prefix());
  }

  if (pstd::stringmatch(pattern.data(), "pidfile", 1) != 0) {
    elements += 2;
    EncodeString(&config_body, "pidfile");
    EncodeString(&config_body, g_pika_conf->pidfile());
  }

  if (pstd::stringmatch(pattern.data(), "maxclients", 1) != 0) {
    elements += 2;
    EncodeString(&config_body, "maxclients");
    EncodeInt32(&config_body, g_pika_conf->maxclients());
  }

  if (pstd::stringmatch(pattern.data(), "target-file-size-base", 1) != 0) {
    elements += 2;
    EncodeString(&config_body, "target-file-size-base");
    EncodeInt32(&config_body, g_pika_conf->target_file_size_base());
  }

  if (pstd::stringmatch(pattern.data(), "max-cache-statistic-keys", 1) != 0) {
    elements += 2;
    EncodeString(&config_body, "max-cache-statistic-keys");
    EncodeInt32(&config_body, g_pika_conf->max_cache_statistic_keys());
  }

  if (pstd::stringmatch(pattern.data(), "small-compaction-threshold", 1) != 0) {
    elements += 2;
    EncodeString(&config_body, "small-compaction-threshold");
    EncodeInt32(&config_body, g_pika_conf->small_compaction_threshold());
  }

  if (pstd::stringmatch(pattern.data(), "max-background-flushes", 1) != 0) {
    elements += 2;
    EncodeString(&config_body, "max-background-flushes");
    EncodeInt32(&config_body, g_pika_conf->max_background_flushes());
  }

  if (pstd::stringmatch(pattern.data(), "max-background-compactions", 1) != 0) {
    elements += 2;
    EncodeString(&config_body, "max-background-compactions");
    EncodeInt32(&config_body, g_pika_conf->max_background_compactions());
  }

  if (pstd::stringmatch(pattern.data(), "max-cache-files", 1) != 0) {
    elements += 2;
    EncodeString(&config_body, "max-cache-files");
    EncodeInt32(&config_body, g_pika_conf->max_cache_files());
  }

  if (pstd::stringmatch(pattern.data(), "max-bytes-for-level-multiplier", 1) != 0) {
    elements += 2;
    EncodeString(&config_body, "max-bytes-for-level-multiplier");
    EncodeInt32(&config_body, g_pika_conf->max_bytes_for_level_multiplier());
  }

  if (pstd::stringmatch(pattern.data(), "block-size", 1) != 0) {
    elements += 2;
    EncodeString(&config_body, "block-size");
    EncodeInt64(&config_body, g_pika_conf->block_size());
  }

  if (pstd::stringmatch(pattern.data(), "block-cache", 1) != 0) {
    elements += 2;
    EncodeString(&config_body, "block-cache");
    EncodeInt64(&config_body, g_pika_conf->block_cache());
  }

  if (pstd::stringmatch(pattern.data(), "share-block-cache", 1) != 0) {
    elements += 2;
    EncodeString(&config_body, "share-block-cache");
    EncodeString(&config_body, g_pika_conf->share_block_cache() ? "yes" : "no");
  }

  if (pstd::stringmatch(pattern.data(), "cache-index-and-filter-blocks", 1) != 0) {
    elements += 2;
    EncodeString(&config_body, "cache-index-and-filter-blocks");
    EncodeString(&config_body, g_pika_conf->cache_index_and_filter_blocks() ? "yes" : "no");
  }

  if (pstd::stringmatch(pattern.data(), "optimize-filters-for-hits", 1) != 0) {
    elements += 2;
    EncodeString(&config_body, "optimize-filters-for-hits");
    EncodeString(&config_body, g_pika_conf->optimize_filters_for_hits() ? "yes" : "no");
  }

  if (pstd::stringmatch(pattern.data(), "level-compaction-dynamic-level-bytes", 1) != 0) {
    elements += 2;
    EncodeString(&config_body, "level-compaction-dynamic-level-bytes");
    EncodeString(&config_body, g_pika_conf->level_compaction_dynamic_level_bytes() ? "yes" : "no");
  }

  if (pstd::stringmatch(pattern.data(), "expire-logs-days", 1) != 0) {
    elements += 2;
    EncodeString(&config_body, "expire-logs-days");
    EncodeInt32(&config_body, g_pika_conf->expire_logs_days());
  }

  if (pstd::stringmatch(pattern.data(), "expire-logs-nums", 1) != 0) {
    elements += 2;
    EncodeString(&config_body, "expire-logs-nums");
    EncodeInt32(&config_body, g_pika_conf->expire_logs_nums());
  }

  if (pstd::stringmatch(pattern.data(), "root-connection-num", 1) != 0) {
    elements += 2;
    EncodeString(&config_body, "root-connection-num");
    EncodeInt32(&config_body, g_pika_conf->root_connection_num());
  }

  if (pstd::stringmatch(pattern.data(), "slowlog-write-errorlog", 1) != 0) {
    elements += 2;
    EncodeString(&config_body, "slowlog-write-errorlog");
    EncodeString(&config_body, g_pika_conf->slowlog_write_errorlog() ? "yes" : "no");
  }

  if (pstd::stringmatch(pattern.data(), "slowlog-log-slower-than", 1) != 0) {
    elements += 2;
    EncodeString(&config_body, "slowlog-log-slower-than");
    EncodeInt32(&config_body, g_pika_conf->slowlog_slower_than());
  }

  if (pstd::stringmatch(pattern.data(), "slowlog-max-len", 1) != 0) {
    elements += 2;
    EncodeString(&config_body, "slowlog-max-len");
    EncodeInt32(&config_body, g_pika_conf->slowlog_max_len());
  }

  if (pstd::stringmatch(pattern.data(), "write-binlog", 1) != 0) {
    elements += 2;
    EncodeString(&config_body, "write-binlog");
    EncodeString(&config_body, g_pika_conf->write_binlog() ? "yes" : "no");
  }

  if (pstd::stringmatch(pattern.data(), "binlog-file-size", 1) != 0) {
    elements += 2;
    EncodeString(&config_body, "binlog-file-size");
    EncodeInt32(&config_body, g_pika_conf->binlog_file_size());
  }

  if (pstd::stringmatch(pattern.data(), "max-write-buffer-size", 1) != 0) {
    elements += 2;
    EncodeString(&config_body, "max-write-buffer-size");
    EncodeInt64(&config_body, g_pika_conf->max_write_buffer_size());
  }

  if (pstd::stringmatch(pattern.data(), "max-client-response-size", 1) != 0) {
    elements += 2;
    EncodeString(&config_body, "max-client-response-size");
    EncodeInt64(&config_body, g_pika_conf->max_client_response_size());
  }

  if (pstd::stringmatch(pattern.data(), "compression", 1) != 0) {
    elements += 2;
    EncodeString(&config_body, "compression");
    EncodeString(&config_body, g_pika_conf->compression());
  }

  if (pstd::stringmatch(pattern.data(), "db-sync-path", 1) != 0) {
    elements += 2;
    EncodeString(&config_body, "db-sync-path");
    EncodeString(&config_body, g_pika_conf->db_sync_path());
  }

  if (pstd::stringmatch(pattern.data(), "db-sync-speed", 1) != 0) {
    elements += 2;
    EncodeString(&config_body, "db-sync-speed");
    EncodeInt32(&config_body, g_pika_conf->db_sync_speed());
  }

  if (pstd::stringmatch(pattern.data(), "compact-cron", 1) != 0) {
    elements += 2;
    EncodeString(&config_body, "compact-cron");
    EncodeString(&config_body, g_pika_conf->compact_cron());
  }

  if (pstd::stringmatch(pattern.data(), "compact-interval", 1) != 0) {
    elements += 2;
    EncodeString(&config_body, "compact-interval");
    EncodeString(&config_body, g_pika_conf->compact_interval());
  }

  if (pstd::stringmatch(pattern.data(), "network-interface", 1) != 0) {
    elements += 2;
    EncodeString(&config_body, "network-interface");
    EncodeString(&config_body, g_pika_conf->network_interface());
  }

  if (pstd::stringmatch(pattern.data(), "slaveof", 1) != 0) {
    elements += 2;
    EncodeString(&config_body, "slaveof");
    EncodeString(&config_body, g_pika_conf->slaveof());
  }

  if (pstd::stringmatch(pattern.data(), "slave-priority", 1) != 0) {
    elements += 2;
    EncodeString(&config_body, "slave-priority");
    EncodeInt32(&config_body, g_pika_conf->slave_priority());
  }

  // fake string for redis-benchmark
  if (pstd::stringmatch(pattern.data(), "save", 1) != 0) {
    elements += 2;
    EncodeString(&config_body, "save");
    EncodeString(&config_body, "");
  }

  if (pstd::stringmatch(pattern.data(), "appendonly", 1) != 0) {
    elements += 2;
    EncodeString(&config_body, "appendonly");
    EncodeString(&config_body, "no");
  }

  if (pstd::stringmatch(pattern.data(), "sync-window-size", 1) != 0) {
    elements += 2;
    EncodeString(&config_body, "sync-window-size");
    EncodeInt32(&config_body, g_pika_conf->sync_window_size());
  }

  if (pstd::stringmatch(pattern.data(), "max-conn-rbuf-size", 1) != 0) {
    elements += 2;
    EncodeString(&config_body, "max-conn-rbuf-size");
    EncodeInt32(&config_body, g_pika_conf->max_conn_rbuf_size());
  }

  if (pstd::stringmatch(pattern.data(), "replication-num", 1) != 0) {
    elements += 2;
    EncodeString(&config_body, "replication-num");
    EncodeInt32(&config_body, g_pika_conf->replication_num());
  }
  if (pstd::stringmatch(pattern.data(), "consensus-level", 1) != 0) {
    elements += 2;
    EncodeString(&config_body, "consensus-level");
    EncodeInt32(&config_body, g_pika_conf->consensus_level());
  }

  if (pstd::stringmatch(pattern.data(), "rate-limiter-bandwidth", 1) != 0) {
    elements += 2;
    EncodeString(&config_body, "rate-limiter-bandwidth");
    EncodeInt64(&config_body, g_pika_conf->rate_limiter_bandwidth());
  }

  if (pstd::stringmatch(pattern.data(), "rate-limiter-refill-period-us", 1) != 0) {
    elements += 2;
    EncodeString(&config_body, "rate-limiter-refill-period-us");
    EncodeInt64(&config_body, g_pika_conf->rate_limiter_refill_period_us());
  }

  if (pstd::stringmatch(pattern.data(), "rate-limiter-fairness", 1) != 0) {
    elements += 2;
    EncodeString(&config_body, "rate-limiter-fairness");
    EncodeInt64(&config_body, g_pika_conf->rate_limiter_fairness());
  }

  if (pstd::stringmatch(pattern.data(), "rate-limiter-auto-tuned", 1) != 0) {
    elements += 2;
    EncodeString(&config_body, "rate-limiter-auto-tuned");
    EncodeString(&config_body, g_pika_conf->rate_limiter_auto_tuned() ? "yes" : "no");
  }

  std::stringstream resp;
  resp << "*" << std::to_string(elements) << "\r\n" << config_body;
  ret = resp.str();
}

// Remember to sync change PikaConf::ConfigRewrite();
void ConfigCmd::ConfigSet(std::string& ret) {
  std::string set_item = config_args_v_[1];
  if (set_item == "*") {
    ret = "*28\r\n";
    EncodeString(&ret, "timeout");
    EncodeString(&ret, "requirepass");
    EncodeString(&ret, "masterauth");
    EncodeString(&ret, "slotmigrate");
    EncodeString(&ret, "userpass");
    EncodeString(&ret, "userblacklist");
    EncodeString(&ret, "dump-prefix");
    EncodeString(&ret, "maxclients");
    EncodeString(&ret, "dump-expire");
    EncodeString(&ret, "expire-logs-days");
    EncodeString(&ret, "expire-logs-nums");
    EncodeString(&ret, "root-connection-num");
    EncodeString(&ret, "slowlog-write-errorlog");
    EncodeString(&ret, "slowlog-log-slower-than");
    EncodeString(&ret, "slowlog-max-len");
    EncodeString(&ret, "write-binlog");
    EncodeString(&ret, "max-cache-statistic-keys");
    EncodeString(&ret, "small-compaction-threshold");
    EncodeString(&ret, "max-client-response-size");
    EncodeString(&ret, "db-sync-speed");
    EncodeString(&ret, "compact-cron");
    EncodeString(&ret, "compact-interval");
    EncodeString(&ret, "slave-priority");
    EncodeString(&ret, "sync-window-size");
    // Options for storage engine
    // MutableDBOptions
    EncodeString(&ret, "max-cache-files");
    EncodeString(&ret, "max-background-compactions");
    // MutableColumnFamilyOptions
    EncodeString(&ret, "write-buffer-size");
    EncodeString(&ret, "max-write-buffer-num");
    EncodeString(&ret, "arena-block-size");
    return;
  }
  long int ival;
  std::string value = config_args_v_[2];
  if (set_item == "timeout") {
    if (pstd::string2int(value.data(), value.size(), &ival) == 0) {
      ret = "-ERR Invalid argument " + value + " for CONFIG SET 'timeout'\r\n";
      return;
    }
    g_pika_conf->SetTimeout(ival);
    ret = "+OK\r\n";
  } else if (set_item == "requirepass") {
    g_pika_conf->SetRequirePass(value);
    ret = "+OK\r\n";
  } else if (set_item == "masterauth") {
    g_pika_conf->SetMasterAuth(value);
    ret = "+OK\r\n";
  } else if (set_item == "userpass") {
    g_pika_conf->SetUserPass(value);
    ret = "+OK\r\n";
  } else if (set_item == "slotmigrate") {
    g_pika_conf->SetSlotMigrate(value);
    ret = "+OK\r\n";
  } else if (set_item == "userblacklist") {
    g_pika_conf->SetUserBlackList(value);
    ret = "+OK\r\n";
  } else if (set_item == "dump-prefix") {
    g_pika_conf->SetBgsavePrefix(value);
    ret = "+OK\r\n";
  } else if (set_item == "maxclients") {
    if ((pstd::string2int(value.data(), value.size(), &ival) == 0) || ival <= 0) {
      ret = "-ERR Invalid argument \'" + value + "\' for CONFIG SET 'maxclients'\r\n";
      return;
    }
    g_pika_conf->SetMaxConnection(ival);
    g_pika_server->SetDispatchQueueLimit(ival);
    ret = "+OK\r\n";
  } else if (set_item == "dump-expire") {
    if (pstd::string2int(value.data(), value.size(), &ival) == 0) {
      ret = "-ERR Invalid argument \'" + value + "\' for CONFIG SET 'dump-expire'\r\n";
      return;
    }
    g_pika_conf->SetExpireDumpDays(ival);
    ret = "+OK\r\n";
  } else if (set_item == "slave-priority") {
    if (pstd::string2int(value.data(), value.size(), &ival) == 0) {
      ret = "-ERR Invalid argument \'" + value + "\' for CONFIG SET 'slave-priority'\r\n";
      return;
    }
    g_pika_conf->SetSlavePriority(ival);
    ret = "+OK\r\n";
  } else if (set_item == "expire-logs-days") {
    if ((pstd::string2int(value.data(), value.size(), &ival) == 0) || ival <= 0) {
      ret = "-ERR Invalid argument \'" + value + "\' for CONFIG SET 'expire-logs-days'\r\n";
      return;
    }
    g_pika_conf->SetExpireLogsDays(ival);
    ret = "+OK\r\n";
  } else if (set_item == "expire-logs-nums") {
    if ((pstd::string2int(value.data(), value.size(), &ival) == 0) || ival <= 0) {
      ret = "-ERR Invalid argument \'" + value + "\' for CONFIG SET 'expire-logs-nums'\r\n";
      return;
    }
    g_pika_conf->SetExpireLogsNums(ival);
    ret = "+OK\r\n";
  } else if (set_item == "root-connection-num") {
    if ((pstd::string2int(value.data(), value.size(), &ival) == 0) || ival <= 0) {
      ret = "-ERR Invalid argument \'" + value + "\' for CONFIG SET 'root-connection-num'\r\n";
      return;
    }
    g_pika_conf->SetRootConnectionNum(ival);
    ret = "+OK\r\n";
  } else if (set_item == "slowlog-write-errorlog") {
    bool is_write_errorlog;
    if (value == "yes") {
      is_write_errorlog = true;
    } else if (value == "no") {
      is_write_errorlog = false;
    } else {
      ret = "-ERR Invalid argument \'" + value + "\' for CONFIG SET 'slowlog-write-errorlog'\r\n";
      return;
    }
    g_pika_conf->SetSlowlogWriteErrorlog(is_write_errorlog);
    ret = "+OK\r\n";
  } else if (set_item == "slowlog-log-slower-than") {
    if ((pstd::string2int(value.data(), value.size(), &ival) == 0) || ival < 0) {
      ret = "-ERR Invalid argument \'" + value + "\' for CONFIG SET 'slowlog-log-slower-than'\r\n";
      return;
    }
    g_pika_conf->SetSlowlogSlowerThan(ival);
    ret = "+OK\r\n";
  } else if (set_item == "slowlog-max-len") {
    if ((pstd::string2int(value.data(), value.size(), &ival) == 0) || ival < 0) {
      ret = "-ERR Invalid argument \'" + value + "\' for CONFIG SET 'slowlog-max-len'\r\n";
      return;
    }
    g_pika_conf->SetSlowlogMaxLen(ival);
    g_pika_server->SlowlogTrim();
    ret = "+OK\r\n";
  } else if (set_item == "max-cache-statistic-keys") {
    if ((pstd::string2int(value.data(), value.size(), &ival) == 0) || ival < 0) {
      ret = "-ERR Invalid argument \'" + value + "\' for CONFIG SET 'max-cache-statistic-keys'\r\n";
      return;
    }
    g_pika_conf->SetMaxCacheStatisticKeys(ival);
    g_pika_server->SlotSetMaxCacheStatisticKeys(ival);
    ret = "+OK\r\n";
  } else if (set_item == "small-compaction-threshold") {
    if ((pstd::string2int(value.data(), value.size(), &ival) == 0) || ival < 0) {
      ret = "-ERR Invalid argument \'" + value + "\' for CONFIG SET 'small-compaction-threshold'\r\n";
      return;
    }
    g_pika_conf->SetSmallCompactionThreshold(ival);
    g_pika_server->SlotSetSmallCompactionThreshold(ival);
    ret = "+OK\r\n";
  } else if (set_item == "max-client-response-size") {
    if ((pstd::string2int(value.data(), value.size(), &ival) == 0) || ival < 0) {
      ret = "-ERR Invalid argument \'" + value + "\' for CONFIG SET 'max-client-response-size'\r\n";
      return;
    }
    g_pika_conf->SetMaxClientResponseSize(ival);
    ret = "+OK\r\n";
  } else if (set_item == "write-binlog") {
    int role = g_pika_server->role();
    if (role == PIKA_ROLE_SLAVE) {
      ret = "-ERR need to close master-slave mode first\r\n";
      return;
    } else if (value != "yes" && value != "no") {
      ret = "-ERR invalid write-binlog (yes or no)\r\n";
      return;
    } else {
      g_pika_conf->SetWriteBinlog(value);
      ret = "+OK\r\n";
    }
  } else if (set_item == "db-sync-speed") {
    if (pstd::string2int(value.data(), value.size(), &ival) == 0) {
      ret = "-ERR Invalid argument \'" + value + "\' for CONFIG SET 'db-sync-speed(MB)'\r\n";
      return;
    }
    if (ival < 0 || ival > 1024) {
      ival = 1024;
    }
    g_pika_conf->SetDbSyncSpeed(ival);
    ret = "+OK\r\n";
  } else if (set_item == "compact-cron") {
    bool invalid = false;
    if (!value.empty()) {
      bool have_week = false;
      std::string compact_cron;
      std::string week_str;
      int slash_num = count(value.begin(), value.end(), '/');
      if (slash_num == 2) {
        have_week = true;
        std::string::size_type first_slash = value.find('/');
        week_str = value.substr(0, first_slash);
        compact_cron = value.substr(first_slash + 1);
      } else {
        compact_cron = value;
      }

      std::string::size_type len = compact_cron.length();
      std::string::size_type colon = compact_cron.find('-');
      std::string::size_type underline = compact_cron.find('/');
      if (colon == std::string::npos || underline == std::string::npos || colon >= underline || colon + 1 >= len ||
          colon + 1 == underline || underline + 1 >= len) {
        invalid = true;
      } else {
        int week = std::atoi(week_str.c_str());
        int start = std::atoi(compact_cron.substr(0, colon).c_str());
        int end = std::atoi(compact_cron.substr(colon + 1, underline).c_str());
        int usage = std::atoi(compact_cron.substr(underline + 1).c_str());
        if ((have_week && (week < 1 || week > 7)) || start < 0 || start > 23 || end < 0 || end > 23 || usage < 0 ||
            usage > 100) {
          invalid = true;
        }
      }
    }
    if (invalid) {
      ret = "-ERR invalid compact-cron\r\n";
      return;
    } else {
      g_pika_conf->SetCompactCron(value);
      ret = "+OK\r\n";
    }
  } else if (set_item == "compact-interval") {
    bool invalid = false;
    if (!value.empty()) {
      std::string::size_type len = value.length();
      std::string::size_type slash = value.find('/');
      if (slash == std::string::npos || slash + 1 >= len) {
        invalid = true;
      } else {
        int interval = std::atoi(value.substr(0, slash).c_str());
        int usage = std::atoi(value.substr(slash + 1).c_str());
        if (interval <= 0 || usage < 0 || usage > 100) {
          invalid = true;
        }
      }
    }
    if (invalid) {
      ret = "-ERR invalid compact-interval\r\n";
      return;
    } else {
      g_pika_conf->SetCompactInterval(value);
      ret = "+OK\r\n";
    }
  } else if (set_item == "sync-window-size") {
    if (pstd::string2int(value.data(), value.size(), &ival) == 0) {
      ret = "-ERR Invalid argument \'" + value + "\' for CONFIG SET 'sync-window-size'\r\n";
      return;
    }
    if (ival <= 0 || ival > kBinlogReadWinMaxSize) {
      ret = "-ERR Argument exceed range \'" + value + "\' for CONFIG SET 'sync-window-size'\r\n";
      return;
    }
    g_pika_conf->SetSyncWindowSize(ival);
    ret = "+OK\r\n";
  } else if (set_item == "max-cache-files") {
    if (pstd::string2int(value.data(), value.size(), &ival) == 0) {
      ret = "-ERR Invalid argument \'" + value + "\' for CONFIG SET 'max-cache-files'\r\n";
      return;
    }
    std::unordered_map<std::string, std::string> options_map{{"max_open_files", value}};
    storage::Status s = g_pika_server->RewriteStorageOptions(storage::OptionType::kDB, options_map);
    if (!s.ok()) {
      ret = "-ERR Set max-cache-files wrong: " + s.ToString() + "\r\n";
      return;
    }
    g_pika_conf->SetMaxCacheFiles(ival);
    ret = "+OK\r\n";
  } else if (set_item == "max-background-compactions") {
    if (pstd::string2int(value.data(), value.size(), &ival) == 0) {
      ret = "-ERR Invalid argument \'" + value + "\' for CONFIG SET 'max-background-compactions'\r\n";
      return;
    }
    std::unordered_map<std::string, std::string> options_map{{"max_background_compactions", value}};
    storage::Status s = g_pika_server->RewriteStorageOptions(storage::OptionType::kDB, options_map);
    if (!s.ok()) {
      ret = "-ERR Set max-background-compactions wrong: " + s.ToString() + "\r\n";
      return;
    }
    g_pika_conf->SetMaxBackgroudCompactions(ival);
    ret = "+OK\r\n";
  } else if (set_item == "write-buffer-size") {
    if (pstd::string2int(value.data(), value.size(), &ival) == 0) {
      ret = "-ERR Invalid argument \'" + value + "\' for CONFIG SET 'write-buffer-size'\r\n";
      return;
    }
    std::unordered_map<std::string, std::string> options_map{{"write_buffer_size", value}};
    storage::Status s = g_pika_server->RewriteStorageOptions(storage::OptionType::kColumnFamily, options_map);
    if (!s.ok()) {
      ret = "-ERR Set write-buffer-size wrong: " + s.ToString() + "\r\n";
      return;
    }
    g_pika_conf->SetWriteBufferSize(ival);
    ret = "+OK\r\n";
  } else if (set_item == "max-write-buffer-num") {
    if (pstd::string2int(value.data(), value.size(), &ival) == 0) {
      ret = "-ERR Invalid argument \'" + value + "\' for CONFIG SET 'max-write-buffer-number'\r\n";
      return;
    }
    std::unordered_map<std::string, std::string> options_map{{"max_write_buffer_number", value}};
    storage::Status s = g_pika_server->RewriteStorageOptions(storage::OptionType::kColumnFamily, options_map);
    if (!s.ok()) {
      ret = "-ERR Set max-write-buffer-number wrong: " + s.ToString() + "\r\n";
      return;
    }
    g_pika_conf->SetMaxWriteBufferNumber(ival);
    ret = "+OK\r\n";
  } else if (set_item == "arena-block-size") {
    if (pstd::string2int(value.data(), value.size(), &ival) == 0) {
      ret = "-ERR Invalid argument \'" + value + "\' for CONFIG SET 'arena-block-size'\r\n";
      return;
    }
    std::unordered_map<std::string, std::string> options_map{{"arena_block_size", value}};
    storage::Status s = g_pika_server->RewriteStorageOptions(storage::OptionType::kColumnFamily, options_map);
    if (!s.ok()) {
      ret = "-ERR Set arena-block-size wrong: " + s.ToString() + "\r\n";
      return;
    }
    g_pika_conf->SetArenaBlockSize(ival);
    ret = "+OK\r\n";
  } else {
    ret = "-ERR Unsupported CONFIG parameter: " + set_item + "\r\n";
  }
}

void ConfigCmd::ConfigRewrite(std::string& ret) {
  if (g_pika_conf->ConfigRewrite() != 0) {
    ret = "+OK\r\n";
  } else {
    ret = "-ERR Rewire CONFIG fail\r\n";
  }
}

void ConfigCmd::ConfigResetstat(std::string& ret) {
  g_pika_server->ResetStat();
  ret = "+OK\r\n";
}

void MonitorCmd::DoInitial() {
  if (argv_.size() != 1) {
    res_.SetRes(CmdRes::kWrongNum, kCmdNameMonitor);
    return;
  }
}

void MonitorCmd::Do(std::shared_ptr<Slot> slot) {
  std::shared_ptr<net::NetConn> conn_repl = GetConn();
  if (!conn_repl) {
    res_.SetRes(CmdRes::kErrOther, kCmdNameMonitor);
    LOG(WARNING) << name_ << " weak ptr is empty";
    return;
  }

  g_pika_server->AddMonitorClient(std::dynamic_pointer_cast<PikaClientConn>(conn_repl));
  res_.SetRes(CmdRes::kOk);
}

void DbsizeCmd::DoInitial() {
  if (argv_.size() != 1) {
    res_.SetRes(CmdRes::kWrongNum, kCmdNameDbsize);
    return;
  }
}

void DbsizeCmd::Do(std::shared_ptr<Slot> slot) {
  std::shared_ptr<DB> db = g_pika_server->GetDB(db_name_);
  if (!db) {
    res_.SetRes(CmdRes::kInvalidDB);
  } else {
    KeyScanInfo key_scan_info = db->GetKeyScanInfo();
    std::vector<storage::KeyInfo> key_infos = key_scan_info.key_infos;
    if (key_infos.size() != 5) {
      res_.SetRes(CmdRes::kErrOther, "keyspace error");
      return;
    }
    int64_t dbsize = key_infos[0].keys + key_infos[1].keys + key_infos[2].keys + key_infos[3].keys + key_infos[4].keys;
    res_.AppendInteger(dbsize);
  }
}

void TimeCmd::DoInitial() {
  if (argv_.size() != 1) {
    res_.SetRes(CmdRes::kWrongNum, kCmdNameTime);
    return;
  }
}

void TimeCmd::Do(std::shared_ptr<Slot> slot) {
  struct timeval tv;
  if (gettimeofday(&tv, nullptr) == 0) {
    res_.AppendArrayLen(2);
    char buf[32];
    int32_t len = pstd::ll2string(buf, sizeof(buf), tv.tv_sec);
    res_.AppendStringLen(len);
    res_.AppendContent(buf);

    len = pstd::ll2string(buf, sizeof(buf), tv.tv_usec);
    res_.AppendStringLen(len);
    res_.AppendContent(buf);
  } else {
    res_.SetRes(CmdRes::kErrOther, strerror(errno));
  }
}

void DelbackupCmd::DoInitial() {
  if (argv_.size() != 1) {
    res_.SetRes(CmdRes::kWrongNum, kCmdNameDelbackup);
    return;
  }
}

void DelbackupCmd::Do(std::shared_ptr<Slot> slot) {
  std::string db_sync_prefix = g_pika_conf->bgsave_prefix();
  std::string db_sync_path = g_pika_conf->bgsave_path();
  std::vector<std::string> dump_dir;

  // Dump file is not exist
  if (!pstd::FileExists(db_sync_path)) {
    res_.SetRes(CmdRes::kOk);
    return;
  }
  // Directory traversal
  if (pstd::GetChildren(db_sync_path, dump_dir) != 0) {
    res_.SetRes(CmdRes::kOk);
    return;
  }

  int len = dump_dir.size();
  for (auto& i : dump_dir) {
    if (i.substr(0, db_sync_prefix.size()) != db_sync_prefix || i.size() != (db_sync_prefix.size() + 8)) {
      continue;
    }

    std::string str_date = i.substr(db_sync_prefix.size(), (i.size() - db_sync_prefix.size()));
    char* end = nullptr;
    std::strtol(str_date.c_str(), &end, 10);
    if (*end != 0) {
      continue;
    }

    std::string dump_dir_name = db_sync_path + i + "/" + db_name_;
    if (g_pika_server->CountSyncSlaves() == 0) {
      LOG(INFO) << "Not syncing, delete dump file: " << dump_dir_name;
      pstd::DeleteDirIfExist(dump_dir_name);
      len--;
    } else {
      LOG(INFO) << "Syncing, can not delete " << dump_dir_name << " dump file" << std::endl;
    }
  }
  res_.SetRes(CmdRes::kOk);
}

void EchoCmd::DoInitial() {
  if (!CheckArg(argv_.size())) {
    res_.SetRes(CmdRes::kWrongNum, kCmdNameEcho);
    return;
  }
  body_ = argv_[1];
}

void EchoCmd::Do(std::shared_ptr<Slot> slot) { res_.AppendString(body_); }

void ScandbCmd::DoInitial() {
  if (!CheckArg(argv_.size())) {
    res_.SetRes(CmdRes::kWrongNum, kCmdNameEcho);
    return;
  }
  if (argv_.size() == 1) {
    type_ = storage::kAll;
  } else {
    if (strcasecmp(argv_[1].data(), "string") == 0) {
      type_ = storage::kStrings;
    } else if (strcasecmp(argv_[1].data(), "hash") == 0) {
      type_ = storage::kHashes;
    } else if (strcasecmp(argv_[1].data(), "set") == 0) {
      type_ = storage::kSets;
    } else if (strcasecmp(argv_[1].data(), "zset") == 0) {
      type_ = storage::kZSets;
    } else if (strcasecmp(argv_[1].data(), "list") == 0) {
      type_ = storage::kLists;
    } else {
      res_.SetRes(CmdRes::kInvalidDbType);
    }
  }
}

void ScandbCmd::Do(std::shared_ptr<Slot> slot) {
  std::shared_ptr<DB> db = g_pika_server->GetDB(db_name_);
  if (!db) {
    res_.SetRes(CmdRes::kInvalidDB);
  } else {
    db->ScanDatabase(type_);
    res_.SetRes(CmdRes::kOk);
  }
}

void SlowlogCmd::DoInitial() {
  if (!CheckArg(argv_.size())) {
    res_.SetRes(CmdRes::kWrongNum, kCmdNameSlowlog);
    return;
  }
  if (argv_.size() == 2 && (strcasecmp(argv_[1].data(), "reset") == 0)) {
    condition_ = SlowlogCmd::kRESET;
  } else if (argv_.size() == 2 && (strcasecmp(argv_[1].data(), "len") == 0)) {
    condition_ = SlowlogCmd::kLEN;
  } else if ((argv_.size() == 2 || argv_.size() == 3) && (strcasecmp(argv_[1].data(), "get") == 0)) {
    condition_ = SlowlogCmd::kGET;
    if (argv_.size() == 3 && (pstd::string2int(argv_[2].data(), argv_[2].size(), &number_) == 0)) {
      res_.SetRes(CmdRes::kInvalidInt);
      return;
    }
  } else {
    res_.SetRes(CmdRes::kErrOther, "Unknown SLOWLOG subcommand or wrong # of args. Try GET, RESET, LEN.");
    return;
  }
}

void SlowlogCmd::Do(std::shared_ptr<Slot> slot) {
  if (condition_ == SlowlogCmd::kRESET) {
    g_pika_server->SlowlogReset();
    res_.SetRes(CmdRes::kOk);
  } else if (condition_ == SlowlogCmd::kLEN) {
    res_.AppendInteger(g_pika_server->SlowlogLen());
  } else {
    std::vector<SlowlogEntry> slowlogs;
    g_pika_server->SlowlogObtain(number_, &slowlogs);
    res_.AppendArrayLen(slowlogs.size());
    for (const auto& slowlog : slowlogs) {
      res_.AppendArrayLen(4);
      res_.AppendInteger(slowlog.id);
      res_.AppendInteger(slowlog.start_time);
      res_.AppendInteger(slowlog.duration);
      res_.AppendArrayLen(slowlog.argv.size());
      for (const auto& arg : slowlog.argv) {
        res_.AppendString(arg);
      }
    }
  }
}

void PaddingCmd::DoInitial() {
  if (!CheckArg(argv_.size())) {
    res_.SetRes(CmdRes::kWrongNum, kCmdNamePadding);
    return;
  }
}

void PaddingCmd::Do(std::shared_ptr<Slot> slot) { res_.SetRes(CmdRes::kOk); }

std::string PaddingCmd::ToBinlog(uint32_t exec_time, uint32_t term_id, uint64_t logic_id, uint32_t filenum,
                                 uint64_t offset) {
  return PikaBinlogTransverter::ConstructPaddingBinlog(
      BinlogType::TypeFirst,
      argv_[1].size() + BINLOG_ITEM_HEADER_SIZE + PADDING_BINLOG_PROTOCOL_SIZE + SPACE_STROE_PARAMETER_LENGTH);
}

void PKPatternMatchDelCmd::DoInitial() {
  if (!CheckArg(argv_.size())) {
    res_.SetRes(CmdRes::kWrongNum, kCmdNamePKPatternMatchDel);
    return;
  }
  pattern_ = argv_[1];
  if (strcasecmp(argv_[2].data(), "set") == 0) {
    type_ = storage::kSets;
  } else if (strcasecmp(argv_[2].data(), "list") == 0) {
    type_ = storage::kLists;
  } else if (strcasecmp(argv_[2].data(), "string") == 0) {
    type_ = storage::kStrings;
  } else if (strcasecmp(argv_[2].data(), "zset") == 0) {
    type_ = storage::kZSets;
  } else if (strcasecmp(argv_[2].data(), "hash") == 0) {
    type_ = storage::kHashes;
  } else {
    res_.SetRes(CmdRes::kInvalidDbType, kCmdNamePKPatternMatchDel);
    return;
  }
}

void PKPatternMatchDelCmd::Do(std::shared_ptr<Slot> slot) {
  int ret = 0;
  rocksdb::Status s = slot->db()->PKPatternMatchDel(type_, pattern_, &ret);
  if (s.ok()) {
    res_.AppendInteger(ret);
  } else {
    res_.SetRes(CmdRes::kErrOther, s.ToString());
  }
}

void DummyCmd::DoInitial() {}

void DummyCmd::Do(std::shared_ptr<Slot> slot) {}

void QuitCmd::DoInitial() {
  if (!CheckArg(argv_.size())) {
    res_.SetRes(CmdRes::kWrongNum, kCmdNameQuit);
  }
}

void QuitCmd::Do(std::shared_ptr<Slot> slot) {
  res_.SetRes(CmdRes::kOk);
  LOG(INFO) << "QutCmd will close connection " << GetConn()->String();
  GetConn()->SetClose(true);
}

/*
 * HELLO [<protocol-version> [AUTH <password>] [SETNAME <name>] ]
 */
void HelloCmd::DoInitial() {
  if (!CheckArg(argv_.size())) {
    res_.SetRes(CmdRes::kWrongNum, kCmdNameHello);
    return;
  }
}

void HelloCmd::Do(std::shared_ptr<Slot> slot) {
  size_t next_arg = 1;
  long ver = 0;
  if (argv_.size() >= 2) {
    if (pstd::string2int(argv_[next_arg].data(), argv_[next_arg].size(), &ver) == 0) {
      res_.SetRes(CmdRes::kErrOther, "Protocol version is not an integer or out of range");
      return;
    }
    next_arg++;

    if (ver < 2 || ver > 3) {
      res_.SetRes(CmdRes::kErrOther, "-NOPROTO unsupported protocol version");
      return;
    }
  }

  std::shared_ptr<net::NetConn> conn = GetConn();
  if (!conn) {
    res_.SetRes(CmdRes::kErrOther, kCmdNameHello);
    return;
  }

  for (; next_arg < argv_.size(); ++next_arg) {
    size_t more_args = argv_.size() - next_arg - 1;
    const std::string opt = argv_[next_arg];
    if ((strcasecmp(opt.data(), "AUTH") == 0) && (more_args != 0U)) {
      const std::string pwd = argv_[next_arg + 1];
      std::string msg_role;
      auto authResult = AuthenticateUser(pwd, conn, msg_role);
      switch (authResult) {
        case AuthResult::INVALID_CONN:
          res_.SetRes(CmdRes::kErrOther, kCmdNamePing);
          return;
        case AuthResult::INVALID_PASSWORD:
          res_.SetRes(CmdRes::kInvalidPwd);
          return;
        case AuthResult::NO_REQUIRE_PASS:
          res_.SetRes(CmdRes::kErrOther, "Client sent AUTH, but no password is set");
          return;
        case AuthResult::OK:
          break;
      }
      next_arg++;
    } else if ((strcasecmp(opt.data(), "SETNAME") == 0) && (more_args != 0U)) {
      const std::string name = argv_[next_arg + 1];
      conn->set_name(name);
      next_arg++;
    } else {
      res_.SetRes(CmdRes::kErrOther, "Syntax error in HELLO option " + opt);
      return;
    }
  }

  std::string raw;
  std::vector<storage::FieldValue> fvs{
      {"server", "redis"},
  };
  // just for redis resp2 protocol
  fvs.push_back({"proto", "2"});
  fvs.push_back({"mode", "classic"});
  int host_role = g_pika_server->role();
  switch (host_role) {
    case PIKA_ROLE_SINGLE:
    case PIKA_ROLE_MASTER:
      fvs.push_back({"role", "master"});
      break;
    case PIKA_ROLE_SLAVE:
      fvs.push_back({"role", "slave"});
      break;
    case PIKA_ROLE_MASTER | PIKA_ROLE_SLAVE:
      fvs.push_back({"role", "master&&slave"});
      break;
    default:
      LOG(INFO) << "unknown role" << host_role << " client ip:port " << conn->ip_port();
      return;
  }

  for (const auto& fv : fvs) {
    RedisAppendLen(raw, fv.field.size(), "$");
    RedisAppendContent(raw, fv.field);
    if (fv.field == "proto") {
      pstd::string2int(fv.value.data(), fv.value.size(), &ver);
      RedisAppendLen(raw, static_cast<int64_t>(ver), ":");
      continue;
    }
    RedisAppendLen(raw, fv.value.size(), "$");
    RedisAppendContent(raw, fv.value);
  }
  res_.AppendArrayLen(fvs.size() * 2);
  res_.AppendStringRaw(raw);
}

bool CommandCmd::CommandFieldCompare::operator()(const std::string& a, const std::string& b) const {
  int av{0};
  int bv{0};
  if (auto avi = kFieldNameOrder.find(a); avi != kFieldNameOrder.end()) {
    av = avi->second;
  }
  if (auto bvi = kFieldNameOrder.find(b); bvi != kFieldNameOrder.end()) {
    bv = bvi->second;
  }
  return av < bv;
}

CmdRes& CommandCmd::EncodableInt::EncodeTo(CmdRes& res) const {
  res.AppendInteger(value_);
  return res;
}

CmdRes& CommandCmd::EncodableString::EncodeTo(CmdRes& res) const {
  res.AppendString(value_);
  return res;
}

template <class Map>
CmdRes& CommandCmd::EncodableMap::EncodeTo(CmdRes& res, const Map& map) {
  std::string raw_string;
  RedisAppendLen(raw_string, map.size() * 2, kPrefix);
  res.AppendStringRaw(raw_string);
  for (const auto& kv : map) {
    res.AppendString(kv.first);
    res << *kv.second;
  }
  return res;
}

CmdRes& CommandCmd::EncodableMap::EncodeTo(CmdRes& res) const { return EncodeTo(res, values_); }

CmdRes& CommandCmd::EncodableSet::EncodeTo(CmdRes& res) const {
  std::string raw_string;
  RedisAppendLen(raw_string, values_.size(), kPrefix);
  res.AppendStringRaw(raw_string);
  for (const auto& item : values_) {
    res << *item;
  }
  return res;
}

CmdRes& CommandCmd::EncodableArray::EncodeTo(CmdRes& res) const {
  res.AppendArrayLen(values_.size());
  for (const auto& item : values_) {
    res << *item;
  }
  return res;
}

CmdRes& CommandCmd::EncodableStatus::EncodeTo(CmdRes& res) const {
  res.AppendStringRaw(kPrefix + value_ + kNewLine);
  return res;
}

const std::string CommandCmd::kNullReply = "_" + kNewLine;
const std::unordered_map<std::string, int> CommandCmd::CommandFieldCompare::kFieldNameOrder{
    {"name", 0},          {"type", 1},
    {"spec", 2},          {"index", 3},
    {"display_text", 4},  {"key_spec_index", 5},
    {"token", 6},         {"summary", 7},
    {"since", 8},         {"group", 9},
    {"complexity", 10},   {"module", 11},
    {"doc_flags", 12},    {"deprecated_since", 13},
    {"notes", 14},        {"flags", 15},
    {"begin_search", 16}, {"replaced_by", 17},
    {"history", 18},      {"arguments", 19},
    {"subcommands", 20},  {"keyword", 21},
    {"startfrom", 22},    {"find_keys", 23},
    {"lastkey", 24},      {"keynum", 25},
    {"keynumidx", 26},    {"firstkey", 27},
    {"keystep", 28},      {"limit", 29},
};
const std::string CommandCmd::EncodableMap::kPrefix = "*";
const std::string CommandCmd::EncodableSet::kPrefix = "*";
const std::string CommandCmd::EncodableStatus::kPrefix = "+";

void CommandCmd::DoInitial() {
  if (!CheckArg(argv_.size())) {  // The original redis command's arity is -1
    res_.SetRes(CmdRes::kWrongNum, kCmdNameEcho);
    return;
  }
  if (argv_.size() < 2) {  // But currently only docs subcommand is impled
    res_.SetRes(CmdRes::kErrOther, "only docs subcommand supported");
    return;
  }
  if (command_ = argv_[1]; strcasecmp(command_.data(), "docs") != 0) {
    res_.SetRes(CmdRes::kErrOther, "unknown command '" + command_ + "'");
    return;
  }
  cmds_begin_ = argv_.cbegin() + 2;
  cmds_end_ = argv_.cend();
}

void CommandCmd::Do(std::shared_ptr<Slot> slots) {
  std::unordered_map<std::string, CommandCmd::EncodablePtr> cmds;
  if (cmds_begin_ == cmds_end_) {
    cmds = kCommandDocs;
  } else {
    for (auto iter = cmds_begin_; iter != cmds_end_; ++iter) {
      if (auto cmd = kCommandDocs.find(*iter); cmd != kCommandDocs.end()) {
        cmds.insert(*cmd);
      }
    }
  }
  EncodableMap::EncodeTo(res_, cmds);
}<|MERGE_RESOLUTION|>--- conflicted
+++ resolved
@@ -1177,12 +1177,6 @@
   tmp_stream << "# RocksDB"
              << "\r\n";
 
-<<<<<<< HEAD
-  std::shared_lock table_rwl(g_pika_server->dbs_rw_);
-  for (const auto& table_item : g_pika_server->dbs_) {
-    if (!table_item.second) {
-      continue;
-=======
     std::shared_lock table_rwl(g_pika_server->dbs_rw_);
     for (const auto& table_item : g_pika_server->dbs_) {
         if (!table_item.second) {
@@ -1196,17 +1190,7 @@
             slot_item.second->DbRWUnLock();
             tmp_stream << rocksdb_info;
         }
->>>>>>> f4545b65
-    }
-    std::shared_lock partition_rwl(table_item.second->slots_rw_);
-    for (const auto& partition_item : table_item.second->slots_) {
-      std::string rocksdb_info;
-      partition_item.second->DbRWLockReader();
-      partition_item.second->db()->GetRocksDBInfo(rocksdb_info);
-      partition_item.second->DbRWUnLock();
-      tmp_stream << rocksdb_info;
-    }
-  }
+    }
 
   info.append(tmp_stream.str());
 }
