--- conflicted
+++ resolved
@@ -2049,7 +2049,7 @@
     EncodeString(&config_body, g_pika_conf->replication_id());
   }
 
-<<<<<<< HEAD
+
   if (pstd::stringmatch(pattern.data(), "cache-num", 1)) {
     elements += 2;
     EncodeString(&config_body, "cache-num");
@@ -2103,7 +2103,7 @@
     EncodeString(&config_body, "cache-lfu-decay-time");
     EncodeNumber(&config_body, g_pika_conf->cache_lfu_decay_time());
   }
-=======
+
   if (pstd::stringmatch(pattern.data(), "acl-pubsub-default", 1) != 0) {
     elements += 2;
     EncodeString(&config_body, "acl-pubsub-default");
@@ -2111,7 +2111,6 @@
                                       : EncodeString(&config_body, "resetchannels");
   }
 
->>>>>>> 77e87bb7
   std::stringstream resp;
   resp << "*" << std::to_string(elements) << "\r\n" << config_body;
   ret = resp.str();
