--- conflicted
+++ resolved
@@ -2547,7 +2547,6 @@
   res_.AppendStringRaw(raw);
 }
 
-<<<<<<< HEAD
 void ZsetAutoDelCmd::DoInitial() {
   if (!CheckArg(argv_.size())) {
     res_.SetRes(CmdRes::kWrongNum, kCmdNameZsetAutoDel);
@@ -2563,7 +2562,6 @@
   }
   speed_factor_ = (0 > speed_factor_ || 1000 < speed_factor_) ? 1 : speed_factor_;
 }
-
 
 void ZsetAutoDelCmd::Do(std::shared_ptr<Slot> slot) {
   Status s = g_pika_server->ZsetAutoDel(cursor_, speed_factor_);
@@ -2577,7 +2575,6 @@
 void ZsetAutoDelOffCmd::DoInitial() {
   if (!CheckArg(argv_.size())) {
     res_.SetRes(CmdRes::kWrongNum, kCmdNameZsetAutoDelOff);
-    return;
   }
 }
 
@@ -2588,7 +2585,8 @@
     return;
   }
   res_.SetRes(CmdRes::kOk);
-=======
+}
+
 void DiskRecoveryCmd::DoInitial() {
   if (!CheckArg(argv_.size())) {
     res_.SetRes(CmdRes::kWrongNum, kCmdNameDiskRecovery);
@@ -2639,7 +2637,6 @@
     }
   }
   res_.SetRes(CmdRes::kOk, "The disk error has been recovered");
->>>>>>> 678b375d
 }
 
 #ifdef WITH_COMMAND_DOCS
