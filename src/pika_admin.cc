--- conflicted
+++ resolved
@@ -1985,18 +1985,9 @@
     LOG(WARNING) << name_ << " weak ptr is empty";
     return;
   }
-<<<<<<< HEAD
-  std::shared_ptr<net::NetConn> conn =
-      std::dynamic_pointer_cast<PikaClientConn>(conn_repl)->server_thread()->MoveConnOut(conn_repl->fd());
-  assert(conn.get() == conn_repl.get());
-  g_pika_server->AddMonitorClient(std::dynamic_pointer_cast<PikaClientConn>(conn));
-  g_pika_server->AddMonitorMessage("OK");
-// Monitor thread will return "OK"
-=======
 
   g_pika_server->AddMonitorClient(std::dynamic_pointer_cast<PikaClientConn>(conn_repl));
   res_.SetRes(CmdRes::kOk);
->>>>>>> cf0300d3
 }
 
 void DbsizeCmd::DoInitial() {
