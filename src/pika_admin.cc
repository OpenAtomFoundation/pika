--- conflicted
+++ resolved
@@ -1444,19 +1444,6 @@
   std::stringstream tmp_stream;
   tmp_stream.precision(2);
   tmp_stream.setf(std::ios::fixed);
-<<<<<<< HEAD
-  tmp_stream << "# Commandstats"
-             << "\r\n";
-  for (auto iter : *g_pika_server->GetCommandStatMap()) {
-    if (iter.second.cmd_count != 0) {
-      tmp_stream << iter.first << ":"
-                 << "calls=" << iter.second.cmd_count
-                 << ", usec=" << MethodofTotalTimeCalculation(iter.second.cmd_time_consuming) << ", usec_per_call=";
-      if (!iter.second.cmd_time_consuming) {
-        tmp_stream << 0 << "\r\n";
-      } else {
-        tmp_stream << MethodofCommandStatistics(iter.second.cmd_time_consuming, iter.second.cmd_count) << "\r\n";
-=======
   tmp_stream << "# Commandstats" << "\r\n";
   for (auto iter : *g_pika_server->GetCommandStatMap()) {
     if (iter.second.cmd_count != 0) {
@@ -1469,13 +1456,10 @@
       } else {
         tmp_stream << MethodofCommandStatistics(iter.second.cmd_time_consuming, iter.second.cmd_count)
                    << "\r\n";
->>>>>>> 3ad5f2f9
       }
     }
   }
   info.append(tmp_stream.str());
-<<<<<<< HEAD
-=======
 }
 
 void InfoCmd::InfoCache(std::string& info, std::shared_ptr<Slot> slot) {
@@ -1519,7 +1503,6 @@
     default:
       return std::string("Unknown");
   }
->>>>>>> 3ad5f2f9
 }
 
 void InfoCmd::Execute() {
@@ -2475,23 +2458,6 @@
     }
     g_pika_conf->SetMaxRsyncParallelNum(static_cast<int>(ival));
     ret = "+OK\r\n";
-<<<<<<< HEAD
-  } else if (set_item == "acl-pubsub-default") {
-    std::string v(value);
-    pstd::StringToLower(v);
-    if (v != "allchannels" && v != "resetchannels") {
-      ret = "-ERR Invalid argument \'" + value + "\' for CONFIG SET 'acl-pubsub-default'\r\n";
-      return;
-    }
-    g_pika_conf->SetAclPubsubDefault(v);
-    ret = "+OK\r\n";
-  } else if (set_item == "acllog-max-len") {
-    if (pstd::string2int(value.data(), value.size(), &ival) == 0 || ival < 0) {
-      ret = "-ERR Invalid argument \'" + value + "\' for CONFIG SET 'acllog-max-len'\r\n";
-      return;
-    }
-    g_pika_conf->SetAclLogMaxLen(static_cast<int>(ival));
-=======
   } else if (set_item == "cache-num") {
     if (!pstd::string2int(value.data(), value.size(), &ival) || ival < 0) {
       ret = "-ERR Invalid argument " + value + " for CONFIG SET 'cache-num'\r\n";
@@ -2591,7 +2557,22 @@
     int cache_lfu_decay_time = (ival < 0) ? 1 : ival;
     g_pika_conf->SetCacheLFUDecayTime(cache_lfu_decay_time);
     g_pika_server->ResetCacheConfig(slot);
->>>>>>> 3ad5f2f9
+    ret = "+OK\r\n";
+  } else if (set_item == "acl-pubsub-default") {
+    std::string v(value);
+    pstd::StringToLower(v);
+    if (v != "allchannels" && v != "resetchannels") {
+      ret = "-ERR Invalid argument \'" + value + "\' for CONFIG SET 'acl-pubsub-default'\r\n";
+      return;
+    }
+    g_pika_conf->SetAclPubsubDefault(v);
+    ret = "+OK\r\n";
+  } else if (set_item == "acllog-max-len") {
+    if (pstd::string2int(value.data(), value.size(), &ival) == 0 || ival < 0) {
+      ret = "-ERR Invalid argument \'" + value + "\' for CONFIG SET 'acllog-max-len'\r\n";
+      return;
+    }
+    g_pika_conf->SetAclLogMaxLen(static_cast<int>(ival));
     ret = "+OK\r\n";
   } else {
     ret = "-ERR Unsupported CONFIG parameter: " + set_item + "\r\n";
