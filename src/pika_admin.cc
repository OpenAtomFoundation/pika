// Copyright (c) 2015-present, Qihoo, Inc.  All rights reserved.
// This source code is licensed under the BSD-style license found in the
// LICENSE file in the root directory of this source tree. An additional grant
// of patent rights can be found in the PATENTS file in the same directory.

#include "include/pika_admin.h"

#include <sys/time.h>
#include <sys/utsname.h>

#include <algorithm>
#include <unordered_map>

#include <glog/logging.h>

#include "include/build_version.h"
#include "include/pika_conf.h"
#include "include/pika_rm.h"
#include "include/pika_server.h"
#include "include/pika_version.h"
#include "pstd/include/rsync.h"

using pstd::Status;

extern PikaServer* g_pika_server;
extern std::unique_ptr<PikaReplicaManager> g_pika_rm;

static std::string ConstructPinginPubSubResp(const PikaCmdArgsType& argv) {
  if (argv.size() > 2) {
    return "-ERR wrong number of arguments for " + kCmdNamePing + " command\r\n";
  }
  std::stringstream resp;

  resp << "*2\r\n"
       << "$4\r\n"
       << "pong\r\n";
  if (argv.size() == 2) {
    resp << "$" << argv[1].size() << "\r\n" << argv[1] << "\r\n";
  } else {
    resp << "$0\r\n\r\n";
  }
  return resp.str();
}

enum AuthResult {
  OK,
  INVALID_PASSWORD,
  NO_REQUIRE_PASS,
  INVALID_CONN,
};

static AuthResult AuthenticateUser(const std::string& pwd, const std::shared_ptr<net::NetConn>& conn,
                                   std::string& msg_role) {
  std::string root_password(g_pika_conf->requirepass());
  std::string user_password(g_pika_conf->userpass());
  if (user_password.empty() && root_password.empty()) {
    return AuthResult::NO_REQUIRE_PASS;
  }

  if (pwd == user_password) {
    msg_role = "USER";
  }
  if (pwd == root_password) {
    msg_role = "ROOT";
  }
  if (msg_role.empty()) {
    return AuthResult::INVALID_PASSWORD;
  }

  if (!conn) {
    LOG(WARNING) << " weak ptr is empty";
    return AuthResult::INVALID_CONN;
  }
  std::shared_ptr<PikaClientConn> cli_conn = std::dynamic_pointer_cast<PikaClientConn>(conn);
  cli_conn->auth_stat().ChecknUpdate(msg_role);

  return AuthResult::OK;
}

/*
 * slaveof no one
 * slaveof ip port
 * slaveof ip port force
 */
void SlaveofCmd::DoInitial() {
  if (!CheckArg(argv_.size())) {
    res_.SetRes(CmdRes::kWrongNum, kCmdNameSlaveof);
    return;
  }

  if (argv_.size() > 4) {
    res_.SetRes(CmdRes::kWrongNum, kCmdNameSlaveof);
    return;
  }

  if (argv_.size() == 3 && (strcasecmp(argv_[1].data(), "no") == 0) && (strcasecmp(argv_[2].data(), "one") == 0)) {
    is_none_ = true;
    return;
  }

  // self is master of A , want to slavof B
  if ((g_pika_server->role() & PIKA_ROLE_MASTER) != 0) {
    res_.SetRes(CmdRes::kErrOther, "already master of others, invalid usage");
    return;
  }

  master_ip_ = argv_[1];
  std::string str_master_port = argv_[2];
  if ((pstd::string2int(str_master_port.data(), str_master_port.size(), &master_port_) == 0) || master_port_ <= 0) {
    res_.SetRes(CmdRes::kInvalidInt);
    return;
  }

  if ((master_ip_ == "127.0.0.1" || master_ip_ == g_pika_server->host()) && master_port_ == g_pika_server->port()) {
    res_.SetRes(CmdRes::kErrOther, "you fucked up");
    return;
  }

  if (argv_.size() == 4) {
    if (strcasecmp(argv_[3].data(), "force") == 0) {
      g_pika_server->SetForceFullSync(true);
    } else {
      res_.SetRes(CmdRes::kWrongNum, kCmdNameSlaveof);
    }
  }
}

void SlaveofCmd::Do(std::shared_ptr<Slot> slot) {
  // Check if we are already connected to the specified master
  if ((master_ip_ == "127.0.0.1" || g_pika_server->master_ip() == master_ip_) &&
      g_pika_server->master_port() == master_port_) {
    res_.SetRes(CmdRes::kOk);
    return;
  }

  g_pika_server->RemoveMaster();

  if (is_none_) {
    res_.SetRes(CmdRes::kOk);
    g_pika_conf->SetSlaveof(std::string());
    return;
  }

  bool sm_ret = g_pika_server->SetMaster(master_ip_, master_port_);

  if (sm_ret) {
    res_.SetRes(CmdRes::kOk);
    g_pika_conf->SetSlaveof(master_ip_ + ":" + std::to_string(master_port_));
    g_pika_server->SetFirstMetaSync(true);
  } else {
    res_.SetRes(CmdRes::kErrOther, "Server is not in correct state for slaveof");
  }
}

/*
 * dbslaveof db[0 ~ 7]
 * dbslaveof db[0 ~ 7] force
 * dbslaveof db[0 ~ 7] no one
 * dbslaveof db[0 ~ 7] filenum offset
 */
void DbSlaveofCmd::DoInitial() {
  if (!CheckArg(argv_.size())) {
    res_.SetRes(CmdRes::kWrongNum, kCmdNameDbSlaveof);
    return;
  }
  if (((g_pika_server->role() ^ PIKA_ROLE_SLAVE) != 0) || !g_pika_server->MetaSyncDone()) {
    res_.SetRes(CmdRes::kErrOther, "Not currently a slave");
    return;
  }

  if (argv_.size() > 4) {
    res_.SetRes(CmdRes::kWrongNum, kCmdNameDbSlaveof);
    return;
  }

  db_name_ = argv_[1];
  if (!g_pika_server->IsDBExist(db_name_)) {
    res_.SetRes(CmdRes::kErrOther, "Invaild db name");
    return;
  }

  if (argv_.size() == 3 && (strcasecmp(argv_[2].data(), "force") == 0)) {
    force_sync_ = true;
    return;
  }

  if (argv_.size() == 4) {
    if ((strcasecmp(argv_[2].data(), "no") == 0) && (strcasecmp(argv_[3].data(), "one") == 0)) {
      is_none_ = true;
      return;
    }

    if ((pstd::string2int(argv_[2].data(), argv_[2].size(), &filenum_) == 0) || filenum_ < 0) {
      res_.SetRes(CmdRes::kInvalidInt);
      return;
    }
    if ((pstd::string2int(argv_[3].data(), argv_[3].size(), &offset_) == 0) || offset_ < 0) {
      res_.SetRes(CmdRes::kInvalidInt);
      return;
    }
    have_offset_ = true;
  }
}

void DbSlaveofCmd::Do(std::shared_ptr<Slot> slot) {
  std::shared_ptr<SyncSlaveSlot> slave_slot = g_pika_rm->GetSyncSlaveSlotByName(SlotInfo(db_name_, 0));
  if (!slave_slot) {
    res_.SetRes(CmdRes::kErrOther, "Db not found");
    return;
  }

  Status s;
  if (is_none_) {
    // In classic mode a db has only one slot
    s = g_pika_rm->SendRemoveSlaveNodeRequest(db_name_, 0);
  } else {
    if (slave_slot->State() == ReplState::kNoConnect || slave_slot->State() == ReplState::kError ||
        slave_slot->State() == ReplState::kDBNoConnect) {
      if (have_offset_) {
        std::shared_ptr<SyncMasterSlot> db_slot = g_pika_rm->GetSyncMasterSlotByName(SlotInfo(db_name_, 0));
        db_slot->Logger()->SetProducerStatus(filenum_, offset_);
      }
      ReplState state = force_sync_ ? ReplState::kTryDBSync : ReplState::kTryConnect;
      s = g_pika_rm->ActivateSyncSlaveSlot(
          RmNode(g_pika_server->master_ip(), g_pika_server->master_port(), db_name_, 0), state);
    }
  }

  if (s.ok()) {
    res_.SetRes(CmdRes::kOk);
  } else {
    res_.SetRes(CmdRes::kErrOther, s.ToString());
  }
}

void AuthCmd::DoInitial() {
  if (!CheckArg(argv_.size())) {
    res_.SetRes(CmdRes::kWrongNum, kCmdNameAuth);
    return;
  }
  pwd_ = argv_[1];
}

void AuthCmd::Do(std::shared_ptr<Slot> slot) {
  std::string root_password(g_pika_conf->requirepass());
  std::string user_password(g_pika_conf->userpass());
  if (user_password.empty() && root_password.empty()) {
    res_.SetRes(CmdRes::kErrOther, "Client sent AUTH, but no password is set");
    return;
  }

  if (pwd_ == user_password) {
    res_.SetRes(CmdRes::kOk, "USER");
  }
  if (pwd_ == root_password) {
    res_.SetRes(CmdRes::kOk, "ROOT");
  }
  if (res_.none()) {
    res_.SetRes(CmdRes::kInvalidPwd);
    return;
  }

  std::shared_ptr<net::NetConn> conn = GetConn();
  if (!conn) {
    res_.SetRes(CmdRes::kErrOther, kCmdNamePing);
    LOG(WARNING) << name_ << " weak ptr is empty";
    return;
  }
  std::shared_ptr<PikaClientConn> cli_conn = std::dynamic_pointer_cast<PikaClientConn>(conn);
  cli_conn->auth_stat().ChecknUpdate(res().raw_message());
}

void BgsaveCmd::DoInitial() {
  if (!CheckArg(argv_.size())) {
    res_.SetRes(CmdRes::kWrongNum, kCmdNameBgsave);
    return;
  }
  if (argv_.size() == 2) {
    std::vector<std::string> dbs;
    pstd::StringSplit(argv_[1], COMMA, dbs);
    for (const auto& db : dbs) {
      if (!g_pika_server->IsDBExist(db)) {
        res_.SetRes(CmdRes::kInvalidDB, db);
        return;
      } else {
        bgsave_dbs_.insert(db);
      }
    }
  }
}

void BgsaveCmd::Do(std::shared_ptr<Slot> slot) {
  g_pika_server->DoSameThingSpecificDB(TaskType::kBgSave, bgsave_dbs_);
  LogCommand();
  res_.AppendContent("+Background saving started");
}

void CompactCmd::DoInitial() {
  if (!CheckArg(argv_.size()) || argv_.size() > 3) {
    res_.SetRes(CmdRes::kWrongNum, kCmdNameCompact);
    return;
  }

  if (g_pika_server->IsKeyScaning()) {
    res_.SetRes(CmdRes::kErrOther, "The info keyspace operation is executing, Try again later");
    return;
  }

  if (argv_.size() == 1) {
    struct_type_ = "all";
  } else if (argv_.size() == 2) {
    struct_type_ = argv_[1];
  } else if (argv_.size() == 3) {
    std::vector<std::string> dbs;
    pstd::StringSplit(argv_[1], COMMA, dbs);
    for (const auto& db : dbs) {
      if (!g_pika_server->IsDBExist(db)) {
        res_.SetRes(CmdRes::kInvalidDB, db);
        return;
      } else {
        compact_dbs_.insert(db);
      }
    }
    struct_type_ = argv_[2];
  }
}

void CompactCmd::Do(std::shared_ptr<Slot> slot) {
  if (strcasecmp(struct_type_.data(), "all") == 0) {
    g_pika_server->DoSameThingSpecificDB(TaskType::kCompactAll, compact_dbs_);
  } else if (strcasecmp(struct_type_.data(), "string") == 0) {
    g_pika_server->DoSameThingSpecificDB(TaskType::kCompactStrings, compact_dbs_);
  } else if (strcasecmp(struct_type_.data(), "hash") == 0) {
    g_pika_server->DoSameThingSpecificDB(TaskType::kCompactHashes, compact_dbs_);
  } else if (strcasecmp(struct_type_.data(), "set") == 0) {
    g_pika_server->DoSameThingSpecificDB(TaskType::kCompactSets, compact_dbs_);
  } else if (strcasecmp(struct_type_.data(), "zset") == 0) {
    g_pika_server->DoSameThingSpecificDB(TaskType::kCompactZSets, compact_dbs_);
  } else if (strcasecmp(struct_type_.data(), "list") == 0) {
    g_pika_server->DoSameThingSpecificDB(TaskType::kCompactList, compact_dbs_);
  } else {
    res_.SetRes(CmdRes::kInvalidDbType, struct_type_);
    return;
  }
  LogCommand();
  res_.SetRes(CmdRes::kOk);
}

void PurgelogstoCmd::DoInitial() {
  if (!CheckArg(argv_.size()) || argv_.size() > 3) {
    res_.SetRes(CmdRes::kWrongNum, kCmdNamePurgelogsto);
    return;
  }
  std::string filename = argv_[1];
  if (filename.size() <= kBinlogPrefixLen || kBinlogPrefix != filename.substr(0, kBinlogPrefixLen)) {
    res_.SetRes(CmdRes::kInvalidParameter);
    return;
  }
  std::string str_num = filename.substr(kBinlogPrefixLen);
  int64_t num = 0;
  if ((pstd::string2int(str_num.data(), str_num.size(), &num) == 0) || num < 0) {
    res_.SetRes(CmdRes::kInvalidParameter);
    return;
  }
  num_ = num;

  db_ = (argv_.size() == 3) ? argv_[2] : g_pika_conf->default_db();
  if (!g_pika_server->IsDBExist(db_)) {
    res_.SetRes(CmdRes::kInvalidDB, db_);
    return;
  }
}

void PurgelogstoCmd::Do(std::shared_ptr<Slot> slot) {
  std::shared_ptr<SyncMasterSlot> sync_slot = g_pika_rm->GetSyncMasterSlotByName(SlotInfo(db_, 0));
  if (!sync_slot) {
    res_.SetRes(CmdRes::kErrOther, "Slot not found");
  } else {
    sync_slot->StableLogger()->PurgeStableLogs(num_, true);
    res_.SetRes(CmdRes::kOk);
  }
}

void PingCmd::DoInitial() {
  if (!CheckArg(argv_.size())) {
    res_.SetRes(CmdRes::kWrongNum, kCmdNamePing);
    return;
  }
}

void PingCmd::Do(std::shared_ptr<Slot> slot) {
  std::shared_ptr<net::NetConn> conn = GetConn();
  if (!conn) {
    res_.SetRes(CmdRes::kErrOther, kCmdNamePing);
    LOG(WARNING) << name_ << " weak ptr is empty";
    return;
  }
  std::shared_ptr<PikaClientConn> cli_conn = std::dynamic_pointer_cast<PikaClientConn>(conn);

  if (cli_conn->IsPubSub()) {
    return res_.SetRes(CmdRes::kNone, ConstructPinginPubSubResp(argv_));
  }
  res_.SetRes(CmdRes::kPong);
}

void SelectCmd::DoInitial() {
  if (!CheckArg(argv_.size())) {
    res_.SetRes(CmdRes::kWrongNum, kCmdNameSelect);
    return;
  }
  int index = atoi(argv_[1].data());
  if (std::to_string(index) != argv_[1]) {
    res_.SetRes(CmdRes::kInvalidIndex, kCmdNameSelect);
    return;
  }
  if (index < 0 || index >= g_pika_conf->databases()) {
    res_.SetRes(CmdRes::kInvalidIndex, kCmdNameSelect + " DB index is out of range");
    return;
  }
  db_name_ = "db" + argv_[1];
  if (!g_pika_server->IsDBExist(db_name_)) {
    res_.SetRes(CmdRes::kInvalidDB, kCmdNameSelect);
    return;
  }
}

void SelectCmd::Do(std::shared_ptr<Slot> slot) {
  std::shared_ptr<PikaClientConn> conn = std::dynamic_pointer_cast<PikaClientConn>(GetConn());
  if (!conn) {
    res_.SetRes(CmdRes::kErrOther, kCmdNameSelect);
    LOG(WARNING) << name_ << " weak ptr is empty";
    return;
  }
  conn->SetCurrentTable(db_name_);
  res_.SetRes(CmdRes::kOk);
}

void FlushallCmd::DoInitial() {
  if (!CheckArg(argv_.size())) {
    res_.SetRes(CmdRes::kWrongNum, kCmdNameFlushall);
    return;
  }
}
void FlushallCmd::Do(std::shared_ptr<Slot> slot) {
  if (!slot) {
    LOG(INFO) << "Flushall, but Slot not found";
  } else {
    slot->FlushDB();
  }
}

// flushall convert flushdb writes to every slot binlog
std::string FlushallCmd::ToBinlog(uint32_t exec_time, uint32_t term_id, uint64_t logic_id, uint32_t filenum,
                                  uint64_t offset) {
  std::string content;
  content.reserve(RAW_ARGS_LEN);
  RedisAppendLen(content, 1, "*");

  // to flushdb cmd
  std::string flushdb_cmd("flushdb");
  RedisAppendLen(content, flushdb_cmd.size(), "$");
  RedisAppendContent(content, flushdb_cmd);
  return PikaBinlogTransverter::BinlogEncode(BinlogType::TypeFirst, exec_time, term_id, logic_id, filenum, offset,
                                             content, {});
}

void FlushdbCmd::DoInitial() {
  if (!CheckArg(argv_.size())) {
    res_.SetRes(CmdRes::kWrongNum, kCmdNameFlushdb);
    return;
  }
  if (argv_.size() == 1) {
    db_name_ = "all";
  } else {
    std::string struct_type = argv_[1];
    if (strcasecmp(struct_type.data(), "string") == 0) {
      db_name_ = "strings";
    } else if (strcasecmp(struct_type.data(), "hash") == 0) {
      db_name_ = "hashes";
    } else if (strcasecmp(struct_type.data(), "set") == 0) {
      db_name_ = "sets";
    } else if (strcasecmp(struct_type.data(), "zset") == 0) {
      db_name_ = "zsets";
    } else if (strcasecmp(struct_type.data(), "list") == 0) {
      db_name_ = "lists";
    } else {
      res_.SetRes(CmdRes::kInvalidDbType);
    }
  }
}

void FlushdbCmd::Do(std::shared_ptr<Slot> slot) {
  if (!slot) {
    LOG(INFO) << "Flushdb, but Slot not found";
  } else {
    if (db_name_ == "all") {
      slot->FlushDB();
    } else {
      slot->FlushSubDB(db_name_);
    }
  }
}

void ClientCmd::DoInitial() {
  if (!CheckArg(argv_.size())) {
    res_.SetRes(CmdRes::kWrongNum, kCmdNameClient);
    return;
  }

  if ((strcasecmp(argv_[1].data(), "getname") == 0) && argv_.size() == 2) {
    operation_ = argv_[1];
    return;
  }

  if ((strcasecmp(argv_[1].data(), "setname") == 0) && argv_.size() != 3) {
    res_.SetRes(CmdRes::kErrOther,
                "Unknown subcommand or wrong number of arguments for "
                "'SETNAME'., try CLIENT SETNAME <name>");
    return;
  }
  if ((strcasecmp(argv_[1].data(), "setname") == 0) && argv_.size() == 3) {
    operation_ = argv_[1];
    return;
  }

  if ((strcasecmp(argv_[1].data(), "list") == 0) && argv_.size() == 2) {
    // nothing
  } else if ((strcasecmp(argv_[1].data(), "list") == 0) && argv_.size() == 5) {
    if ((strcasecmp(argv_[2].data(), "order") == 0) && (strcasecmp(argv_[3].data(), "by") == 0)) {
      info_ = argv_[4];
    } else {
      res_.SetRes(CmdRes::kErrOther, "Syntax error, try CLIENT (LIST [order by [addr|idle])");
      return;
    }
  } else if ((strcasecmp(argv_[1].data(), "kill") == 0) && argv_.size() == 3) {
    info_ = argv_[2];
  } else {
    res_.SetRes(CmdRes::kErrOther, "Syntax error, try CLIENT (LIST [order by [addr|idle]| KILL ip:port)");
    return;
  }
  operation_ = argv_[1];
}

void ClientCmd::Do(std::shared_ptr<Slot> slot) {
  std::shared_ptr<net::NetConn> conn = GetConn();
  if (!conn) {
    res_.SetRes(CmdRes::kErrOther, kCmdNameClient);
    return;
  }

  if ((strcasecmp(operation_.data(), "getname") == 0) && argv_.size() == 2) {
    res_.AppendString(conn->name());
    return;
  }

  if ((strcasecmp(operation_.data(), "setname") == 0) && argv_.size() == 3) {
    std::string name = argv_[2];
    conn->set_name(name);
    res_.SetRes(CmdRes::kOk);
    return;
  }

  if (strcasecmp(operation_.data(), "list") == 0) {
    struct timeval now;
    gettimeofday(&now, nullptr);
    std::vector<ClientInfo> clients;
    g_pika_server->ClientList(&clients);
    auto iter = clients.begin();
    std::string reply;
    char buf[128];
    if (strcasecmp(info_.data(), "addr") == 0) {
      std::sort(clients.begin(), clients.end(), AddrCompare);
    } else if (strcasecmp(info_.data(), "idle") == 0) {
      std::sort(clients.begin(), clients.end(), IdleCompare);
    }
    while (iter != clients.end()) {
      snprintf(buf, sizeof(buf), "addr=%s fd=%d idle=%lld\n", iter->ip_port.c_str(), iter->fd,
               iter->last_interaction == 0 ? 0 : now.tv_sec - iter->last_interaction);  // NOLINT
      reply.append(buf);
      iter++;
    }
    res_.AppendString(reply);
  } else if ((strcasecmp(operation_.data(), "kill") == 0) && (strcasecmp(info_.data(), "all") == 0)) {
    g_pika_server->ClientKillAll();
    res_.SetRes(CmdRes::kOk);
  } else if (g_pika_server->ClientKill(info_) == 1) {
    res_.SetRes(CmdRes::kOk);
  } else {
    res_.SetRes(CmdRes::kErrOther, "No such client");
  }
}

void ShutdownCmd::DoInitial() {
  if (!CheckArg(argv_.size())) {
    res_.SetRes(CmdRes::kWrongNum, kCmdNameShutdown);
    return;
  }

  // For now, only shutdown need check local
  if (is_local()) {
    std::shared_ptr<net::NetConn> conn = GetConn();
    if (conn) {
      if (conn->ip_port().find("127.0.0.1") == std::string::npos &&
          conn->ip_port().find(g_pika_server->host()) == std::string::npos) {
        LOG(WARNING) << "\'shutdown\' should be localhost"
                     << " command from " << conn->ip_port();
        res_.SetRes(CmdRes::kErrOther, kCmdNameShutdown + " should be localhost");
      }
    } else {
      LOG(WARNING) << name_ << " weak ptr is empty";
      res_.SetRes(CmdRes::kErrOther, kCmdNameShutdown);
      return;
    }
  }
}
// no return
void ShutdownCmd::Do(std::shared_ptr<Slot> slot) {
  DLOG(WARNING) << "handle \'shutdown\'";
  g_pika_server->Exit();
  res_.SetRes(CmdRes::kNone);
}

const std::string InfoCmd::kInfoSection = "info";
const std::string InfoCmd::kAllSection = "all";
const std::string InfoCmd::kServerSection = "server";
const std::string InfoCmd::kClientsSection = "clients";
const std::string InfoCmd::kStatsSection = "stats";
const std::string InfoCmd::kExecCountSection = "command_exec_count";
const std::string InfoCmd::kCPUSection = "cpu";
const std::string InfoCmd::kReplicationSection = "replication";
const std::string InfoCmd::kKeyspaceSection = "keyspace";
const std::string InfoCmd::kDataSection = "data";
const std::string InfoCmd::kRocksDBSection = "rocksdb";
const std::string InfoCmd::kDebugSection = "debug";

void InfoCmd::DoInitial() {
  size_t argc = argv_.size();
  if (argc > 4) {
    res_.SetRes(CmdRes::kSyntaxErr);
    return;
  }
  if (argc == 1) {
    info_section_ = kInfo;
    return;
  }  // then the agc is 2 or 3

  if (strcasecmp(argv_[1].data(), kAllSection.data()) == 0) {
    info_section_ = kInfoAll;
  } else if (strcasecmp(argv_[1].data(), kServerSection.data()) == 0) {
    info_section_ = kInfoServer;
  } else if (strcasecmp(argv_[1].data(), kClientsSection.data()) == 0) {
    info_section_ = kInfoClients;
  } else if (strcasecmp(argv_[1].data(), kStatsSection.data()) == 0) {
    info_section_ = kInfoStats;
  } else if (strcasecmp(argv_[1].data(), kExecCountSection.data()) == 0) {
    info_section_ = kInfoExecCount;
  } else if (strcasecmp(argv_[1].data(), kCPUSection.data()) == 0) {
    info_section_ = kInfoCPU;
  } else if (strcasecmp(argv_[1].data(), kReplicationSection.data()) == 0) {
    info_section_ = kInfoReplication;
  } else if (strcasecmp(argv_[1].data(), kKeyspaceSection.data()) == 0) {
    info_section_ = kInfoKeyspace;
    if (argc == 2) {
      LogCommand();
      return;
    }
    // info keyspace [ 0 | 1 | off ]
    // info keyspace 1 db0,db1
    // info keyspace 0 db0,db1
    // info keyspace off db0,db1
    if (argv_[2] == "1") {
      if (g_pika_server->IsCompacting()) {
        res_.SetRes(CmdRes::kErrOther, "The compact operation is executing, Try again later");
      } else {
        rescan_ = true;
      }
    } else if (argv_[2] == "off") {
      off_ = true;
    } else if (argv_[2] != "0") {
      res_.SetRes(CmdRes::kSyntaxErr);
    }

    if (argc == 4) {
      std::vector<std::string> dbs;
      pstd::StringSplit(argv_[3], COMMA, dbs);
      for (const auto& db : dbs) {
        if (!g_pika_server->IsDBExist(db)) {
          res_.SetRes(CmdRes::kInvalidDB, db);
          return;
        } else {
          keyspace_scan_dbs_.insert(db);
        }
      }
    }
    LogCommand();
    return;
  } else if (strcasecmp(argv_[1].data(), kDataSection.data()) == 0) {
    info_section_ = kInfoData;
  } else if (strcasecmp(argv_[1].data(), kRocksDBSection.data()) == 0) {
    info_section_ = kInfoRocksDB;
  } else if (strcasecmp(argv_[1].data(), kDebugSection.data()) == 0) {
    info_section_ = kInfoDebug;
  } else {
    info_section_ = kInfoErr;
  }
  if (argc != 2) {
    res_.SetRes(CmdRes::kSyntaxErr);
  }
}

void InfoCmd::Do(std::shared_ptr<Slot> slot) {
  std::string info;
  switch (info_section_) {
    case kInfo:
      InfoServer(info);
      info.append("\r\n");
      InfoData(info);
      info.append("\r\n");
      InfoClients(info);
      info.append("\r\n");
      InfoStats(info);
      info.append("\r\n");
      InfoCPU(info);
      info.append("\r\n");
      InfoReplication(info);
      info.append("\r\n");
      InfoKeyspace(info);
      break;
    case kInfoAll:
      InfoServer(info);
      info.append("\r\n");
      InfoData(info);
      info.append("\r\n");
      InfoClients(info);
      info.append("\r\n");
      InfoStats(info);
      info.append("\r\n");
      InfoExecCount(info);
      info.append("\r\n");
      InfoCPU(info);
      info.append("\r\n");
      InfoReplication(info);
      info.append("\r\n");
      InfoKeyspace(info);
      info.append("\r\n");
      InfoRocksDB(info);
      break;
    case kInfoServer:
      InfoServer(info);
      break;
    case kInfoClients:
      InfoClients(info);
      break;
    case kInfoStats:
      InfoStats(info);
      break;
    case kInfoExecCount:
      InfoExecCount(info);
      break;
    case kInfoCPU:
      InfoCPU(info);
      break;
    case kInfoReplication:
      InfoReplication(info);
      break;
    case kInfoKeyspace:
      InfoKeyspace(info);
      break;
    case kInfoData:
      InfoData(info);
      break;
    case kInfoRocksDB:
      InfoRocksDB(info);
      break;
    case kInfoDebug:
      InfoDebug(info);
      break;
    default:
      // kInfoErr is nothing
      break;
  }

  res_.AppendStringLen(info.size());
  res_.AppendContent(info);
}

void InfoCmd::InfoServer(std::string& info) {
  static struct utsname host_info;
  static bool host_info_valid = false;
  if (!host_info_valid) {
    uname(&host_info);
    host_info_valid = true;
  }

  time_t current_time_s = time(nullptr);
  std::stringstream tmp_stream;
  char version[32];
  snprintf(version, sizeof(version), "%d.%d.%d", PIKA_MAJOR, PIKA_MINOR, PIKA_PATCH);
  tmp_stream << "# Server\r\n";
  tmp_stream << "pika_version:" << version << "\r\n";
  tmp_stream << pika_build_git_sha << "\r\n";
  tmp_stream << "pika_build_compile_date: " << pika_build_compile_date << "\r\n";
  tmp_stream << "os:" << host_info.sysname << " " << host_info.release << " " << host_info.machine << "\r\n";
  tmp_stream << "arch_bits:" << (reinterpret_cast<char*>(&host_info.machine) + strlen(host_info.machine) - 2) << "\r\n";
  tmp_stream << "process_id:" << getpid() << "\r\n";
  tmp_stream << "tcp_port:" << g_pika_conf->port() << "\r\n";
  tmp_stream << "thread_num:" << g_pika_conf->thread_num() << "\r\n";
  tmp_stream << "sync_thread_num:" << g_pika_conf->sync_thread_num() << "\r\n";
  tmp_stream << "uptime_in_seconds:" << (current_time_s - g_pika_server->start_time_s()) << "\r\n";
  tmp_stream << "uptime_in_days:" << (current_time_s / (24 * 3600) - g_pika_server->start_time_s() / (24 * 3600) + 1)
             << "\r\n";
  tmp_stream << "config_file:" << g_pika_conf->conf_path() << "\r\n";
  tmp_stream << "server_id:" << g_pika_conf->server_id() << "\r\n";
  tmp_stream << "run_id:" << g_pika_conf->run_id() << "\r\n";

  info.append(tmp_stream.str());
}

void InfoCmd::InfoClients(std::string& info) {
  std::stringstream tmp_stream;
  tmp_stream << "# Clients"
             << "\r\n";
  tmp_stream << "connected_clients:" << g_pika_server->ClientList() << "\r\n";

  info.append(tmp_stream.str());
}

void InfoCmd::InfoStats(std::string& info) {
  std::stringstream tmp_stream;
  tmp_stream << "# Stats"
             << "\r\n";
  tmp_stream << "total_connections_received:" << g_pika_server->accumulative_connections() << "\r\n";
  tmp_stream << "instantaneous_ops_per_sec:" << g_pika_server->ServerCurrentQps() << "\r\n";
  tmp_stream << "total_commands_processed:" << g_pika_server->ServerQueryNum() << "\r\n";
  tmp_stream << "is_bgsaving:" << (g_pika_server->IsBgSaving() ? "Yes" : "No") << "\r\n";
  tmp_stream << "is_scaning_keyspace:" << (g_pika_server->IsKeyScaning() ? "Yes" : "No") << "\r\n";
  tmp_stream << "is_compact:" << (g_pika_server->IsCompacting() ? "Yes" : "No") << "\r\n";
  tmp_stream << "compact_cron:" << g_pika_conf->compact_cron() << "\r\n";
  tmp_stream << "compact_interval:" << g_pika_conf->compact_interval() << "\r\n";

  info.append(tmp_stream.str());
}

void InfoCmd::InfoExecCount(std::string& info) {
  std::stringstream tmp_stream;
  tmp_stream << "# Command_Exec_Count\r\n";

  std::unordered_map<std::string, uint64_t> command_exec_count_db = g_pika_server->ServerExecCountDB();
  for (const auto& item : command_exec_count_db) {
    if (item.second == 0) {
      continue;
    }
    tmp_stream << item.first << ":" << item.second << "\r\n";
  }
  info.append(tmp_stream.str());
}

void InfoCmd::InfoCPU(std::string& info) {
  struct rusage self_ru;
  struct rusage c_ru;
  getrusage(RUSAGE_SELF, &self_ru);
  getrusage(RUSAGE_CHILDREN, &c_ru);
  std::stringstream tmp_stream;
  tmp_stream << "# CPU"
             << "\r\n";
  tmp_stream << "used_cpu_sys:" << std::setiosflags(std::ios::fixed) << std::setprecision(2)
             << static_cast<float>(self_ru.ru_stime.tv_sec) + static_cast<float>(self_ru.ru_stime.tv_usec) / 1000000
             << "\r\n";
  tmp_stream << "used_cpu_user:" << std::setiosflags(std::ios::fixed) << std::setprecision(2)
             << static_cast<float>(self_ru.ru_utime.tv_sec) + static_cast<float>(self_ru.ru_utime.tv_usec) / 1000000
             << "\r\n";
  tmp_stream << "used_cpu_sys_children:" << std::setiosflags(std::ios::fixed) << std::setprecision(2)
             << static_cast<float>(c_ru.ru_stime.tv_sec) + static_cast<float>(c_ru.ru_stime.tv_usec) / 1000000
             << "\r\n";
  tmp_stream << "used_cpu_user_children:" << std::setiosflags(std::ios::fixed) << std::setprecision(2)
             << static_cast<float>(c_ru.ru_utime.tv_sec) + static_cast<float>(c_ru.ru_utime.tv_usec) / 1000000
             << "\r\n";
  info.append(tmp_stream.str());
}

void InfoCmd::InfoShardingReplication(std::string& info) {
  int role = 0;
  std::string slave_list_string;
  uint32_t slave_num = g_pika_server->GetShardingSlaveListString(slave_list_string);
  if (slave_num != 0U) {
    role |= PIKA_ROLE_MASTER;
  }
  std::string common_master;
  std::string master_ip;
  int master_port = 0;
  g_pika_rm->FindCommonMaster(&common_master);
  if (!common_master.empty()) {
    role |= PIKA_ROLE_SLAVE;
    if (!pstd::ParseIpPortString(common_master, master_ip, master_port)) {
      return;
    }
  }

  std::stringstream tmp_stream;
  tmp_stream << "# Replication(";
  switch (role) {
    case PIKA_ROLE_SINGLE:
    case PIKA_ROLE_MASTER:
      tmp_stream << "MASTER)\r\nrole:master\r\n";
      break;
    case PIKA_ROLE_SLAVE:
      tmp_stream << "SLAVE)\r\nrole:slave\r\n";
      break;
    case PIKA_ROLE_MASTER | PIKA_ROLE_SLAVE:
      tmp_stream << "Master && SLAVE)\r\nrole:master&&slave\r\n";
      break;
    default:
      info.append("ERR: server role is error\r\n");
      return;
  }
  switch (role) {
    case PIKA_ROLE_SLAVE:
      tmp_stream << "master_host:" << master_ip << "\r\n";
      tmp_stream << "master_port:" << master_port << "\r\n";
      tmp_stream << "master_link_status:up"
                 << "\r\n";
      tmp_stream << "slave_priority:" << g_pika_conf->slave_priority() << "\r\n";
      break;
    case PIKA_ROLE_MASTER | PIKA_ROLE_SLAVE:
      tmp_stream << "master_host:" << master_ip << "\r\n";
      tmp_stream << "master_port:" << master_port << "\r\n";
      tmp_stream << "master_link_status:up"
                 << "\r\n";
    case PIKA_ROLE_SINGLE:
    case PIKA_ROLE_MASTER:
      tmp_stream << "connected_slaves:" << slave_num << "\r\n" << slave_list_string;
  }
  info.append(tmp_stream.str());
}

void InfoCmd::InfoReplication(std::string& info) {
  int host_role = g_pika_server->role();
  std::stringstream tmp_stream;
  std::stringstream out_of_sync;

  bool all_slot_sync = true;
  std::shared_lock db_rwl(g_pika_server->dbs_rw_);
  for (const auto& db_item : g_pika_server->dbs_) {
    std::shared_lock slot_rwl(db_item.second->slots_rw_);
    for (const auto& slot_item : db_item.second->slots_) {
<<<<<<< HEAD
      std::shared_ptr<SyncSlaveSlot> slave_slot =
          g_pika_rm->GetSyncSlaveSlotByName(SlotInfo(db_item.second->GetDBName(), slot_item.second->GetSlotId()));
=======
      std::shared_ptr<SyncSlaveSlot> slave_slot = g_pika_rm->GetSyncSlaveSlotByName(
          SlotInfo(db_item.second->GetDBName(), slot_item.second->GetSlotID()));
>>>>>>> 8c79b5b6
      if (!slave_slot) {
        out_of_sync << "(" << slot_item.second->GetSlotName() << ": InternalError)";
        continue;
      }
      if (slave_slot->State() != ReplState::kConnected) {
        all_slot_sync = false;
        out_of_sync << "(" << slot_item.second->GetSlotName() << ":";
        if (slave_slot->State() == ReplState::kNoConnect) {
          out_of_sync << "NoConnect)";
        } else if (slave_slot->State() == ReplState::kWaitDBSync) {
          out_of_sync << "WaitDBSync)";
        } else if (slave_slot->State() == ReplState::kError) {
          out_of_sync << "Error)";
        } else if (slave_slot->State() == ReplState::kWaitReply) {
          out_of_sync << "kWaitReply)";
        } else if (slave_slot->State() == ReplState::kTryConnect) {
          out_of_sync << "kTryConnect)";
        } else if (slave_slot->State() == ReplState::kTryDBSync) {
          out_of_sync << "kTryDBSync)";
        } else if (slave_slot->State() == ReplState::kDBNoConnect) {
          out_of_sync << "kDBNoConnect)";
        } else {
          out_of_sync << "Other)";
        }
      }
    }
  }

  tmp_stream << "# Replication(";
  switch (host_role) {
    case PIKA_ROLE_SINGLE:
    case PIKA_ROLE_MASTER:
      tmp_stream << "MASTER)\r\nrole:master\r\n";
      break;
    case PIKA_ROLE_SLAVE:
      tmp_stream << "SLAVE)\r\nrole:slave\r\n";
      break;
    case PIKA_ROLE_MASTER | PIKA_ROLE_SLAVE:
      tmp_stream << "Master && SLAVE)\r\nrole:master&&slave\r\n";
      break;
    default:
      info.append("ERR: server role is error\r\n");
      return;
  }

  std::string slaves_list_str;
  switch (host_role) {
    case PIKA_ROLE_SLAVE:
      tmp_stream << "master_host:" << g_pika_server->master_ip() << "\r\n";
      tmp_stream << "master_port:" << g_pika_server->master_port() << "\r\n";
      tmp_stream << "master_link_status:"
                 << (((g_pika_server->repl_state() == PIKA_REPL_META_SYNC_DONE) && all_slot_sync) ? "up" : "down")
                 << "\r\n";
      tmp_stream << "slave_priority:" << g_pika_conf->slave_priority() << "\r\n";
      tmp_stream << "slave_read_only:" << g_pika_conf->slave_read_only() << "\r\n";
      if (!all_slot_sync) {
        tmp_stream << "db_repl_state:" << out_of_sync.str() << "\r\n";
      }
      break;
    case PIKA_ROLE_MASTER | PIKA_ROLE_SLAVE:
      tmp_stream << "master_host:" << g_pika_server->master_ip() << "\r\n";
      tmp_stream << "master_port:" << g_pika_server->master_port() << "\r\n";
      tmp_stream << "master_link_status:"
                 << (((g_pika_server->repl_state() == PIKA_REPL_META_SYNC_DONE) && all_slot_sync) ? "up" : "down")
                 << "\r\n";
      tmp_stream << "slave_read_only:" << g_pika_conf->slave_read_only() << "\r\n";
      if (!all_slot_sync) {
        tmp_stream << "db_repl_state:" << out_of_sync.str() << "\r\n";
      }
    case PIKA_ROLE_SINGLE:
    case PIKA_ROLE_MASTER:
      tmp_stream << "connected_slaves:" << g_pika_server->GetSlaveListString(slaves_list_str) << "\r\n"
                 << slaves_list_str;
  }

  Status s;
  uint32_t filenum = 0;
  uint64_t offset = 0;
  std::string safety_purge;
  std::shared_ptr<SyncMasterSlot> master_slot = nullptr;
  for (const auto& t_item : g_pika_server->dbs_) {
    std::shared_lock slot_rwl(t_item.second->slots_rw_);
    for (const auto& p_item : t_item.second->slots_) {
      std::string db_name = p_item.second->GetDBName();
      uint32_t slot_id = p_item.second->GetSlotID();
      master_slot = g_pika_rm->GetSyncMasterSlotByName(SlotInfo(db_name, slot_id));
      if (!master_slot) {
        LOG(WARNING) << "Sync Master Slot: " << db_name << ":" << slot_id << ", NotFound";
        continue;
      }
      master_slot->Logger()->GetProducerStatus(&filenum, &offset);
      tmp_stream << db_name << " binlog_offset=" << filenum << " " << offset;
      s = master_slot->GetSafetyPurgeBinlog(&safety_purge);
      tmp_stream << ",safety_purge=" << (s.ok() ? safety_purge : "error") << "\r\n";
      if (g_pika_conf->consensus_level() != 0) {
        LogOffset last_log = master_slot->ConsensusLastIndex();
        tmp_stream << db_name << " consensus last_log=" << last_log.ToString() << "\r\n";
      }
    }
  }

  info.append(tmp_stream.str());
}

void InfoCmd::InfoKeyspace(std::string& info) {
  if (off_) {
    g_pika_server->DoSameThingSpecificDB(TaskType::kStopKeyScan, keyspace_scan_dbs_);
    info.append("OK\r\n");
    return;
  }

  std::string db_name;
  KeyScanInfo key_scan_info;
  int32_t duration;
  std::vector<storage::KeyInfo> key_infos;
  std::stringstream tmp_stream;
  tmp_stream << "# Keyspace"
             << "\r\n";

  if (argv_.size() == 3) {  // command => `info keyspace 1`
    tmp_stream << "# Start async statistics"
               << "\r\n";
  } else {  // command => `info keyspace` or `info`
    tmp_stream << "# Use \"info keyspace 1\" do async statistics"
               << "\r\n";
  }

  std::shared_lock rwl(g_pika_server->dbs_rw_);
  for (const auto& db_item : g_pika_server->dbs_) {
    if (keyspace_scan_dbs_.empty() || keyspace_scan_dbs_.find(db_item.first) != keyspace_scan_dbs_.end()) {
      db_name = db_item.second->GetDBName();
      key_scan_info = db_item.second->GetKeyScanInfo();
      key_infos = key_scan_info.key_infos;
      duration = key_scan_info.duration;
      if (key_infos.size() != 5) {
        info.append("info keyspace error\r\n");
        return;
      }
      tmp_stream << "# Time:" << key_scan_info.s_start_time << "\r\n";
      if (duration == -2) {
        tmp_stream << "# Duration: "
                   << "In Waiting\r\n";
      } else if (duration == -1) {
        tmp_stream << "# Duration: "
                   << "In Processing\r\n";
      } else if (duration >= 0) {
        tmp_stream << "# Duration: " << std::to_string(duration) + "s"
                   << "\r\n";
      }

      tmp_stream << db_name << " Strings_keys=" << key_infos[0].keys << ", expires=" << key_infos[0].expires
                 << ", invalid_keys=" << key_infos[0].invaild_keys << "\r\n";
      tmp_stream << db_name << " Hashes_keys=" << key_infos[1].keys << ", expires=" << key_infos[1].expires
                 << ", invalid_keys=" << key_infos[1].invaild_keys << "\r\n";
      tmp_stream << db_name << " Lists_keys=" << key_infos[2].keys << ", expires=" << key_infos[2].expires
                 << ", invalid_keys=" << key_infos[2].invaild_keys << "\r\n";
      tmp_stream << db_name << " Zsets_keys=" << key_infos[3].keys << ", expires=" << key_infos[3].expires
                 << ", invalid_keys=" << key_infos[3].invaild_keys << "\r\n";
      tmp_stream << db_name << " Sets_keys=" << key_infos[4].keys << ", expires=" << key_infos[4].expires
                 << ", invalid_keys=" << key_infos[4].invaild_keys << "\r\n\r\n";
    }
  }
  info.append(tmp_stream.str());

  if (rescan_) {
    g_pika_server->DoSameThingSpecificDB(TaskType::kStartKeyScan, keyspace_scan_dbs_);
  }
}

void InfoCmd::InfoData(std::string& info) {
  std::stringstream tmp_stream;
  std::stringstream db_fatal_msg_stream;

  int64_t db_size = pstd::Du(g_pika_conf->db_path());
  tmp_stream << "# Data"
             << "\r\n";
  tmp_stream << "db_size:" << db_size << "\r\n";
  tmp_stream << "db_size_human:" << (db_size >> 20) << "M\r\n";
  int64_t log_size = pstd::Du(g_pika_conf->log_path());
  tmp_stream << "log_size:" << log_size << "\r\n";
  tmp_stream << "log_size_human:" << (log_size >> 20) << "M\r\n";
  tmp_stream << "compression:" << g_pika_conf->compression() << "\r\n";

  // rocksdb related memory usage
  std::map<std::string, uint64_t> background_errors;
  uint64_t total_background_errors = 0;
  uint64_t total_memtable_usage = 0;
  uint64_t memtable_usage = 0;
  uint64_t total_table_reader_usage = 0;
  uint64_t table_reader_usage = 0;
  std::shared_lock db_rwl(g_pika_server->dbs_rw_);
  for (const auto& db_item : g_pika_server->dbs_) {
    if (!db_item.second) {
      continue;
    }
    std::shared_lock slot_rwl(db_item.second->slots_rw_);
    for (const auto& slot_item : db_item.second->slots_) {
      background_errors.clear();
      memtable_usage = table_reader_usage = 0;
      slot_item.second->DbRWLockReader();
      slot_item.second->db()->GetUsage(storage::PROPERTY_TYPE_ROCKSDB_CUR_SIZE_ALL_MEM_TABLES, &memtable_usage);
      slot_item.second->db()->GetUsage(storage::PROPERTY_TYPE_ROCKSDB_ESTIMATE_TABLE_READER_MEM, &table_reader_usage);
      slot_item.second->db()->GetUsage(storage::PROPERTY_TYPE_ROCKSDB_BACKGROUND_ERRORS, &background_errors);
      slot_item.second->DbRWUnLock();
      total_memtable_usage += memtable_usage;
      total_table_reader_usage += table_reader_usage;
      for (const auto& item : background_errors) {
        if (item.second != 0) {
          db_fatal_msg_stream << (total_background_errors != 0 ? "," : "");
          db_fatal_msg_stream << slot_item.second->GetSlotName() << "/" << item.first;
          total_background_errors += item.second;
        }
      }
    }
  }

  tmp_stream << "used_memory:" << (total_memtable_usage + total_table_reader_usage) << "\r\n";
  tmp_stream << "used_memory_human:" << ((total_memtable_usage + total_table_reader_usage) >> 20) << "M\r\n";
  tmp_stream << "db_memtable_usage:" << total_memtable_usage << "\r\n";
  tmp_stream << "db_tablereader_usage:" << total_table_reader_usage << "\r\n";
  tmp_stream << "db_fatal:" << (total_background_errors != 0 ? "1" : "0") << "\r\n";
  tmp_stream << "db_fatal_msg:" << (total_background_errors != 0 ? db_fatal_msg_stream.str() : "nullptr") << "\r\n";

  info.append(tmp_stream.str());
}

void InfoCmd::InfoRocksDB(std::string& info) {
  std::stringstream tmp_stream;

  tmp_stream << "# RocksDB"
             << "\r\n";

  std::shared_lock table_rwl(g_pika_server->dbs_rw_);
  for (const auto& table_item : g_pika_server->dbs_) {
    if (!table_item.second) {
      continue;
    }
    std::shared_lock partition_rwl(table_item.second->slots_rw_);
    for (const auto& partition_item : table_item.second->slots_) {
      std::string rocksdb_info;
      partition_item.second->DbRWLockReader();
      partition_item.second->db()->GetRocksDBInfo(rocksdb_info);
      partition_item.second->DbRWUnLock();
      tmp_stream << rocksdb_info;
    }
  }

  info.append(tmp_stream.str());
}

void InfoCmd::InfoDebug(std::string& info) {
  std::stringstream tmp_stream;
  tmp_stream << "# Synchronization Status"
             << "\r\n";

  info.append(tmp_stream.str());
  g_pika_rm->RmStatus(&info);

  tmp_stream.str(std::string());
  tmp_stream << "# Running Status "
             << "\r\n";

  info.append(tmp_stream.str());
  g_pika_server->ServerStatus(&info);
}

void ConfigCmd::DoInitial() {
  if (!CheckArg(argv_.size())) {
    res_.SetRes(CmdRes::kWrongNum, kCmdNameConfig);
    return;
  }
  size_t argc = argv_.size();
  if (strcasecmp(argv_[1].data(), "get") == 0) {
    if (argc != 3) {
      res_.SetRes(CmdRes::kErrOther, "Wrong number of arguments for CONFIG get");
      return;
    }
  } else if (strcasecmp(argv_[1].data(), "set") == 0) {
    if (argc == 3 && argv_[2] != "*") {
      res_.SetRes(CmdRes::kErrOther, "Wrong number of arguments for CONFIG set");
      return;
    } else if (argc != 4 && argc != 3) {
      res_.SetRes(CmdRes::kErrOther, "Wrong number of arguments for CONFIG set");
      return;
    }
  } else if (strcasecmp(argv_[1].data(), "rewrite") == 0) {
    if (argc != 2) {
      res_.SetRes(CmdRes::kErrOther, "Wrong number of arguments for CONFIG rewrite");
      return;
    }
  } else if (strcasecmp(argv_[1].data(), "resetstat") == 0) {
    if (argc != 2) {
      res_.SetRes(CmdRes::kErrOther, "Wrong number of arguments for CONFIG resetstat");
      return;
    }
  } else {
    res_.SetRes(CmdRes::kErrOther, "CONFIG subcommand must be one of GET, SET, RESETSTAT, REWRITE");
    return;
  }
  config_args_v_.assign(argv_.begin() + 1, argv_.end());
}

void ConfigCmd::Do(std::shared_ptr<Slot> slot) {
  std::string config_ret;
  if (strcasecmp(config_args_v_[0].data(), "get") == 0) {
    ConfigGet(config_ret);
  } else if (strcasecmp(config_args_v_[0].data(), "set") == 0) {
    ConfigSet(config_ret);
  } else if (strcasecmp(config_args_v_[0].data(), "rewrite") == 0) {
    ConfigRewrite(config_ret);
  } else if (strcasecmp(config_args_v_[0].data(), "resetstat") == 0) {
    ConfigResetstat(config_ret);
  }
  res_.AppendStringRaw(config_ret);
}

static void EncodeString(std::string* dst, const std::string& value) {
  dst->append("$");
  dst->append(std::to_string(value.size()));
  dst->append("\r\n");
  dst->append(value.data(), value.size());
  dst->append("\r\n");
}

static void EncodeInt32(std::string* dst, const int32_t v) {
  std::string vstr = std::to_string(v);
  dst->append("$");
  dst->append(std::to_string(vstr.length()));
  dst->append("\r\n");
  dst->append(vstr);
  dst->append("\r\n");
}

static void EncodeInt64(std::string* dst, const int64_t v) {
  std::string vstr = std::to_string(v);
  dst->append("$");
  dst->append(std::to_string(vstr.length()));
  dst->append("\r\n");
  dst->append(vstr);
  dst->append("\r\n");
}

void ConfigCmd::ConfigGet(std::string& ret) {
  size_t elements = 0;
  std::string config_body;
  std::string pattern = config_args_v_[1];

  if (pstd::stringmatch(pattern.data(), "port", 1) != 0) {
    elements += 2;
    EncodeString(&config_body, "port");
    EncodeInt32(&config_body, g_pika_conf->port());
  }

  if (pstd::stringmatch(pattern.data(), "thread-num", 1) != 0) {
    elements += 2;
    EncodeString(&config_body, "thread-num");
    EncodeInt32(&config_body, g_pika_conf->thread_num());
  }

  if (pstd::stringmatch(pattern.data(), "thread-pool-size", 1) != 0) {
    elements += 2;
    EncodeString(&config_body, "thread-pool-size");
    EncodeInt32(&config_body, g_pika_conf->thread_pool_size());
  }

  if (pstd::stringmatch(pattern.data(), "sync-thread-num", 1) != 0) {
    elements += 2;
    EncodeString(&config_body, "sync-thread-num");
    EncodeInt32(&config_body, g_pika_conf->sync_thread_num());
  }

  if (pstd::stringmatch(pattern.data(), "log-path", 1) != 0) {
    elements += 2;
    EncodeString(&config_body, "log-path");
    EncodeString(&config_body, g_pika_conf->log_path());
  }

  if (pstd::stringmatch(pattern.data(), "db-path", 1) != 0) {
    elements += 2;
    EncodeString(&config_body, "db-path");
    EncodeString(&config_body, g_pika_conf->db_path());
  }

  if (pstd::stringmatch(pattern.data(), "maxmemory", 1) != 0) {
    elements += 2;
    EncodeString(&config_body, "maxmemory");
    EncodeInt64(&config_body, g_pika_conf->write_buffer_size());
  }

  if (pstd::stringmatch(pattern.data(), "write-buffer-size", 1) != 0) {
    elements += 2;
    EncodeString(&config_body, "write-buffer-size");
    EncodeInt64(&config_body, g_pika_conf->write_buffer_size());
  }

  if (pstd::stringmatch(pattern.data(), "arena-block-size", 1) != 0) {
    elements += 2;
    EncodeString(&config_body, "arena-block-size");
    EncodeInt64(&config_body, g_pika_conf->arena_block_size());
  }

  if (pstd::stringmatch(pattern.data(), "max-write-buffer-num", 1) != 0) {
    elements += 2;
    EncodeString(&config_body, "max-write-buffer-num");
    EncodeInt32(&config_body, g_pika_conf->max_write_buffer_number());
  }

  if (pstd::stringmatch(pattern.data(), "timeout", 1) != 0) {
    elements += 2;
    EncodeString(&config_body, "timeout");
    EncodeInt32(&config_body, g_pika_conf->timeout());
  }

  if (pstd::stringmatch(pattern.data(), "requirepass", 1) != 0) {
    elements += 2;
    EncodeString(&config_body, "requirepass");
    EncodeString(&config_body, g_pika_conf->requirepass());
  }

  if (pstd::stringmatch(pattern.data(), "masterauth", 1) != 0) {
    elements += 2;
    EncodeString(&config_body, "masterauth");
    EncodeString(&config_body, g_pika_conf->masterauth());
  }

  if (pstd::stringmatch(pattern.data(), "userpass", 1) != 0) {
    elements += 2;
    EncodeString(&config_body, "userpass");
    EncodeString(&config_body, g_pika_conf->userpass());
  }

  if (pstd::stringmatch(pattern.data(), "userblacklist", 1) != 0) {
    elements += 2;
    EncodeString(&config_body, "userblacklist");
    EncodeString(&config_body, g_pika_conf->suser_blacklist());
  }

  if (pstd::stringmatch(pattern.data(), "instance-mode", 1) != 0) {
    elements += 2;
    EncodeString(&config_body, "instance-mode");
    EncodeString(&config_body, "classic");
  }

  if (pstd::stringmatch(pattern.data(), "databases", 1) != 0) {
    elements += 2;
    EncodeString(&config_body, "databases");
    EncodeInt32(&config_body, g_pika_conf->databases());
  }

  if (pstd::stringmatch(pattern.data(), "daemonize", 1)) {
    elements += 2;
    EncodeString(&config_body, "daemonize");
    EncodeString(&config_body, g_pika_conf->daemonize() ? "yes" : "no");
  }

  if (pstd::stringmatch(pattern.data(), "slotmigrate", 1)) {
    elements += 2;
    EncodeString(&config_body, "slotmigrate");
    EncodeString(&config_body, g_pika_conf->slotmigrate() ? "yes" : "no");
  }

  if (pstd::stringmatch(pattern.data(), "dump-path", 1) != 0) {
    elements += 2;
    EncodeString(&config_body, "dump-path");
    EncodeString(&config_body, g_pika_conf->bgsave_path());
  }

  if (pstd::stringmatch(pattern.data(), "dump-expire", 1) != 0) {
    elements += 2;
    EncodeString(&config_body, "dump-expire");
    EncodeInt32(&config_body, g_pika_conf->expire_dump_days());
  }

  if (pstd::stringmatch(pattern.data(), "dump-prefix", 1) != 0) {
    elements += 2;
    EncodeString(&config_body, "dump-prefix");
    EncodeString(&config_body, g_pika_conf->bgsave_prefix());
  }

  if (pstd::stringmatch(pattern.data(), "pidfile", 1) != 0) {
    elements += 2;
    EncodeString(&config_body, "pidfile");
    EncodeString(&config_body, g_pika_conf->pidfile());
  }

  if (pstd::stringmatch(pattern.data(), "maxclients", 1) != 0) {
    elements += 2;
    EncodeString(&config_body, "maxclients");
    EncodeInt32(&config_body, g_pika_conf->maxclients());
  }

  if (pstd::stringmatch(pattern.data(), "target-file-size-base", 1) != 0) {
    elements += 2;
    EncodeString(&config_body, "target-file-size-base");
    EncodeInt32(&config_body, g_pika_conf->target_file_size_base());
  }

  if (pstd::stringmatch(pattern.data(), "max-cache-statistic-keys", 1) != 0) {
    elements += 2;
    EncodeString(&config_body, "max-cache-statistic-keys");
    EncodeInt32(&config_body, g_pika_conf->max_cache_statistic_keys());
  }

  if (pstd::stringmatch(pattern.data(), "small-compaction-threshold", 1) != 0) {
    elements += 2;
    EncodeString(&config_body, "small-compaction-threshold");
    EncodeInt32(&config_body, g_pika_conf->small_compaction_threshold());
  }

  if (pstd::stringmatch(pattern.data(), "max-background-flushes", 1) != 0) {
    elements += 2;
    EncodeString(&config_body, "max-background-flushes");
    EncodeInt32(&config_body, g_pika_conf->max_background_flushes());
  }

  if (pstd::stringmatch(pattern.data(), "max-background-compactions", 1) != 0) {
    elements += 2;
    EncodeString(&config_body, "max-background-compactions");
    EncodeInt32(&config_body, g_pika_conf->max_background_compactions());
  }

  if (pstd::stringmatch(pattern.data(), "max-cache-files", 1) != 0) {
    elements += 2;
    EncodeString(&config_body, "max-cache-files");
    EncodeInt32(&config_body, g_pika_conf->max_cache_files());
  }

  if (pstd::stringmatch(pattern.data(), "max-bytes-for-level-multiplier", 1) != 0) {
    elements += 2;
    EncodeString(&config_body, "max-bytes-for-level-multiplier");
    EncodeInt32(&config_body, g_pika_conf->max_bytes_for_level_multiplier());
  }

  if (pstd::stringmatch(pattern.data(), "block-size", 1) != 0) {
    elements += 2;
    EncodeString(&config_body, "block-size");
    EncodeInt64(&config_body, g_pika_conf->block_size());
  }

  if (pstd::stringmatch(pattern.data(), "block-cache", 1) != 0) {
    elements += 2;
    EncodeString(&config_body, "block-cache");
    EncodeInt64(&config_body, g_pika_conf->block_cache());
  }

  if (pstd::stringmatch(pattern.data(), "share-block-cache", 1) != 0) {
    elements += 2;
    EncodeString(&config_body, "share-block-cache");
    EncodeString(&config_body, g_pika_conf->share_block_cache() ? "yes" : "no");
  }

  if (pstd::stringmatch(pattern.data(), "cache-index-and-filter-blocks", 1) != 0) {
    elements += 2;
    EncodeString(&config_body, "cache-index-and-filter-blocks");
    EncodeString(&config_body, g_pika_conf->cache_index_and_filter_blocks() ? "yes" : "no");
  }

  if (pstd::stringmatch(pattern.data(), "optimize-filters-for-hits", 1) != 0) {
    elements += 2;
    EncodeString(&config_body, "optimize-filters-for-hits");
    EncodeString(&config_body, g_pika_conf->optimize_filters_for_hits() ? "yes" : "no");
  }

  if (pstd::stringmatch(pattern.data(), "level-compaction-dynamic-level-bytes", 1) != 0) {
    elements += 2;
    EncodeString(&config_body, "level-compaction-dynamic-level-bytes");
    EncodeString(&config_body, g_pika_conf->level_compaction_dynamic_level_bytes() ? "yes" : "no");
  }

  if (pstd::stringmatch(pattern.data(), "expire-logs-days", 1) != 0) {
    elements += 2;
    EncodeString(&config_body, "expire-logs-days");
    EncodeInt32(&config_body, g_pika_conf->expire_logs_days());
  }

  if (pstd::stringmatch(pattern.data(), "expire-logs-nums", 1) != 0) {
    elements += 2;
    EncodeString(&config_body, "expire-logs-nums");
    EncodeInt32(&config_body, g_pika_conf->expire_logs_nums());
  }

  if (pstd::stringmatch(pattern.data(), "root-connection-num", 1) != 0) {
    elements += 2;
    EncodeString(&config_body, "root-connection-num");
    EncodeInt32(&config_body, g_pika_conf->root_connection_num());
  }

  if (pstd::stringmatch(pattern.data(), "slowlog-write-errorlog", 1) != 0) {
    elements += 2;
    EncodeString(&config_body, "slowlog-write-errorlog");
    EncodeString(&config_body, g_pika_conf->slowlog_write_errorlog() ? "yes" : "no");
  }

  if (pstd::stringmatch(pattern.data(), "slowlog-log-slower-than", 1) != 0) {
    elements += 2;
    EncodeString(&config_body, "slowlog-log-slower-than");
    EncodeInt32(&config_body, g_pika_conf->slowlog_slower_than());
  }

  if (pstd::stringmatch(pattern.data(), "slowlog-max-len", 1) != 0) {
    elements += 2;
    EncodeString(&config_body, "slowlog-max-len");
    EncodeInt32(&config_body, g_pika_conf->slowlog_max_len());
  }

  if (pstd::stringmatch(pattern.data(), "write-binlog", 1) != 0) {
    elements += 2;
    EncodeString(&config_body, "write-binlog");
    EncodeString(&config_body, g_pika_conf->write_binlog() ? "yes" : "no");
  }

  if (pstd::stringmatch(pattern.data(), "binlog-file-size", 1) != 0) {
    elements += 2;
    EncodeString(&config_body, "binlog-file-size");
    EncodeInt32(&config_body, g_pika_conf->binlog_file_size());
  }

  if (pstd::stringmatch(pattern.data(), "max-write-buffer-size", 1) != 0) {
    elements += 2;
    EncodeString(&config_body, "max-write-buffer-size");
    EncodeInt64(&config_body, g_pika_conf->max_write_buffer_size());
  }

  if (pstd::stringmatch(pattern.data(), "max-client-response-size", 1) != 0) {
    elements += 2;
    EncodeString(&config_body, "max-client-response-size");
    EncodeInt64(&config_body, g_pika_conf->max_client_response_size());
  }

  if (pstd::stringmatch(pattern.data(), "compression", 1) != 0) {
    elements += 2;
    EncodeString(&config_body, "compression");
    EncodeString(&config_body, g_pika_conf->compression());
  }

  if (pstd::stringmatch(pattern.data(), "db-sync-path", 1) != 0) {
    elements += 2;
    EncodeString(&config_body, "db-sync-path");
    EncodeString(&config_body, g_pika_conf->db_sync_path());
  }

  if (pstd::stringmatch(pattern.data(), "db-sync-speed", 1) != 0) {
    elements += 2;
    EncodeString(&config_body, "db-sync-speed");
    EncodeInt32(&config_body, g_pika_conf->db_sync_speed());
  }

  if (pstd::stringmatch(pattern.data(), "compact-cron", 1) != 0) {
    elements += 2;
    EncodeString(&config_body, "compact-cron");
    EncodeString(&config_body, g_pika_conf->compact_cron());
  }

  if (pstd::stringmatch(pattern.data(), "compact-interval", 1) != 0) {
    elements += 2;
    EncodeString(&config_body, "compact-interval");
    EncodeString(&config_body, g_pika_conf->compact_interval());
  }

  if (pstd::stringmatch(pattern.data(), "network-interface", 1) != 0) {
    elements += 2;
    EncodeString(&config_body, "network-interface");
    EncodeString(&config_body, g_pika_conf->network_interface());
  }

  if (pstd::stringmatch(pattern.data(), "slaveof", 1) != 0) {
    elements += 2;
    EncodeString(&config_body, "slaveof");
    EncodeString(&config_body, g_pika_conf->slaveof());
  }

  if (pstd::stringmatch(pattern.data(), "slave-priority", 1) != 0) {
    elements += 2;
    EncodeString(&config_body, "slave-priority");
    EncodeInt32(&config_body, g_pika_conf->slave_priority());
  }

  // fake string for redis-benchmark
  if (pstd::stringmatch(pattern.data(), "save", 1) != 0) {
    elements += 2;
    EncodeString(&config_body, "save");
    EncodeString(&config_body, "");
  }

  if (pstd::stringmatch(pattern.data(), "appendonly", 1) != 0) {
    elements += 2;
    EncodeString(&config_body, "appendonly");
    EncodeString(&config_body, "no");
  }

  if (pstd::stringmatch(pattern.data(), "sync-window-size", 1) != 0) {
    elements += 2;
    EncodeString(&config_body, "sync-window-size");
    EncodeInt32(&config_body, g_pika_conf->sync_window_size());
  }

  if (pstd::stringmatch(pattern.data(), "max-conn-rbuf-size", 1) != 0) {
    elements += 2;
    EncodeString(&config_body, "max-conn-rbuf-size");
    EncodeInt32(&config_body, g_pika_conf->max_conn_rbuf_size());
  }

  if (pstd::stringmatch(pattern.data(), "replication-num", 1) != 0) {
    elements += 2;
    EncodeString(&config_body, "replication-num");
    EncodeInt32(&config_body, g_pika_conf->replication_num());
  }
  if (pstd::stringmatch(pattern.data(), "consensus-level", 1) != 0) {
    elements += 2;
    EncodeString(&config_body, "consensus-level");
    EncodeInt32(&config_body, g_pika_conf->consensus_level());
  }

  if (pstd::stringmatch(pattern.data(), "rate-limiter-bandwidth", 1) != 0) {
    elements += 2;
    EncodeString(&config_body, "rate-limiter-bandwidth");
    EncodeInt64(&config_body, g_pika_conf->rate_limiter_bandwidth());
  }

  if (pstd::stringmatch(pattern.data(), "rate-limiter-refill-period-us", 1) != 0) {
    elements += 2;
    EncodeString(&config_body, "rate-limiter-refill-period-us");
    EncodeInt64(&config_body, g_pika_conf->rate_limiter_refill_period_us());
  }

  if (pstd::stringmatch(pattern.data(), "rate-limiter-fairness", 1) != 0) {
    elements += 2;
    EncodeString(&config_body, "rate-limiter-fairness");
    EncodeInt64(&config_body, g_pika_conf->rate_limiter_fairness());
  }

  if (pstd::stringmatch(pattern.data(), "rate-limiter-auto-tuned", 1) != 0) {
    elements += 2;
    EncodeString(&config_body, "rate-limiter-auto-tuned");
    EncodeString(&config_body, g_pika_conf->rate_limiter_auto_tuned() ? "yes" : "no");
  }

  std::stringstream resp;
  resp << "*" << std::to_string(elements) << "\r\n" << config_body;
  ret = resp.str();
}

// Remember to sync change PikaConf::ConfigRewrite();
void ConfigCmd::ConfigSet(std::string& ret) {
  std::string set_item = config_args_v_[1];
  if (set_item == "*") {
    ret = "*28\r\n";
    EncodeString(&ret, "timeout");
    EncodeString(&ret, "requirepass");
    EncodeString(&ret, "masterauth");
    EncodeString(&ret, "slotmigrate");
    EncodeString(&ret, "userpass");
    EncodeString(&ret, "userblacklist");
    EncodeString(&ret, "dump-prefix");
    EncodeString(&ret, "maxclients");
    EncodeString(&ret, "dump-expire");
    EncodeString(&ret, "expire-logs-days");
    EncodeString(&ret, "expire-logs-nums");
    EncodeString(&ret, "root-connection-num");
    EncodeString(&ret, "slowlog-write-errorlog");
    EncodeString(&ret, "slowlog-log-slower-than");
    EncodeString(&ret, "slowlog-max-len");
    EncodeString(&ret, "write-binlog");
    EncodeString(&ret, "max-cache-statistic-keys");
    EncodeString(&ret, "small-compaction-threshold");
    EncodeString(&ret, "max-client-response-size");
    EncodeString(&ret, "db-sync-speed");
    EncodeString(&ret, "compact-cron");
    EncodeString(&ret, "compact-interval");
    EncodeString(&ret, "slave-priority");
    EncodeString(&ret, "sync-window-size");
    // Options for storage engine
    // MutableDBOptions
    EncodeString(&ret, "max-cache-files");
    EncodeString(&ret, "max-background-compactions");
    // MutableColumnFamilyOptions
    EncodeString(&ret, "write-buffer-size");
    EncodeString(&ret, "max-write-buffer-num");
    EncodeString(&ret, "arena-block-size");
    return;
  }
  long int ival;
  std::string value = config_args_v_[2];
  if (set_item == "timeout") {
    if (pstd::string2int(value.data(), value.size(), &ival) == 0) {
      ret = "-ERR Invalid argument " + value + " for CONFIG SET 'timeout'\r\n";
      return;
    }
    g_pika_conf->SetTimeout(ival);
    ret = "+OK\r\n";
  } else if (set_item == "requirepass") {
    g_pika_conf->SetRequirePass(value);
    ret = "+OK\r\n";
  } else if (set_item == "masterauth") {
    g_pika_conf->SetMasterAuth(value);
    ret = "+OK\r\n";
  } else if (set_item == "userpass") {
    g_pika_conf->SetUserPass(value);
    ret = "+OK\r\n";
  } else if (set_item == "slotmigrate") {
    g_pika_conf->SetSlotMigrate(value);
    ret = "+OK\r\n";
  } else if (set_item == "userblacklist") {
    g_pika_conf->SetUserBlackList(value);
    ret = "+OK\r\n";
  } else if (set_item == "dump-prefix") {
    g_pika_conf->SetBgsavePrefix(value);
    ret = "+OK\r\n";
  } else if (set_item == "maxclients") {
    if ((pstd::string2int(value.data(), value.size(), &ival) == 0) || ival <= 0) {
      ret = "-ERR Invalid argument \'" + value + "\' for CONFIG SET 'maxclients'\r\n";
      return;
    }
    g_pika_conf->SetMaxConnection(ival);
    g_pika_server->SetDispatchQueueLimit(ival);
    ret = "+OK\r\n";
  } else if (set_item == "dump-expire") {
    if (pstd::string2int(value.data(), value.size(), &ival) == 0) {
      ret = "-ERR Invalid argument \'" + value + "\' for CONFIG SET 'dump-expire'\r\n";
      return;
    }
    g_pika_conf->SetExpireDumpDays(ival);
    ret = "+OK\r\n";
  } else if (set_item == "slave-priority") {
    if (pstd::string2int(value.data(), value.size(), &ival) == 0) {
      ret = "-ERR Invalid argument \'" + value + "\' for CONFIG SET 'slave-priority'\r\n";
      return;
    }
    g_pika_conf->SetSlavePriority(ival);
    ret = "+OK\r\n";
  } else if (set_item == "expire-logs-days") {
    if ((pstd::string2int(value.data(), value.size(), &ival) == 0) || ival <= 0) {
      ret = "-ERR Invalid argument \'" + value + "\' for CONFIG SET 'expire-logs-days'\r\n";
      return;
    }
    g_pika_conf->SetExpireLogsDays(ival);
    ret = "+OK\r\n";
  } else if (set_item == "expire-logs-nums") {
    if ((pstd::string2int(value.data(), value.size(), &ival) == 0) || ival <= 0) {
      ret = "-ERR Invalid argument \'" + value + "\' for CONFIG SET 'expire-logs-nums'\r\n";
      return;
    }
    g_pika_conf->SetExpireLogsNums(ival);
    ret = "+OK\r\n";
  } else if (set_item == "root-connection-num") {
    if ((pstd::string2int(value.data(), value.size(), &ival) == 0) || ival <= 0) {
      ret = "-ERR Invalid argument \'" + value + "\' for CONFIG SET 'root-connection-num'\r\n";
      return;
    }
    g_pika_conf->SetRootConnectionNum(ival);
    ret = "+OK\r\n";
  } else if (set_item == "slowlog-write-errorlog") {
    bool is_write_errorlog;
    if (value == "yes") {
      is_write_errorlog = true;
    } else if (value == "no") {
      is_write_errorlog = false;
    } else {
      ret = "-ERR Invalid argument \'" + value + "\' for CONFIG SET 'slowlog-write-errorlog'\r\n";
      return;
    }
    g_pika_conf->SetSlowlogWriteErrorlog(is_write_errorlog);
    ret = "+OK\r\n";
  } else if (set_item == "slowlog-log-slower-than") {
    if ((pstd::string2int(value.data(), value.size(), &ival) == 0) || ival < 0) {
      ret = "-ERR Invalid argument \'" + value + "\' for CONFIG SET 'slowlog-log-slower-than'\r\n";
      return;
    }
    g_pika_conf->SetSlowlogSlowerThan(ival);
    ret = "+OK\r\n";
  } else if (set_item == "slowlog-max-len") {
    if ((pstd::string2int(value.data(), value.size(), &ival) == 0) || ival < 0) {
      ret = "-ERR Invalid argument \'" + value + "\' for CONFIG SET 'slowlog-max-len'\r\n";
      return;
    }
    g_pika_conf->SetSlowlogMaxLen(ival);
    g_pika_server->SlowlogTrim();
    ret = "+OK\r\n";
  } else if (set_item == "max-cache-statistic-keys") {
    if ((pstd::string2int(value.data(), value.size(), &ival) == 0) || ival < 0) {
      ret = "-ERR Invalid argument \'" + value + "\' for CONFIG SET 'max-cache-statistic-keys'\r\n";
      return;
    }
    g_pika_conf->SetMaxCacheStatisticKeys(ival);
    g_pika_server->SlotSetMaxCacheStatisticKeys(ival);
    ret = "+OK\r\n";
  } else if (set_item == "small-compaction-threshold") {
    if ((pstd::string2int(value.data(), value.size(), &ival) == 0) || ival < 0) {
      ret = "-ERR Invalid argument \'" + value + "\' for CONFIG SET 'small-compaction-threshold'\r\n";
      return;
    }
    g_pika_conf->SetSmallCompactionThreshold(ival);
    g_pika_server->SlotSetSmallCompactionThreshold(ival);
    ret = "+OK\r\n";
  } else if (set_item == "max-client-response-size") {
    if ((pstd::string2int(value.data(), value.size(), &ival) == 0) || ival < 0) {
      ret = "-ERR Invalid argument \'" + value + "\' for CONFIG SET 'max-client-response-size'\r\n";
      return;
    }
    g_pika_conf->SetMaxClientResponseSize(ival);
    ret = "+OK\r\n";
  } else if (set_item == "write-binlog") {
    int role = g_pika_server->role();
    if (role == PIKA_ROLE_SLAVE) {
      ret = "-ERR need to close master-slave mode first\r\n";
      return;
    } else if (value != "yes" && value != "no") {
      ret = "-ERR invalid write-binlog (yes or no)\r\n";
      return;
    } else {
      g_pika_conf->SetWriteBinlog(value);
      ret = "+OK\r\n";
    }
  } else if (set_item == "db-sync-speed") {
    if (pstd::string2int(value.data(), value.size(), &ival) == 0) {
      ret = "-ERR Invalid argument \'" + value + "\' for CONFIG SET 'db-sync-speed(MB)'\r\n";
      return;
    }
    if (ival < 0 || ival > 1024) {
      ival = 1024;
    }
    g_pika_conf->SetDbSyncSpeed(ival);
    ret = "+OK\r\n";
  } else if (set_item == "compact-cron") {
    bool invalid = false;
    if (!value.empty()) {
      bool have_week = false;
      std::string compact_cron;
      std::string week_str;
      int slash_num = count(value.begin(), value.end(), '/');
      if (slash_num == 2) {
        have_week = true;
        std::string::size_type first_slash = value.find('/');
        week_str = value.substr(0, first_slash);
        compact_cron = value.substr(first_slash + 1);
      } else {
        compact_cron = value;
      }

      std::string::size_type len = compact_cron.length();
      std::string::size_type colon = compact_cron.find('-');
      std::string::size_type underline = compact_cron.find('/');
      if (colon == std::string::npos || underline == std::string::npos || colon >= underline || colon + 1 >= len ||
          colon + 1 == underline || underline + 1 >= len) {
        invalid = true;
      } else {
        int week = std::atoi(week_str.c_str());
        int start = std::atoi(compact_cron.substr(0, colon).c_str());
        int end = std::atoi(compact_cron.substr(colon + 1, underline).c_str());
        int usage = std::atoi(compact_cron.substr(underline + 1).c_str());
        if ((have_week && (week < 1 || week > 7)) || start < 0 || start > 23 || end < 0 || end > 23 || usage < 0 ||
            usage > 100) {
          invalid = true;
        }
      }
    }
    if (invalid) {
      ret = "-ERR invalid compact-cron\r\n";
      return;
    } else {
      g_pika_conf->SetCompactCron(value);
      ret = "+OK\r\n";
    }
  } else if (set_item == "compact-interval") {
    bool invalid = false;
    if (!value.empty()) {
      std::string::size_type len = value.length();
      std::string::size_type slash = value.find('/');
      if (slash == std::string::npos || slash + 1 >= len) {
        invalid = true;
      } else {
        int interval = std::atoi(value.substr(0, slash).c_str());
        int usage = std::atoi(value.substr(slash + 1).c_str());
        if (interval <= 0 || usage < 0 || usage > 100) {
          invalid = true;
        }
      }
    }
    if (invalid) {
      ret = "-ERR invalid compact-interval\r\n";
      return;
    } else {
      g_pika_conf->SetCompactInterval(value);
      ret = "+OK\r\n";
    }
  } else if (set_item == "sync-window-size") {
    if (pstd::string2int(value.data(), value.size(), &ival) == 0) {
      ret = "-ERR Invalid argument \'" + value + "\' for CONFIG SET 'sync-window-size'\r\n";
      return;
    }
    if (ival <= 0 || ival > kBinlogReadWinMaxSize) {
      ret = "-ERR Argument exceed range \'" + value + "\' for CONFIG SET 'sync-window-size'\r\n";
      return;
    }
    g_pika_conf->SetSyncWindowSize(ival);
    ret = "+OK\r\n";
  } else if (set_item == "max-cache-files") {
    if (pstd::string2int(value.data(), value.size(), &ival) == 0) {
      ret = "-ERR Invalid argument \'" + value + "\' for CONFIG SET 'max-cache-files'\r\n";
      return;
    }
    std::unordered_map<std::string, std::string> options_map{{"max_open_files", value}};
    storage::Status s = g_pika_server->RewriteStorageOptions(storage::OptionType::kDB, options_map);
    if (!s.ok()) {
      ret = "-ERR Set max-cache-files wrong: " + s.ToString() + "\r\n";
      return;
    }
    g_pika_conf->SetMaxCacheFiles(ival);
    ret = "+OK\r\n";
  } else if (set_item == "max-background-compactions") {
    if (pstd::string2int(value.data(), value.size(), &ival) == 0) {
      ret = "-ERR Invalid argument \'" + value + "\' for CONFIG SET 'max-background-compactions'\r\n";
      return;
    }
    std::unordered_map<std::string, std::string> options_map{{"max_background_compactions", value}};
    storage::Status s = g_pika_server->RewriteStorageOptions(storage::OptionType::kDB, options_map);
    if (!s.ok()) {
      ret = "-ERR Set max-background-compactions wrong: " + s.ToString() + "\r\n";
      return;
    }
    g_pika_conf->SetMaxBackgroudCompactions(ival);
    ret = "+OK\r\n";
  } else if (set_item == "write-buffer-size") {
    if (pstd::string2int(value.data(), value.size(), &ival) == 0) {
      ret = "-ERR Invalid argument \'" + value + "\' for CONFIG SET 'write-buffer-size'\r\n";
      return;
    }
    std::unordered_map<std::string, std::string> options_map{{"write_buffer_size", value}};
    storage::Status s = g_pika_server->RewriteStorageOptions(storage::OptionType::kColumnFamily, options_map);
    if (!s.ok()) {
      ret = "-ERR Set write-buffer-size wrong: " + s.ToString() + "\r\n";
      return;
    }
    g_pika_conf->SetWriteBufferSize(ival);
    ret = "+OK\r\n";
  } else if (set_item == "max-write-buffer-num") {
    if (pstd::string2int(value.data(), value.size(), &ival) == 0) {
      ret = "-ERR Invalid argument \'" + value + "\' for CONFIG SET 'max-write-buffer-number'\r\n";
      return;
    }
    std::unordered_map<std::string, std::string> options_map{{"max_write_buffer_number", value}};
    storage::Status s = g_pika_server->RewriteStorageOptions(storage::OptionType::kColumnFamily, options_map);
    if (!s.ok()) {
      ret = "-ERR Set max-write-buffer-number wrong: " + s.ToString() + "\r\n";
      return;
    }
    g_pika_conf->SetMaxWriteBufferNumber(ival);
    ret = "+OK\r\n";
  } else if (set_item == "arena-block-size") {
    if (pstd::string2int(value.data(), value.size(), &ival) == 0) {
      ret = "-ERR Invalid argument \'" + value + "\' for CONFIG SET 'arena-block-size'\r\n";
      return;
    }
    std::unordered_map<std::string, std::string> options_map{{"arena_block_size", value}};
    storage::Status s = g_pika_server->RewriteStorageOptions(storage::OptionType::kColumnFamily, options_map);
    if (!s.ok()) {
      ret = "-ERR Set arena-block-size wrong: " + s.ToString() + "\r\n";
      return;
    }
    g_pika_conf->SetArenaBlockSize(ival);
    ret = "+OK\r\n";
  } else {
    ret = "-ERR Unsupported CONFIG parameter: " + set_item + "\r\n";
  }
}

void ConfigCmd::ConfigRewrite(std::string& ret) {
  if (g_pika_conf->ConfigRewrite() != 0) {
    ret = "+OK\r\n";
  } else {
    ret = "-ERR Rewire CONFIG fail\r\n";
  }
}

void ConfigCmd::ConfigResetstat(std::string& ret) {
  g_pika_server->ResetStat();
  ret = "+OK\r\n";
}

void MonitorCmd::DoInitial() {
  if (argv_.size() != 1) {
    res_.SetRes(CmdRes::kWrongNum, kCmdNameMonitor);
    return;
  }
}

void MonitorCmd::Do(std::shared_ptr<Slot> slot) {
  std::shared_ptr<net::NetConn> conn_repl = GetConn();
  if (!conn_repl) {
    res_.SetRes(CmdRes::kErrOther, kCmdNameMonitor);
    LOG(WARNING) << name_ << " weak ptr is empty";
    return;
  }

  g_pika_server->AddMonitorClient(std::dynamic_pointer_cast<PikaClientConn>(conn_repl));
  res_.SetRes(CmdRes::kOk);
}

void DbsizeCmd::DoInitial() {
  if (argv_.size() != 1) {
    res_.SetRes(CmdRes::kWrongNum, kCmdNameDbsize);
    return;
  }
}

void DbsizeCmd::Do(std::shared_ptr<Slot> slot) {
  std::shared_ptr<DB> db = g_pika_server->GetDB(db_name_);
  if (!db) {
    res_.SetRes(CmdRes::kInvalidDB);
  } else {
    KeyScanInfo key_scan_info = db->GetKeyScanInfo();
    std::vector<storage::KeyInfo> key_infos = key_scan_info.key_infos;
    if (key_infos.size() != 5) {
      res_.SetRes(CmdRes::kErrOther, "keyspace error");
      return;
    }
    int64_t dbsize = key_infos[0].keys + key_infos[1].keys + key_infos[2].keys + key_infos[3].keys + key_infos[4].keys;
    res_.AppendInteger(dbsize);
  }
}

void TimeCmd::DoInitial() {
  if (argv_.size() != 1) {
    res_.SetRes(CmdRes::kWrongNum, kCmdNameTime);
    return;
  }
}

void TimeCmd::Do(std::shared_ptr<Slot> slot) {
  struct timeval tv;
  if (gettimeofday(&tv, nullptr) == 0) {
    res_.AppendArrayLen(2);
    char buf[32];
    int32_t len = pstd::ll2string(buf, sizeof(buf), tv.tv_sec);
    res_.AppendStringLen(len);
    res_.AppendContent(buf);

    len = pstd::ll2string(buf, sizeof(buf), tv.tv_usec);
    res_.AppendStringLen(len);
    res_.AppendContent(buf);
  } else {
    res_.SetRes(CmdRes::kErrOther, strerror(errno));
  }
}

void DelbackupCmd::DoInitial() {
  if (argv_.size() != 1) {
    res_.SetRes(CmdRes::kWrongNum, kCmdNameDelbackup);
    return;
  }
}

void DelbackupCmd::Do(std::shared_ptr<Slot> slot) {
  std::string db_sync_prefix = g_pika_conf->bgsave_prefix();
  std::string db_sync_path = g_pika_conf->bgsave_path();
  std::vector<std::string> dump_dir;

  // Dump file is not exist
  if (!pstd::FileExists(db_sync_path)) {
    res_.SetRes(CmdRes::kOk);
    return;
  }
  // Directory traversal
  if (pstd::GetChildren(db_sync_path, dump_dir) != 0) {
    res_.SetRes(CmdRes::kOk);
    return;
  }

  int len = dump_dir.size();
  for (auto& i : dump_dir) {
    if (i.substr(0, db_sync_prefix.size()) != db_sync_prefix || i.size() != (db_sync_prefix.size() + 8)) {
      continue;
    }

    std::string str_date = i.substr(db_sync_prefix.size(), (i.size() - db_sync_prefix.size()));
    char* end = nullptr;
    std::strtol(str_date.c_str(), &end, 10);
    if (*end != 0) {
      continue;
    }

    std::string dump_dir_name = db_sync_path + i + "/" + db_name_;
    if (g_pika_server->CountSyncSlaves() == 0) {
      LOG(INFO) << "Not syncing, delete dump file: " << dump_dir_name;
      pstd::DeleteDirIfExist(dump_dir_name);
      len--;
    } else {
      LOG(INFO) << "Syncing, can not delete " << dump_dir_name << " dump file" << std::endl;
    }
  }
  res_.SetRes(CmdRes::kOk);
}

void EchoCmd::DoInitial() {
  if (!CheckArg(argv_.size())) {
    res_.SetRes(CmdRes::kWrongNum, kCmdNameEcho);
    return;
  }
  body_ = argv_[1];
}

void EchoCmd::Do(std::shared_ptr<Slot> slot) { res_.AppendString(body_); }

void ScandbCmd::DoInitial() {
  if (!CheckArg(argv_.size())) {
    res_.SetRes(CmdRes::kWrongNum, kCmdNameEcho);
    return;
  }
  if (argv_.size() == 1) {
    type_ = storage::kAll;
  } else {
    if (strcasecmp(argv_[1].data(), "string") == 0) {
      type_ = storage::kStrings;
    } else if (strcasecmp(argv_[1].data(), "hash") == 0) {
      type_ = storage::kHashes;
    } else if (strcasecmp(argv_[1].data(), "set") == 0) {
      type_ = storage::kSets;
    } else if (strcasecmp(argv_[1].data(), "zset") == 0) {
      type_ = storage::kZSets;
    } else if (strcasecmp(argv_[1].data(), "list") == 0) {
      type_ = storage::kLists;
    } else {
      res_.SetRes(CmdRes::kInvalidDbType);
    }
  }
}

void ScandbCmd::Do(std::shared_ptr<Slot> slot) {
  std::shared_ptr<DB> db = g_pika_server->GetDB(db_name_);
  if (!db) {
    res_.SetRes(CmdRes::kInvalidDB);
  } else {
    db->ScanDatabase(type_);
    res_.SetRes(CmdRes::kOk);
  }
}

void SlowlogCmd::DoInitial() {
  if (!CheckArg(argv_.size())) {
    res_.SetRes(CmdRes::kWrongNum, kCmdNameSlowlog);
    return;
  }
  if (argv_.size() == 2 && (strcasecmp(argv_[1].data(), "reset") == 0)) {
    condition_ = SlowlogCmd::kRESET;
  } else if (argv_.size() == 2 && (strcasecmp(argv_[1].data(), "len") == 0)) {
    condition_ = SlowlogCmd::kLEN;
  } else if ((argv_.size() == 2 || argv_.size() == 3) && (strcasecmp(argv_[1].data(), "get") == 0)) {
    condition_ = SlowlogCmd::kGET;
    if (argv_.size() == 3 && (pstd::string2int(argv_[2].data(), argv_[2].size(), &number_) == 0)) {
      res_.SetRes(CmdRes::kInvalidInt);
      return;
    }
  } else {
    res_.SetRes(CmdRes::kErrOther, "Unknown SLOWLOG subcommand or wrong # of args. Try GET, RESET, LEN.");
    return;
  }
}

void SlowlogCmd::Do(std::shared_ptr<Slot> slot) {
  if (condition_ == SlowlogCmd::kRESET) {
    g_pika_server->SlowlogReset();
    res_.SetRes(CmdRes::kOk);
  } else if (condition_ == SlowlogCmd::kLEN) {
    res_.AppendInteger(g_pika_server->SlowlogLen());
  } else {
    std::vector<SlowlogEntry> slowlogs;
    g_pika_server->SlowlogObtain(number_, &slowlogs);
    res_.AppendArrayLen(slowlogs.size());
    for (const auto& slowlog : slowlogs) {
      res_.AppendArrayLen(4);
      res_.AppendInteger(slowlog.id);
      res_.AppendInteger(slowlog.start_time);
      res_.AppendInteger(slowlog.duration);
      res_.AppendArrayLen(slowlog.argv.size());
      for (const auto& arg : slowlog.argv) {
        res_.AppendString(arg);
      }
    }
  }
}

void PaddingCmd::DoInitial() {
  if (!CheckArg(argv_.size())) {
    res_.SetRes(CmdRes::kWrongNum, kCmdNamePadding);
    return;
  }
}

void PaddingCmd::Do(std::shared_ptr<Slot> slot) { res_.SetRes(CmdRes::kOk); }

std::string PaddingCmd::ToBinlog(uint32_t exec_time, uint32_t term_id, uint64_t logic_id, uint32_t filenum,
                                 uint64_t offset) {
  return PikaBinlogTransverter::ConstructPaddingBinlog(
      BinlogType::TypeFirst,
      argv_[1].size() + BINLOG_ITEM_HEADER_SIZE + PADDING_BINLOG_PROTOCOL_SIZE + SPACE_STROE_PARAMETER_LENGTH);
}

void PKPatternMatchDelCmd::DoInitial() {
  if (!CheckArg(argv_.size())) {
    res_.SetRes(CmdRes::kWrongNum, kCmdNamePKPatternMatchDel);
    return;
  }
  pattern_ = argv_[1];
  if (strcasecmp(argv_[2].data(), "set") == 0) {
    type_ = storage::kSets;
  } else if (strcasecmp(argv_[2].data(), "list") == 0) {
    type_ = storage::kLists;
  } else if (strcasecmp(argv_[2].data(), "string") == 0) {
    type_ = storage::kStrings;
  } else if (strcasecmp(argv_[2].data(), "zset") == 0) {
    type_ = storage::kZSets;
  } else if (strcasecmp(argv_[2].data(), "hash") == 0) {
    type_ = storage::kHashes;
  } else {
    res_.SetRes(CmdRes::kInvalidDbType, kCmdNamePKPatternMatchDel);
    return;
  }
}

void PKPatternMatchDelCmd::Do(std::shared_ptr<Slot> slot) {
  int ret = 0;
  rocksdb::Status s = slot->db()->PKPatternMatchDel(type_, pattern_, &ret);
  if (s.ok()) {
    res_.AppendInteger(ret);
  } else {
    res_.SetRes(CmdRes::kErrOther, s.ToString());
  }
}

void DummyCmd::DoInitial() {}

void DummyCmd::Do(std::shared_ptr<Slot> slot) {}

void QuitCmd::DoInitial() {
  if (!CheckArg(argv_.size())) {
    res_.SetRes(CmdRes::kWrongNum, kCmdNameQuit);
  }
}

void QuitCmd::Do(std::shared_ptr<Slot> slot) {
  res_.SetRes(CmdRes::kOk);
  LOG(INFO) << "QutCmd will close connection " << GetConn()->String();
  GetConn()->SetClose(true);
}

/*
 * HELLO [<protocol-version> [AUTH <password>] [SETNAME <name>] ]
 */
void HelloCmd::DoInitial() {
  if (!CheckArg(argv_.size())) {
    res_.SetRes(CmdRes::kWrongNum, kCmdNameHello);
    return;
  }
}

void HelloCmd::Do(std::shared_ptr<Slot> slot) {
  size_t next_arg = 1;
  long ver = 0;
  if (argv_.size() >= 2) {
    if (pstd::string2int(argv_[next_arg].data(), argv_[next_arg].size(), &ver) == 0) {
      res_.SetRes(CmdRes::kErrOther, "Protocol version is not an integer or out of range");
      return;
    }
    next_arg++;

    if (ver < 2 || ver > 3) {
      res_.SetRes(CmdRes::kErrOther, "-NOPROTO unsupported protocol version");
      return;
    }
  }

  std::shared_ptr<net::NetConn> conn = GetConn();
  if (!conn) {
    res_.SetRes(CmdRes::kErrOther, kCmdNameHello);
    return;
  }

  for (; next_arg < argv_.size(); ++next_arg) {
    size_t more_args = argv_.size() - next_arg - 1;
    const std::string opt = argv_[next_arg];
    if ((strcasecmp(opt.data(), "AUTH") == 0) && (more_args != 0U)) {
      const std::string pwd = argv_[next_arg + 1];
      std::string msg_role;
      auto authResult = AuthenticateUser(pwd, conn, msg_role);
      switch (authResult) {
        case AuthResult::INVALID_CONN:
          res_.SetRes(CmdRes::kErrOther, kCmdNamePing);
          return;
        case AuthResult::INVALID_PASSWORD:
          res_.SetRes(CmdRes::kInvalidPwd);
          return;
        case AuthResult::NO_REQUIRE_PASS:
          res_.SetRes(CmdRes::kErrOther, "Client sent AUTH, but no password is set");
          return;
        case AuthResult::OK:
          break;
      }
      next_arg++;
    } else if ((strcasecmp(opt.data(), "SETNAME") == 0) && (more_args != 0U)) {
      const std::string name = argv_[next_arg + 1];
      conn->set_name(name);
      next_arg++;
    } else {
      res_.SetRes(CmdRes::kErrOther, "Syntax error in HELLO option " + opt);
      return;
    }
  }

  std::string raw;
  std::vector<storage::FieldValue> fvs{
      {"server", "redis"},
  };
  // just for redis resp2 protocol
  fvs.push_back({"proto", "2"});
  fvs.push_back({"mode", "classic"});
  int host_role = g_pika_server->role();
  switch (host_role) {
    case PIKA_ROLE_SINGLE:
    case PIKA_ROLE_MASTER:
      fvs.push_back({"role", "master"});
      break;
    case PIKA_ROLE_SLAVE:
      fvs.push_back({"role", "slave"});
      break;
    case PIKA_ROLE_MASTER | PIKA_ROLE_SLAVE:
      fvs.push_back({"role", "master&&slave"});
      break;
    default:
      LOG(INFO) << "unknown role" << host_role << " client ip:port " << conn->ip_port();
      return;
  }

  for (const auto& fv : fvs) {
    RedisAppendLen(raw, fv.field.size(), "$");
    RedisAppendContent(raw, fv.field);
    if (fv.field == "proto") {
      pstd::string2int(fv.value.data(), fv.value.size(), &ver);
      RedisAppendLen(raw, static_cast<int64_t>(ver), ":");
      continue;
    }
    RedisAppendLen(raw, fv.value.size(), "$");
    RedisAppendContent(raw, fv.value);
  }
  res_.AppendArrayLen(fvs.size() * 2);
  res_.AppendStringRaw(raw);
}

bool CommandCmd::CommandFieldCompare::operator()(const std::string& a, const std::string& b) const {
  int av{0};
  int bv{0};
  if (auto avi = kFieldNameOrder.find(a); avi != kFieldNameOrder.end()) {
    av = avi->second;
  }
  if (auto bvi = kFieldNameOrder.find(b); bvi != kFieldNameOrder.end()) {
    bv = bvi->second;
  }
  return av < bv;
}

CmdRes& CommandCmd::EncodableInt::EncodeTo(CmdRes& res) const {
  res.AppendInteger(value_);
  return res;
}

CmdRes& CommandCmd::EncodableString::EncodeTo(CmdRes& res) const {
  res.AppendString(value_);
  return res;
}

template <class Map>
CmdRes& CommandCmd::EncodableMap::EncodeTo(CmdRes& res, const Map& map) {
  std::string raw_string;
  RedisAppendLen(raw_string, map.size() * 2, kPrefix);
  res.AppendStringRaw(raw_string);
  for (const auto& kv : map) {
    res.AppendString(kv.first);
    res << *kv.second;
  }
  return res;
}

CmdRes& CommandCmd::EncodableMap::EncodeTo(CmdRes& res) const { return EncodeTo(res, values_); }

CmdRes& CommandCmd::EncodableSet::EncodeTo(CmdRes& res) const {
  std::string raw_string;
  RedisAppendLen(raw_string, values_.size(), kPrefix);
  res.AppendStringRaw(raw_string);
  for (const auto& item : values_) {
    res << *item;
  }
  return res;
}

CmdRes& CommandCmd::EncodableArray::EncodeTo(CmdRes& res) const {
  res.AppendArrayLen(values_.size());
  for (const auto& item : values_) {
    res << *item;
  }
  return res;
}

CmdRes& CommandCmd::EncodableStatus::EncodeTo(CmdRes& res) const {
  res.AppendStringRaw(kPrefix + value_ + kNewLine);
  return res;
}

const std::string CommandCmd::kNullReply = "_" + kNewLine;
const std::unordered_map<std::string, int> CommandCmd::CommandFieldCompare::kFieldNameOrder{
    {"name", 0},          {"type", 1},
    {"spec", 2},          {"index", 3},
    {"display_text", 4},  {"key_spec_index", 5},
    {"token", 6},         {"summary", 7},
    {"since", 8},         {"group", 9},
    {"complexity", 10},   {"module", 11},
    {"doc_flags", 12},    {"deprecated_since", 13},
    {"notes", 14},        {"flags", 15},
    {"begin_search", 16}, {"replaced_by", 17},
    {"history", 18},      {"arguments", 19},
    {"subcommands", 20},  {"keyword", 21},
    {"startfrom", 22},    {"find_keys", 23},
    {"lastkey", 24},      {"keynum", 25},
    {"keynumidx", 26},    {"firstkey", 27},
    {"keystep", 28},      {"limit", 29},
};
const std::string CommandCmd::EncodableMap::kPrefix = "*";
const std::string CommandCmd::EncodableSet::kPrefix = "*";
const std::string CommandCmd::EncodableStatus::kPrefix = "+";

void CommandCmd::DoInitial() {
  if (!CheckArg(argv_.size())) {  // The original redis command's arity is -1
    res_.SetRes(CmdRes::kWrongNum, kCmdNameEcho);
    return;
  }
  if (argv_.size() < 2) {  // But currently only docs subcommand is impled
    res_.SetRes(CmdRes::kErrOther, "only docs subcommand supported");
    return;
  }
  if (command_ = argv_[1]; strcasecmp(command_.data(), "docs") != 0) {
    res_.SetRes(CmdRes::kErrOther, "unknown command '" + command_ + "'");
    return;
  }
  cmds_begin_ = argv_.cbegin() + 2;
  cmds_end_ = argv_.cend();
}

void CommandCmd::Do(std::shared_ptr<Slot> slots) {
  std::unordered_map<std::string, CommandCmd::EncodablePtr> cmds;
  if (cmds_begin_ == cmds_end_) {
    cmds = kCommandDocs;
  } else {
    for (auto iter = cmds_begin_; iter != cmds_end_; ++iter) {
      if (auto cmd = kCommandDocs.find(*iter); cmd != kCommandDocs.end()) {
        cmds.insert(*cmd);
      }
    }
  }
  EncodableMap::EncodeTo(res_, cmds);
}<|MERGE_RESOLUTION|>--- conflicted
+++ resolved
@@ -943,13 +943,8 @@
   for (const auto& db_item : g_pika_server->dbs_) {
     std::shared_lock slot_rwl(db_item.second->slots_rw_);
     for (const auto& slot_item : db_item.second->slots_) {
-<<<<<<< HEAD
-      std::shared_ptr<SyncSlaveSlot> slave_slot =
-          g_pika_rm->GetSyncSlaveSlotByName(SlotInfo(db_item.second->GetDBName(), slot_item.second->GetSlotId()));
-=======
       std::shared_ptr<SyncSlaveSlot> slave_slot = g_pika_rm->GetSyncSlaveSlotByName(
           SlotInfo(db_item.second->GetDBName(), slot_item.second->GetSlotID()));
->>>>>>> 8c79b5b6
       if (!slave_slot) {
         out_of_sync << "(" << slot_item.second->GetSlotName() << ": InternalError)";
         continue;
