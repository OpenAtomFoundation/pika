--- conflicted
+++ resolved
@@ -780,11 +780,7 @@
             EncodeString(&ret, "db_sync_speed");
             EncodeInt32(&ret, g_pikaConf->db_sync_speed());
         } else if (conf_item == "*") {
-<<<<<<< HEAD
-          ret = "*25\r\n";
-=======
-          ret = "*26\r\n";
->>>>>>> 84e76fb4
+          ret = "*28\r\n";
           EncodeString(&ret, "port");
           EncodeString(&ret, "thread_num");
           EncodeString(&ret, "slave_thread_num");
@@ -920,11 +916,7 @@
             ret = "-ERR No such configure item\r\n";
         }
     } else if (argv.size() == 0 && opt == "set" && conf_item == "*") {
-<<<<<<< HEAD
-        ret = "*12\r\n";
-=======
-        ret = "*13\r\n";
->>>>>>> 84e76fb4
+        ret = "*15\r\n";
         EncodeString(&ret, "log_level");
         EncodeString(&ret, "timeout");
         EncodeString(&ret, "requirepass");
