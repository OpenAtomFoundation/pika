// Copyright (c) 2015-present, Qihoo, Inc.  All rights reserved.
// This source code is licensed under the BSD-style license found in the
// LICENSE file in the root directory of this source tree. An additional grant
// of patent rights can be found in the PATENTS file in the same directory.

#include "include/pika_admin.h"

#include <sys/time.h>
#include <sys/utsname.h>
#include <sys/statvfs.h>

#include <algorithm>
#include <unordered_map>

#include <glog/logging.h>

#include "include/build_version.h"
#include "include/pika_conf.h"
#include "include/pika_rm.h"
#include "include/pika_server.h"
#include "include/pika_version.h"
#include "pstd/include/rsync.h"

using pstd::Status;

extern PikaServer* g_pika_server;
extern std::unique_ptr<PikaReplicaManager> g_pika_rm;

static std::string ConstructPinginPubSubResp(const PikaCmdArgsType& argv) {
  if (argv.size() > 2) {
    return "-ERR wrong number of arguments for " + kCmdNamePing + " command\r\n";
  }
  std::stringstream resp;

  resp << "*2\r\n"
       << "$4\r\n"
       << "pong\r\n";
  if (argv.size() == 2) {
    resp << "$" << argv[1].size() << "\r\n" << argv[1] << "\r\n";
  } else {
    resp << "$0\r\n\r\n";
  }
  return resp.str();
}

static double MethodofCommandStatistics(const uint64_t time_consuming, const uint64_t frequency) {
  return (static_cast<double>(time_consuming) / 1000.0) / static_cast<double>(frequency);
}

static double MethodofTotalTimeCalculation(const uint64_t time_consuming) {
  return static_cast<double>(time_consuming) / 1000.0;
}

enum AuthResult {
  OK,
  INVALID_PASSWORD,
  NO_REQUIRE_PASS,
  INVALID_CONN,
};

static AuthResult AuthenticateUser(const std::string& pwd, const std::shared_ptr<net::NetConn>& conn,
                                   std::string& msg_role) {
  std::string root_password(g_pika_conf->requirepass());
  std::string user_password(g_pika_conf->userpass());
  if (user_password.empty() && root_password.empty()) {
    return AuthResult::NO_REQUIRE_PASS;
  }

  if (pwd == user_password) {
    msg_role = "USER";
  }
  if (pwd == root_password) {
    msg_role = "ROOT";
  }
  if (msg_role.empty()) {
    return AuthResult::INVALID_PASSWORD;
  }

  if (!conn) {
    LOG(WARNING) << " weak ptr is empty";
    return AuthResult::INVALID_CONN;
  }
  std::shared_ptr<PikaClientConn> cli_conn = std::dynamic_pointer_cast<PikaClientConn>(conn);
  cli_conn->auth_stat().ChecknUpdate(msg_role);

  return AuthResult::OK;
}

/*
 * slaveof no one
 * slaveof ip port
 * slaveof ip port force
 */
void SlaveofCmd::DoInitial() {
  if (!CheckArg(argv_.size())) {
    res_.SetRes(CmdRes::kWrongNum, kCmdNameSlaveof);
    return;
  }

  if (argv_.size() > 4) {
    res_.SetRes(CmdRes::kWrongNum, kCmdNameSlaveof);
    return;
  }

  if (argv_.size() == 3 && (strcasecmp(argv_[1].data(), "no") == 0) && (strcasecmp(argv_[2].data(), "one") == 0)) {
    is_none_ = true;
    return;
  }

  // self is master of A , want to slaveof B
  if ((g_pika_server->role() & PIKA_ROLE_MASTER) != 0) {
    res_.SetRes(CmdRes::kErrOther, "already master of others, invalid usage");
    return;
  }

  master_ip_ = argv_[1];
  std::string str_master_port = argv_[2];
  if ((pstd::string2int(str_master_port.data(), str_master_port.size(), &master_port_) == 0) || master_port_ <= 0) {
    res_.SetRes(CmdRes::kInvalidInt);
    return;
  }

  if ((master_ip_ == "127.0.0.1" || master_ip_ == g_pika_server->host()) && master_port_ == g_pika_server->port()) {
    res_.SetRes(CmdRes::kErrOther, "The master ip:port and the slave ip:port are the same");
    return;
  }

  if (argv_.size() == 4) {
    if (strcasecmp(argv_[3].data(), "force") == 0) {
      g_pika_server->SetForceFullSync(true);
    } else {
      res_.SetRes(CmdRes::kWrongNum, kCmdNameSlaveof);
    }
  }
}

void SlaveofCmd::Do(std::shared_ptr<Slot> slot) {
  // Check if we are already connected to the specified master
  if ((master_ip_ == "127.0.0.1" || g_pika_server->master_ip() == master_ip_) &&
      g_pika_server->master_port() == master_port_) {
    res_.SetRes(CmdRes::kOk);
    return;
  }

  g_pika_server->RemoveMaster();

  if (is_none_) {
    res_.SetRes(CmdRes::kOk);
    g_pika_conf->SetSlaveof(std::string());
    return;
  }

  /* The return value of the slaveof command OK does not really represent whether
   * the data synchronization was successful, but only changes the status of the
   * slaveof executor to slave */

  bool sm_ret = g_pika_server->SetMaster(master_ip_, static_cast<int32_t>(master_port_));

  if (sm_ret) {
    res_.SetRes(CmdRes::kOk);
    g_pika_server->ClearCacheDbAsync(slot);
    g_pika_conf->SetSlaveof(master_ip_ + ":" + std::to_string(master_port_));
    g_pika_conf->SetMasterRunID("");
    g_pika_server->SetFirstMetaSync(true);
  } else {
    res_.SetRes(CmdRes::kErrOther, "Server is not in correct state for slaveof");
  }
}

/*
 * dbslaveof db[0 ~ 7]
 * dbslaveof db[0 ~ 7] force
 * dbslaveof db[0 ~ 7] no one
 * dbslaveof db[0 ~ 7] filenum offset
 */
void DbSlaveofCmd::DoInitial() {
  if (!CheckArg(argv_.size())) {
    res_.SetRes(CmdRes::kWrongNum, kCmdNameDbSlaveof);
    return;
  }
  if (((g_pika_server->role() ^ PIKA_ROLE_SLAVE) != 0) || !g_pika_server->MetaSyncDone()) {
    res_.SetRes(CmdRes::kErrOther, "Not currently a slave");
    return;
  }

  if (argv_.size() > 4) {
    res_.SetRes(CmdRes::kWrongNum, kCmdNameDbSlaveof);
    return;
  }

  db_name_ = argv_[1];
  if (!g_pika_server->IsDBExist(db_name_)) {
    res_.SetRes(CmdRes::kErrOther, "Invaild db name");
    return;
  }

  if (argv_.size() == 3 && (strcasecmp(argv_[2].data(), "force") == 0)) {
    force_sync_ = true;
    return;
  }

  if (argv_.size() == 4) {
    if ((strcasecmp(argv_[2].data(), "no") == 0) && (strcasecmp(argv_[3].data(), "one") == 0)) {
      is_none_ = true;
      return;
    }

    if ((pstd::string2int(argv_[2].data(), argv_[2].size(), &filenum_) == 0) || filenum_ < 0) {
      res_.SetRes(CmdRes::kInvalidInt);
      return;
    }
    if ((pstd::string2int(argv_[3].data(), argv_[3].size(), &offset_) == 0) || offset_ < 0) {
      res_.SetRes(CmdRes::kInvalidInt);
      return;
    }
    have_offset_ = true;
  }
}

void DbSlaveofCmd::Do(std::shared_ptr<Slot> slot) {
  std::shared_ptr<SyncSlaveSlot> slave_slot = g_pika_rm->GetSyncSlaveSlotByName(SlotInfo(db_name_, 0));
  if (!slave_slot) {
    res_.SetRes(CmdRes::kErrOther, "Db not found");
    return;
  }

  Status s;
  if (is_none_) {
    // In classic mode a db has only one slot
    s = g_pika_rm->SendRemoveSlaveNodeRequest(db_name_, 0);
  } else {
    if (slave_slot->State() == ReplState::kNoConnect || slave_slot->State() == ReplState::kError ||
        slave_slot->State() == ReplState::kDBNoConnect) {
      if (have_offset_) {
        std::shared_ptr<SyncMasterSlot> db_slot = g_pika_rm->GetSyncMasterSlotByName(SlotInfo(db_name_, 0));
        db_slot->Logger()->SetProducerStatus(filenum_, offset_);
      }
      ReplState state = force_sync_ ? ReplState::kTryDBSync : ReplState::kTryConnect;
      s = g_pika_rm->ActivateSyncSlaveSlot(
          RmNode(g_pika_server->master_ip(), g_pika_server->master_port(), db_name_, 0), state);
    }
  }

  if (s.ok()) {
    res_.SetRes(CmdRes::kOk);
  } else {
    res_.SetRes(CmdRes::kErrOther, s.ToString());
  }
}

void AuthCmd::DoInitial() {
  if (!CheckArg(argv_.size())) {
    res_.SetRes(CmdRes::kWrongNum, kCmdNameAuth);
    return;
  }
  pwd_ = argv_[1];
}

void AuthCmd::Do(std::shared_ptr<Slot> slot) {
  std::string root_password(g_pika_conf->requirepass());
  std::string user_password(g_pika_conf->userpass());
  if (user_password.empty() && root_password.empty()) {
    res_.SetRes(CmdRes::kErrOther, "Client sent AUTH, but no password is set");
    return;
  }

  if (pwd_ == user_password) {
    res_.SetRes(CmdRes::kOk, "USER");
  }
  if (pwd_ == root_password) {
    res_.SetRes(CmdRes::kOk, "ROOT");
  }
  if (res_.none()) {
    res_.SetRes(CmdRes::kInvalidPwd);
    return;
  }

  std::shared_ptr<net::NetConn> conn = GetConn();
  if (!conn) {
    res_.SetRes(CmdRes::kErrOther, kCmdNamePing);
    LOG(WARNING) << name_ << " weak ptr is empty";
    return;
  }
  std::shared_ptr<PikaClientConn> cli_conn = std::dynamic_pointer_cast<PikaClientConn>(conn);
  cli_conn->auth_stat().ChecknUpdate(res().raw_message());
}

void BgsaveCmd::DoInitial() {
  if (!CheckArg(argv_.size())) {
    res_.SetRes(CmdRes::kWrongNum, kCmdNameBgsave);
    return;
  }
  if (argv_.size() == 2) {
    std::vector<std::string> dbs;
    pstd::StringSplit(argv_[1], COMMA, dbs);
    for (const auto& db : dbs) {
      if (!g_pika_server->IsDBExist(db)) {
        res_.SetRes(CmdRes::kInvalidDB, db);
        return;
      } else {
        bgsave_dbs_.insert(db);
      }
    }
  }
}

void BgsaveCmd::Do(std::shared_ptr<Slot> slot) {
  g_pika_server->DoSameThingSpecificDB(TaskType::kBgSave, bgsave_dbs_);
  LogCommand();
  res_.AppendContent("+Background saving started");
}

void CompactCmd::DoInitial() {
  if (!CheckArg(argv_.size()) || argv_.size() > 3) {
    res_.SetRes(CmdRes::kWrongNum, kCmdNameCompact);
    return;
  }

  if (g_pika_server->IsKeyScaning()) {
    res_.SetRes(CmdRes::kErrOther, "The info keyspace operation is executing, Try again later");
    return;
  }

  if (argv_.size() == 1) {
    struct_type_ = "all";
  } else if (argv_.size() == 2) {
    struct_type_ = argv_[1];
  } else if (argv_.size() == 3) {
    std::vector<std::string> dbs;
    pstd::StringSplit(argv_[1], COMMA, dbs);
    for (const auto& db : dbs) {
      if (!g_pika_server->IsDBExist(db)) {
        res_.SetRes(CmdRes::kInvalidDB, db);
        return;
      } else {
        compact_dbs_.insert(db);
      }
    }
    struct_type_ = argv_[2];
  }
}

void CompactCmd::Do(std::shared_ptr<Slot> slot) {
  if (strcasecmp(struct_type_.data(), "all") == 0) {
    g_pika_server->DoSameThingSpecificDB(TaskType::kCompactAll, compact_dbs_);
  } else if (strcasecmp(struct_type_.data(), "string") == 0) {
    g_pika_server->DoSameThingSpecificDB(TaskType::kCompactStrings, compact_dbs_);
  } else if (strcasecmp(struct_type_.data(), "hash") == 0) {
    g_pika_server->DoSameThingSpecificDB(TaskType::kCompactHashes, compact_dbs_);
  } else if (strcasecmp(struct_type_.data(), "set") == 0) {
    g_pika_server->DoSameThingSpecificDB(TaskType::kCompactSets, compact_dbs_);
  } else if (strcasecmp(struct_type_.data(), "zset") == 0) {
    g_pika_server->DoSameThingSpecificDB(TaskType::kCompactZSets, compact_dbs_);
  } else if (strcasecmp(struct_type_.data(), "list") == 0) {
    g_pika_server->DoSameThingSpecificDB(TaskType::kCompactList, compact_dbs_);
  } else {
    res_.SetRes(CmdRes::kInvalidDbType, struct_type_);
    return;
  }
  LogCommand();
  res_.SetRes(CmdRes::kOk);
}

void PurgelogstoCmd::DoInitial() {
  if (!CheckArg(argv_.size()) || argv_.size() > 3) {
    res_.SetRes(CmdRes::kWrongNum, kCmdNamePurgelogsto);
    return;
  }
  std::string filename = argv_[1];
  if (filename.size() <= kBinlogPrefixLen || kBinlogPrefix != filename.substr(0, kBinlogPrefixLen)) {
    res_.SetRes(CmdRes::kInvalidParameter);
    return;
  }
  std::string str_num = filename.substr(kBinlogPrefixLen);
  int64_t num = 0;
  if ((pstd::string2int(str_num.data(), str_num.size(), &num) == 0) || num < 0) {
    res_.SetRes(CmdRes::kInvalidParameter);
    return;
  }
  num_ = num;

  db_ = (argv_.size() == 3) ? argv_[2] : g_pika_conf->default_db();
  if (!g_pika_server->IsDBExist(db_)) {
    res_.SetRes(CmdRes::kInvalidDB, db_);
    return;
  }
}

void PurgelogstoCmd::Do(std::shared_ptr<Slot> slot) {
  std::shared_ptr<SyncMasterSlot> sync_slot = g_pika_rm->GetSyncMasterSlotByName(SlotInfo(db_, 0));
  if (!sync_slot) {
    res_.SetRes(CmdRes::kErrOther, "Slot not found");
  } else {
    sync_slot->StableLogger()->PurgeStableLogs(num_, true);
    res_.SetRes(CmdRes::kOk);
  }
}

void PingCmd::DoInitial() {
  if (!CheckArg(argv_.size())) {
    res_.SetRes(CmdRes::kWrongNum, kCmdNamePing);
    return;
  }
}

void PingCmd::Do(std::shared_ptr<Slot> slot) {
  std::shared_ptr<net::NetConn> conn = GetConn();
  if (!conn) {
    res_.SetRes(CmdRes::kErrOther, kCmdNamePing);
    LOG(WARNING) << name_ << " weak ptr is empty";
    return;
  }
  std::shared_ptr<PikaClientConn> cli_conn = std::dynamic_pointer_cast<PikaClientConn>(conn);

  if (cli_conn->IsPubSub()) {
    return res_.SetRes(CmdRes::kNone, ConstructPinginPubSubResp(argv_));
  }
  res_.SetRes(CmdRes::kPong);
}
void SelectCmd::DoInitial() {
  if (!CheckArg(argv_.size())) {
    res_.SetRes(CmdRes::kWrongNum, kCmdNameSelect);
    return;
  }
  db_name_ = "db" + argv_[1];
  select_db_ = g_pika_server->GetDB(db_name_);
  return ;
}

void SelectCmd::Do(std::shared_ptr<Slot> slot) {
  std::shared_ptr<PikaClientConn> conn = std::dynamic_pointer_cast<PikaClientConn>(GetConn());
  if (!conn) {
    res_.SetRes(CmdRes::kErrOther, kCmdNameSelect);
    LOG(WARNING) << name_ << " weak ptr is empty";
    return;
  }
  int index = atoi(argv_[1].data());
  if (std::to_string(index) != argv_[1]) {
    res_.SetRes(CmdRes::kInvalidIndex, kCmdNameSelect);
    return;
  }
  if (index < 0 || index >= g_pika_conf->databases()) {
    res_.SetRes(CmdRes::kInvalidIndex, kCmdNameSelect + " DB index is out of range");
    return;
  }
  if (select_db_ == nullptr) {
    res_.SetRes(CmdRes::kInvalidDB, kCmdNameSelect);
    return;
  }
  conn->SetCurrentDb(db_name_);
  res_.SetRes(CmdRes::kOk);
}

void FlushallCmd::DoInitial() {
  if (!CheckArg(argv_.size())) {
    res_.SetRes(CmdRes::kWrongNum, kCmdNameFlushall);
    return;
  }
}
void FlushallCmd::Do(std::shared_ptr<Slot> slot) {
  if (!slot) {
    LOG(INFO) << "Flushall, but Slot not found";
  } else {
    slot->FlushDB();
  }
}

void FlushallCmd::DoThroughDB(std::shared_ptr<Slot> slot) {
  Do(slot);
}

void FlushallCmd::DoUpdateCache(std::shared_ptr<Slot> slot) {
  // clear cache
  if (PIKA_CACHE_NONE != g_pika_conf->cache_model()) {
    g_pika_server->ClearCacheDbAsync(slot);
  }
}

// flushall convert flushdb writes to every slot binlog
std::string FlushallCmd::ToBinlog(uint32_t exec_time, uint32_t term_id, uint64_t logic_id, uint32_t filenum,
                                  uint64_t offset) {
  std::string content;
  content.reserve(RAW_ARGS_LEN);
  RedisAppendLen(content, 1, "*");

  // to flushdb cmd
  std::string flushdb_cmd("flushdb");
  RedisAppendLenUint64(content, flushdb_cmd.size(), "$");
  RedisAppendContent(content, flushdb_cmd);
  return PikaBinlogTransverter::BinlogEncode(BinlogType::TypeFirst, exec_time, term_id, logic_id, filenum, offset,
                                             content, {});
}

void FlushallCmd::Execute() {
  std::lock_guard l_trw(g_pika_server->dbs_rw_);
  for (const auto& db_item : g_pika_server->dbs_) {
    if (db_item.second->IsKeyScaning()) {
      res_.SetRes(CmdRes::kErrOther, "The keyscan operation is executing, Try again later");
      return;
    }
  }
  g_pika_rm->slots_rw_.lock();
  for (const auto& db_item : g_pika_server->dbs_) {
    db_item.second->slots_rw_.lock();
  }
  FlushAllWithoutLock();
  for (const auto& db_item : g_pika_server->dbs_) {
    db_item.second->slots_rw_.unlock();
  }
  g_pika_rm->slots_rw_.unlock();
  if (res_.ok()) {
    res_.SetRes(CmdRes::kOk);
  }
}

void FlushallCmd::FlushAllWithoutLock() {
  for (const auto& db_item : g_pika_server->dbs_) {
    for (const auto& slot_item : db_item.second->slots_) {
      std::shared_ptr<Slot> slot = slot_item.second;
      SlotInfo p_info(slot->GetDBName(), slot->GetSlotID());
      if (g_pika_rm->sync_master_slots_.find(p_info) == g_pika_rm->sync_master_slots_.end()) {
        res_.SetRes(CmdRes::kErrOther, "Slot not found");
        return;
      }
      DoWithoutLock(slot);
      DoBinlog(g_pika_rm->sync_master_slots_[p_info]);
    }
  }
  if (res_.ok()) {
    res_.SetRes(CmdRes::kOk);
  }
}

void FlushallCmd::DoWithoutLock(std::shared_ptr<Slot> slot) {
  if (!slot) {
    LOG(INFO) << "Flushall, but Slot not found";
  } else {
    slot->FlushDBWithoutLock();
  }
}

void FlushdbCmd::DoInitial() {
  if (!CheckArg(argv_.size())) {
    res_.SetRes(CmdRes::kWrongNum, kCmdNameFlushdb);
    return;
  }
  if (argv_.size() == 1) {
    db_name_ = "all";
  } else {
    std::string struct_type = argv_[1];
    if (strcasecmp(struct_type.data(), "string") == 0) {
      db_name_ = "strings";
    } else if (strcasecmp(struct_type.data(), "hash") == 0) {
      db_name_ = "hashes";
    } else if (strcasecmp(struct_type.data(), "set") == 0) {
      db_name_ = "sets";
    } else if (strcasecmp(struct_type.data(), "zset") == 0) {
      db_name_ = "zsets";
    } else if (strcasecmp(struct_type.data(), "list") == 0) {
      db_name_ = "lists";
    } else {
      res_.SetRes(CmdRes::kInvalidDbType);
    }
  }
}

void FlushdbCmd::Do(std::shared_ptr<Slot> slot) {
  if (!slot) {
    LOG(INFO) << "Flushdb, but Slot not found";
  } else {
    if (db_name_ == "all") {
      slot->FlushDB();
    } else {
      slot->FlushSubDB(db_name_);
    }
  }
}

<<<<<<< HEAD
void FlushdbCmd::DoThroughDB(std::shared_ptr<Slot> slot) {
  Do(slot);
}

void FlushdbCmd::DoUpdateCache(std::shared_ptr<Slot> slot) {
  // clear cache
  if (g_pika_conf->cache_model() != PIKA_CACHE_NONE) {
    g_pika_server->ClearCacheDbAsync(slot);
=======
void FlushdbCmd::FlushAllSlotsWithoutLock(std::shared_ptr<DB> db) {
  for (const auto& slot_item : db->slots_) {
    std::shared_ptr<Slot> slot = slot_item.second;
    SlotInfo p_info(slot->GetDBName(), slot->GetSlotID());
    if (g_pika_rm->sync_master_slots_.find(p_info) == g_pika_rm->sync_master_slots_.end()) {
      res_.SetRes(CmdRes::kErrOther, "Slot not found");
      return;
    }
    DoWithoutLock(slot);
    DoBinlog(g_pika_rm->sync_master_slots_[p_info]);
  }
}

void FlushdbCmd::DoWithoutLock(std::shared_ptr<Slot> slot) {
  if (!slot) {
    LOG(INFO) << "Flushdb, but Slot not found";
  } else {
    if (db_name_ == "all") {
      slot->FlushDBWithoutLock();
    } else {
      slot->FlushSubDBWithoutLock(db_name_);
    }
  }
}

void FlushdbCmd::Execute() {
  std::shared_ptr<DB> db = g_pika_server->GetDB(Cmd::db_name_);
  if (!db) {
    res_.SetRes(CmdRes::kInvalidDB);
  } else {
    if (db->IsKeyScaning()) {
      res_.SetRes(CmdRes::kErrOther, "The keyscan operation is executing, Try again later");
    } else {
      std::lock_guard l_prw(db->slots_rw_);
      std::lock_guard s_prw(g_pika_rm->slots_rw_);
      FlushAllSlotsWithoutLock(db);
      res_.SetRes(CmdRes::kOk);
    }
>>>>>>> fd098eb2
  }
}

void ClientCmd::DoInitial() {
  if (!CheckArg(argv_.size())) {
    res_.SetRes(CmdRes::kWrongNum, kCmdNameClient);
    return;
  }

  if ((strcasecmp(argv_[1].data(), "getname") == 0) && argv_.size() == 2) {
    operation_ = argv_[1];
    return;
  }

  if ((strcasecmp(argv_[1].data(), "setname") == 0) && argv_.size() != 3) {
    res_.SetRes(CmdRes::kErrOther,
                "Unknown subcommand or wrong number of arguments for "
                "'SETNAME'., try CLIENT SETNAME <name>");
    return;
  }
  if ((strcasecmp(argv_[1].data(), "setname") == 0) && argv_.size() == 3) {
    operation_ = argv_[1];
    return;
  }

  if ((strcasecmp(argv_[1].data(), "list") == 0) && argv_.size() == 2) {
    // nothing
  } else if ((strcasecmp(argv_[1].data(), "list") == 0) && argv_.size() == 5) {
    if ((strcasecmp(argv_[2].data(), "order") == 0) && (strcasecmp(argv_[3].data(), "by") == 0)) {
      info_ = argv_[4];
    } else {
      res_.SetRes(CmdRes::kErrOther, "Syntax error, try CLIENT (LIST [order by [addr|idle])");
      return;
    }
  } else if ((strcasecmp(argv_[1].data(), "kill") == 0) && argv_.size() == 3) {
    info_ = argv_[2];
  } else {
    res_.SetRes(CmdRes::kErrOther, "Syntax error, try CLIENT (LIST [order by [addr|idle]| KILL ip:port)");
    return;
  }
  operation_ = argv_[1];
}

void ClientCmd::Do(std::shared_ptr<Slot> slot) {
  std::shared_ptr<net::NetConn> conn = GetConn();
  if (!conn) {
    res_.SetRes(CmdRes::kErrOther, kCmdNameClient);
    return;
  }

  if ((strcasecmp(operation_.data(), "getname") == 0) && argv_.size() == 2) {
    res_.AppendString(conn->name());
    return;
  }

  if ((strcasecmp(operation_.data(), "setname") == 0) && argv_.size() == 3) {
    std::string name = argv_[2];
    conn->set_name(name);
    res_.SetRes(CmdRes::kOk);
    return;
  }

  if (strcasecmp(operation_.data(), "list") == 0) {
    struct timeval now;
    gettimeofday(&now, nullptr);
    std::vector<ClientInfo> clients;
    g_pika_server->ClientList(&clients);
    auto iter = clients.begin();
    std::string reply;
    char buf[128];
    if (strcasecmp(info_.data(), "addr") == 0) {
      std::sort(clients.begin(), clients.end(), AddrCompare);
    } else if (strcasecmp(info_.data(), "idle") == 0) {
      std::sort(clients.begin(), clients.end(), IdleCompare);
    }
    while (iter != clients.end()) {
      snprintf(buf, sizeof(buf), "addr=%s fd=%d idle=%lld\n", iter->ip_port.c_str(), iter->fd,
               iter->last_interaction == 0 ? 0 : now.tv_sec - iter->last_interaction);  // NOLINT
      reply.append(buf);
      iter++;
    }
    res_.AppendString(reply);
  } else if ((strcasecmp(operation_.data(), "kill") == 0) && (strcasecmp(info_.data(), "all") == 0)) {
    g_pika_server->ClientKillAll();
    res_.SetRes(CmdRes::kOk);
  } else if (g_pika_server->ClientKill(info_) == 1) {
    res_.SetRes(CmdRes::kOk);
  } else {
    res_.SetRes(CmdRes::kErrOther, "No such client");
  }
}

void ShutdownCmd::DoInitial() {
  if (!CheckArg(argv_.size())) {
    res_.SetRes(CmdRes::kWrongNum, kCmdNameShutdown);
    return;
  }

  // For now, only shutdown need check local
  if (is_local()) {
    std::shared_ptr<net::NetConn> conn = GetConn();
    if (conn) {
      if (conn->ip_port().find("127.0.0.1") == std::string::npos &&
          conn->ip_port().find(g_pika_server->host()) == std::string::npos) {
        LOG(WARNING) << "\'shutdown\' should be localhost"
                     << " command from " << conn->ip_port();
        res_.SetRes(CmdRes::kErrOther, kCmdNameShutdown + " should be localhost");
      }
    } else {
      LOG(WARNING) << name_ << " weak ptr is empty";
      res_.SetRes(CmdRes::kErrOther, kCmdNameShutdown);
      return;
    }
  }
}
// no return
void ShutdownCmd::Do(std::shared_ptr<Slot> slot) {
  DLOG(WARNING) << "handle \'shutdown\'";
  g_pika_server->Exit();
  res_.SetRes(CmdRes::kNone);
}

const std::string InfoCmd::kInfoSection = "info";
const std::string InfoCmd::kAllSection = "all";
const std::string InfoCmd::kServerSection = "server";
const std::string InfoCmd::kClientsSection = "clients";
const std::string InfoCmd::kStatsSection = "stats";
const std::string InfoCmd::kExecCountSection = "command_exec_count";
const std::string InfoCmd::kCPUSection = "cpu";
const std::string InfoCmd::kReplicationSection = "replication";
const std::string InfoCmd::kKeyspaceSection = "keyspace";
const std::string InfoCmd::kDataSection = "data";
const std::string InfoCmd::kRocksDBSection = "rocksdb";
const std::string InfoCmd::kDebugSection = "debug";
const std::string InfoCmd::kCommandStatsSection = "commandstats";
const std::string InfoCmd::kCacheSection = "cache";

void InfoCmd::DoInitial() {
  size_t argc = argv_.size();
  if (argc > 4) {
    res_.SetRes(CmdRes::kSyntaxErr);
    return;
  }
  if (argc == 1) {
    info_section_ = kInfo;
    return;
  }  // then the agc is 2 or 3

  if (strcasecmp(argv_[1].data(), kAllSection.data()) == 0) {
    info_section_ = kInfoAll;
  } else if (strcasecmp(argv_[1].data(), kServerSection.data()) == 0) {
    info_section_ = kInfoServer;
  } else if (strcasecmp(argv_[1].data(), kClientsSection.data()) == 0) {
    info_section_ = kInfoClients;
  } else if (strcasecmp(argv_[1].data(), kStatsSection.data()) == 0) {
    info_section_ = kInfoStats;
  } else if (strcasecmp(argv_[1].data(), kExecCountSection.data()) == 0) {
    info_section_ = kInfoExecCount;
  } else if (strcasecmp(argv_[1].data(), kCPUSection.data()) == 0) {
    info_section_ = kInfoCPU;
  } else if (strcasecmp(argv_[1].data(), kReplicationSection.data()) == 0) {
    info_section_ = kInfoReplication;
  } else if (strcasecmp(argv_[1].data(), kKeyspaceSection.data()) == 0) {
    info_section_ = kInfoKeyspace;
    if (argc == 2) {
      LogCommand();
      return;
    }
    // info keyspace [ 0 | 1 | off ]
    // info keyspace 1 db0,db1
    // info keyspace 0 db0,db1
    // info keyspace off db0,db1
    if (argv_[2] == "1") {
      if (g_pika_server->IsCompacting()) {
        res_.SetRes(CmdRes::kErrOther, "The compact operation is executing, Try again later");
      } else {
        rescan_ = true;
      }
    } else if (argv_[2] == "off") {
      off_ = true;
    } else if (argv_[2] != "0") {
      res_.SetRes(CmdRes::kSyntaxErr);
    }

    if (argc == 4) {
      std::vector<std::string> dbs;
      pstd::StringSplit(argv_[3], COMMA, dbs);
      for (const auto& db : dbs) {
        if (!g_pika_server->IsDBExist(db)) {
          res_.SetRes(CmdRes::kInvalidDB, db);
          return;
        } else {
          keyspace_scan_dbs_.insert(db);
        }
      }
    }
    LogCommand();
    return;
  } else if (strcasecmp(argv_[1].data(), kDataSection.data()) == 0) {
    info_section_ = kInfoData;
  } else if (strcasecmp(argv_[1].data(), kRocksDBSection.data()) == 0) {
    info_section_ = kInfoRocksDB;
  } else if (strcasecmp(argv_[1].data(), kDebugSection.data()) == 0) {
    info_section_ = kInfoDebug;
  } else if (strcasecmp(argv_[1].data(), kCommandStatsSection.data()) == 0) {
    info_section_ = kInfoCommandStats;
  } else if (strcasecmp(argv_[1].data(), kCacheSection.data()) == 0) {
    info_section_ = kInfoCache;
  } else {
    info_section_ = kInfoErr;
  }
  if (argc != 2) {
    res_.SetRes(CmdRes::kSyntaxErr);
  }
}

void InfoCmd::Do(std::shared_ptr<Slot> slot) {
  std::string info;
  switch (info_section_) {
    case kInfo:
      InfoServer(info);
      info.append("\r\n");
      InfoData(info);
      info.append("\r\n");
      InfoClients(info);
      info.append("\r\n");
      InfoStats(info);
      info.append("\r\n");
      InfoCPU(info);
      info.append("\r\n");
      InfoReplication(info);
      info.append("\r\n");
      InfoKeyspace(info);
      break;
    case kInfoAll:
      InfoServer(info);
      info.append("\r\n");
      InfoData(info);
      info.append("\r\n");
      InfoClients(info);
      info.append("\r\n");
      InfoStats(info);
      info.append("\r\n");
      InfoExecCount(info);
      info.append("\r\n");
      InfoCommandStats(info);
      info.append("\r\n");
      InfoCache(info);
      info.append("\r\n");
      InfoCPU(info);
      info.append("\r\n");
      InfoReplication(info);
      info.append("\r\n");
      InfoKeyspace(info);
      info.append("\r\n");
      InfoRocksDB(info);
      break;
    case kInfoServer:
      InfoServer(info);
      break;
    case kInfoClients:
      InfoClients(info);
      break;
    case kInfoStats:
      InfoStats(info);
      break;
    case kInfoExecCount:
      InfoExecCount(info);
      break;
    case kInfoCPU:
      InfoCPU(info);
      break;
    case kInfoReplication:
      InfoReplication(info);
      break;
    case kInfoKeyspace:
      InfoKeyspace(info);
      break;
    case kInfoData:
      InfoData(info);
      break;
    case kInfoRocksDB:
      InfoRocksDB(info);
      break;
    case kInfoDebug:
      InfoDebug(info);
      break;
    case kInfoCommandStats:
      InfoCommandStats(info);
      break;
    case kInfoCache:
      InfoCache(info, slot);
      break;
    default:
      // kInfoErr is nothing
      break;
  }

  res_.AppendString(info);
}

void InfoCmd::InfoServer(std::string& info) {
  static struct utsname host_info;
  static bool host_info_valid = false;
  if (!host_info_valid) {
    uname(&host_info);
    host_info_valid = true;
  }

  time_t current_time_s = time(nullptr);
  std::stringstream tmp_stream;
  char version[32];
  snprintf(version, sizeof(version), "%d.%d.%d", PIKA_MAJOR, PIKA_MINOR, PIKA_PATCH);
  tmp_stream << "# Server\r\n";
  tmp_stream << "pika_version:" << version << "\r\n";
  tmp_stream << pika_build_git_sha << "\r\n";
  tmp_stream << "pika_build_compile_date: " << pika_build_compile_date << "\r\n";
  tmp_stream << "os:" << host_info.sysname << " " << host_info.release << " " << host_info.machine << "\r\n";
  tmp_stream << "arch_bits:" << (reinterpret_cast<char*>(&host_info.machine) + strlen(host_info.machine) - 2) << "\r\n";
  tmp_stream << "process_id:" << getpid() << "\r\n";
  tmp_stream << "tcp_port:" << g_pika_conf->port() << "\r\n";
  tmp_stream << "thread_num:" << g_pika_conf->thread_num() << "\r\n";
  tmp_stream << "sync_thread_num:" << g_pika_conf->sync_thread_num() << "\r\n";
  tmp_stream << "uptime_in_seconds:" << (current_time_s - g_pika_server->start_time_s()) << "\r\n";
  tmp_stream << "uptime_in_days:" << (current_time_s / (24 * 3600) - g_pika_server->start_time_s() / (24 * 3600) + 1)
             << "\r\n";
  tmp_stream << "config_file:" << g_pika_conf->conf_path() << "\r\n";
  tmp_stream << "server_id:" << g_pika_conf->server_id() << "\r\n";
  tmp_stream << "run_id:" << g_pika_conf->run_id() << "\r\n";

  info.append(tmp_stream.str());
}

void InfoCmd::InfoClients(std::string& info) {
  std::stringstream tmp_stream;
  tmp_stream << "# Clients"
             << "\r\n";
  tmp_stream << "connected_clients:" << g_pika_server->ClientList() << "\r\n";

  info.append(tmp_stream.str());
}

void InfoCmd::InfoStats(std::string& info) {
  std::stringstream tmp_stream;
  tmp_stream << "# Stats"
             << "\r\n";
  tmp_stream << "total_connections_received:" << g_pika_server->accumulative_connections() << "\r\n";
  tmp_stream << "instantaneous_ops_per_sec:" << g_pika_server->ServerCurrentQps() << "\r\n";
  tmp_stream << "total_commands_processed:" << g_pika_server->ServerQueryNum() << "\r\n";

  // Network stats
  tmp_stream << "total_net_input_bytes:" << g_pika_server->NetInputBytes() + g_pika_server->NetReplInputBytes() << "\r\n";
  tmp_stream << "total_net_output_bytes:" << g_pika_server->NetOutputBytes() + g_pika_server->NetReplOutputBytes() << "\r\n";
  tmp_stream << "total_net_repl_input_bytes:" << g_pika_server->NetReplInputBytes() << "\r\n";
  tmp_stream << "total_net_repl_output_bytes:" << g_pika_server->NetReplOutputBytes() << "\r\n";
  tmp_stream << "instantaneous_input_kbps:" << g_pika_server->InstantaneousInputKbps() << "\r\n";
  tmp_stream << "instantaneous_output_kbps:" << g_pika_server->InstantaneousOutputKbps() << "\r\n";
  tmp_stream << "instantaneous_input_repl_kbps:" << g_pika_server->InstantaneousInputReplKbps() << "\r\n";
  tmp_stream << "instantaneous_output_repl_kbps:" << g_pika_server->InstantaneousOutputReplKbps() << "\r\n";

  tmp_stream << "is_bgsaving:" << (g_pika_server->IsBgSaving() ? "Yes" : "No") << "\r\n";
  tmp_stream << "is_scaning_keyspace:" << (g_pika_server->IsKeyScaning() ? "Yes" : "No") << "\r\n";
  tmp_stream << "is_compact:" << (g_pika_server->IsCompacting() ? "Yes" : "No") << "\r\n";
  tmp_stream << "compact_cron:" << g_pika_conf->compact_cron() << "\r\n";
  tmp_stream << "compact_interval:" << g_pika_conf->compact_interval() << "\r\n";
  time_t current_time_s = time(nullptr);
  PikaServer::BGSlotsReload bgslotsreload_info = g_pika_server->bgslots_reload();
  bool is_reloading = g_pika_server->GetSlotsreloading();
  tmp_stream << "is_slots_reloading:" << (is_reloading ? "Yes, " : "No, ") << bgslotsreload_info.s_start_time << ", "
             << (is_reloading ? (current_time_s - bgslotsreload_info.start_time)
                              : (bgslotsreload_info.end_time - bgslotsreload_info.start_time))
             << "\r\n";
  PikaServer::BGSlotsCleanup bgslotscleanup_info = g_pika_server->bgslots_cleanup();
  bool is_cleaningup = g_pika_server->GetSlotscleaningup();
  tmp_stream << "is_slots_cleaningup:" << (is_cleaningup ? "Yes, " : "No, ") << bgslotscleanup_info.s_start_time << ", "
             << (is_cleaningup ? (current_time_s - bgslotscleanup_info.start_time)
                               : (bgslotscleanup_info.end_time - bgslotscleanup_info.start_time))
             << "\r\n";
  bool is_migrating = g_pika_server->pika_migrate_thread_->IsMigrating();
  time_t start_migration_time = g_pika_server->pika_migrate_thread_->GetStartTime();
  time_t end_migration_time = g_pika_server->pika_migrate_thread_->GetEndTime();
  std::string start_migration_time_str = g_pika_server->pika_migrate_thread_->GetStartTimeStr();
  tmp_stream << "is_slots_migrating:" << (is_migrating ? "Yes, " : "No, ") << start_migration_time_str << ", "
             << (is_migrating ? (current_time_s - start_migration_time) : (end_migration_time - start_migration_time))
             << "\r\n";

  info.append(tmp_stream.str());
}

void InfoCmd::InfoExecCount(std::string& info) {
  std::stringstream tmp_stream;
  tmp_stream << "# Command_Exec_Count\r\n";

  std::unordered_map<std::string, uint64_t> command_exec_count_db = g_pika_server->ServerExecCountDB();
  for (const auto& item : command_exec_count_db) {
    if (item.second == 0) {
      continue;
    }
    tmp_stream << item.first << ":" << item.second << "\r\n";
  }
  info.append(tmp_stream.str());
}

void InfoCmd::InfoCPU(std::string& info) {
  struct rusage self_ru;
  struct rusage c_ru;
  getrusage(RUSAGE_SELF, &self_ru);
  getrusage(RUSAGE_CHILDREN, &c_ru);
  std::stringstream tmp_stream;
  tmp_stream << "# CPU"
             << "\r\n";
  tmp_stream << "used_cpu_sys:" << std::setiosflags(std::ios::fixed) << std::setprecision(2)
             << static_cast<float>(self_ru.ru_stime.tv_sec) + static_cast<float>(self_ru.ru_stime.tv_usec) / 1000000
             << "\r\n";
  tmp_stream << "used_cpu_user:" << std::setiosflags(std::ios::fixed) << std::setprecision(2)
             << static_cast<float>(self_ru.ru_utime.tv_sec) + static_cast<float>(self_ru.ru_utime.tv_usec) / 1000000
             << "\r\n";
  tmp_stream << "used_cpu_sys_children:" << std::setiosflags(std::ios::fixed) << std::setprecision(2)
             << static_cast<float>(c_ru.ru_stime.tv_sec) + static_cast<float>(c_ru.ru_stime.tv_usec) / 1000000
             << "\r\n";
  tmp_stream << "used_cpu_user_children:" << std::setiosflags(std::ios::fixed) << std::setprecision(2)
             << static_cast<float>(c_ru.ru_utime.tv_sec) + static_cast<float>(c_ru.ru_utime.tv_usec) / 1000000
             << "\r\n";
  info.append(tmp_stream.str());
}

void InfoCmd::InfoShardingReplication(std::string& info) {
  int role = 0;
  std::string slave_list_string;
  uint32_t slave_num = g_pika_server->GetShardingSlaveListString(slave_list_string);
  if (slave_num != 0U) {
    role |= PIKA_ROLE_MASTER;
  }
  std::string common_master;
  std::string master_ip;
  int master_port = 0;
  g_pika_rm->FindCommonMaster(&common_master);
  if (!common_master.empty()) {
    role |= PIKA_ROLE_SLAVE;
    if (!pstd::ParseIpPortString(common_master, master_ip, master_port)) {
      return;
    }
  }

  std::stringstream tmp_stream;
  tmp_stream << "# Replication(";
  switch (role) {
    case PIKA_ROLE_SINGLE:
    case PIKA_ROLE_MASTER:
      tmp_stream << "MASTER)\r\nrole:master\r\n";
      break;
    case PIKA_ROLE_SLAVE:
      tmp_stream << "SLAVE)\r\nrole:slave\r\n";
      break;
    case PIKA_ROLE_MASTER | PIKA_ROLE_SLAVE:
      tmp_stream << "Master && SLAVE)\r\nrole:master&&slave\r\n";
      break;
    default:
      info.append("ERR: server role is error\r\n");
      return;
  }
  switch (role) {
    case PIKA_ROLE_SLAVE:
      tmp_stream << "master_host:" << master_ip << "\r\n";
      tmp_stream << "master_port:" << master_port << "\r\n";
      tmp_stream << "master_link_status:up"
                 << "\r\n";
      tmp_stream << "slave_priority:" << g_pika_conf->slave_priority() << "\r\n";
      break;
    case PIKA_ROLE_MASTER | PIKA_ROLE_SLAVE:
      tmp_stream << "master_host:" << master_ip << "\r\n";
      tmp_stream << "master_port:" << master_port << "\r\n";
      tmp_stream << "master_link_status:up"
                 << "\r\n";
    case PIKA_ROLE_SINGLE:
    case PIKA_ROLE_MASTER:
      tmp_stream << "connected_slaves:" << slave_num << "\r\n" << slave_list_string;
  }
  info.append(tmp_stream.str());
}

void InfoCmd::InfoReplication(std::string& info) {
  int host_role = g_pika_server->role();
  std::stringstream tmp_stream;
  std::stringstream out_of_sync;

  bool all_slot_sync = true;
  std::shared_lock db_rwl(g_pika_server->dbs_rw_);
  for (const auto& db_item : g_pika_server->dbs_) {
    std::shared_lock slot_rwl(db_item.second->slots_rw_);
    for (const auto& slot_item : db_item.second->slots_) {
      std::shared_ptr<SyncSlaveSlot> slave_slot =
          g_pika_rm->GetSyncSlaveSlotByName(SlotInfo(db_item.second->GetDBName(), slot_item.second->GetSlotID()));
      if (!slave_slot) {
        out_of_sync << "(" << slot_item.second->GetSlotName() << ": InternalError)";
        continue;
      }
      if (slave_slot->State() != ReplState::kConnected) {
        all_slot_sync = false;
        out_of_sync << "(" << slot_item.second->GetSlotName() << ":";
        if (slave_slot->State() == ReplState::kNoConnect) {
          out_of_sync << "NoConnect)";
        } else if (slave_slot->State() == ReplState::kWaitDBSync) {
          out_of_sync << "WaitDBSync)";
        } else if (slave_slot->State() == ReplState::kError) {
          out_of_sync << "Error)";
        } else if (slave_slot->State() == ReplState::kWaitReply) {
          out_of_sync << "kWaitReply)";
        } else if (slave_slot->State() == ReplState::kTryConnect) {
          out_of_sync << "kTryConnect)";
        } else if (slave_slot->State() == ReplState::kTryDBSync) {
          out_of_sync << "kTryDBSync)";
        } else if (slave_slot->State() == ReplState::kDBNoConnect) {
          out_of_sync << "kDBNoConnect)";
        } else {
          out_of_sync << "Other)";
        }
      }
    }
  }

  tmp_stream << "# Replication(";
  switch (host_role) {
    case PIKA_ROLE_SINGLE:
    case PIKA_ROLE_MASTER:
      tmp_stream << "MASTER)\r\nrole:master\r\n";
      break;
    case PIKA_ROLE_SLAVE:
      tmp_stream << "SLAVE)\r\nrole:slave\r\n";
      break;
    case PIKA_ROLE_MASTER | PIKA_ROLE_SLAVE:
      tmp_stream << "Master && SLAVE)\r\nrole:master&&slave\r\n";
      break;
    default:
      info.append("ERR: server role is error\r\n");
      return;
  }
  tmp_stream << "ReplicationID: " << g_pika_conf->replication_id() << "\r\n";
  std::string slaves_list_str;
  switch (host_role) {
    case PIKA_ROLE_SLAVE:
      tmp_stream << "master_host:" << g_pika_server->master_ip() << "\r\n";
      tmp_stream << "master_port:" << g_pika_server->master_port() << "\r\n";
      tmp_stream << "master_link_status:"
                 << (((g_pika_server->repl_state() == PIKA_REPL_META_SYNC_DONE) && all_slot_sync) ? "up" : "down")
                 << "\r\n";
      tmp_stream << "slave_priority:" << g_pika_conf->slave_priority() << "\r\n";
      tmp_stream << "slave_read_only:" << g_pika_conf->slave_read_only() << "\r\n";
      if (!all_slot_sync) {
        tmp_stream << "db_repl_state:" << out_of_sync.str() << "\r\n";
      }
      break;
    case PIKA_ROLE_MASTER | PIKA_ROLE_SLAVE:
      tmp_stream << "master_host:" << g_pika_server->master_ip() << "\r\n";
      tmp_stream << "master_port:" << g_pika_server->master_port() << "\r\n";
      tmp_stream << "master_link_status:"
                 << (((g_pika_server->repl_state() == PIKA_REPL_META_SYNC_DONE) && all_slot_sync) ? "up" : "down")
                 << "\r\n";
      tmp_stream << "slave_read_only:" << g_pika_conf->slave_read_only() << "\r\n";
      if (!all_slot_sync) {
        tmp_stream << "db_repl_state:" << out_of_sync.str() << "\r\n";
      }
    case PIKA_ROLE_SINGLE:
    case PIKA_ROLE_MASTER:
      tmp_stream << "connected_slaves:" << g_pika_server->GetSlaveListString(slaves_list_str) << "\r\n"
                 << slaves_list_str;
  }

  Status s;
  uint32_t filenum = 0;
  uint64_t offset = 0;
  std::string safety_purge;
  std::shared_ptr<SyncMasterSlot> master_slot = nullptr;
  for (const auto& t_item : g_pika_server->dbs_) {
    std::shared_lock slot_rwl(t_item.second->slots_rw_);
    for (const auto& p_item : t_item.second->slots_) {
      std::string db_name = p_item.second->GetDBName();
      uint32_t slot_id = p_item.second->GetSlotID();
      master_slot = g_pika_rm->GetSyncMasterSlotByName(SlotInfo(db_name, slot_id));
      if (!master_slot) {
        LOG(WARNING) << "Sync Master Slot: " << db_name << ":" << slot_id << ", NotFound";
        continue;
      }
      master_slot->Logger()->GetProducerStatus(&filenum, &offset);
      tmp_stream << db_name << " binlog_offset=" << filenum << " " << offset;
      s = master_slot->GetSafetyPurgeBinlog(&safety_purge);
      tmp_stream << ",safety_purge=" << (s.ok() ? safety_purge : "error") << "\r\n";
    }
  }

  info.append(tmp_stream.str());
}

void InfoCmd::InfoKeyspace(std::string& info) {
  if (off_) {
    g_pika_server->DoSameThingSpecificDB(TaskType::kStopKeyScan, keyspace_scan_dbs_);
    info.append("OK\r\n");
    return;
  }

  std::string db_name;
  KeyScanInfo key_scan_info;
  int32_t duration;
  std::vector<storage::KeyInfo> key_infos;
  std::stringstream tmp_stream;
  tmp_stream << "# Keyspace"
             << "\r\n";

  if (argv_.size() == 3) {  // command => `info keyspace 1`
    tmp_stream << "# Start async statistics"
               << "\r\n";
  } else {  // command => `info keyspace` or `info`
    tmp_stream << "# Use \"info keyspace 1\" do async statistics"
               << "\r\n";
  }

  std::shared_lock rwl(g_pika_server->dbs_rw_);
  for (const auto& db_item : g_pika_server->dbs_) {
    if (keyspace_scan_dbs_.empty() || keyspace_scan_dbs_.find(db_item.first) != keyspace_scan_dbs_.end()) {
      db_name = db_item.second->GetDBName();
      key_scan_info = db_item.second->GetKeyScanInfo();
      key_infos = key_scan_info.key_infos;
      duration = key_scan_info.duration;
      if (key_infos.size() != 5) {
        info.append("info keyspace error\r\n");
        return;
      }
      tmp_stream << "# Time:" << key_scan_info.s_start_time << "\r\n";
      if (duration == -2) {
        tmp_stream << "# Duration: "
                   << "In Waiting\r\n";
      } else if (duration == -1) {
        tmp_stream << "# Duration: "
                   << "In Processing\r\n";
      } else if (duration >= 0) {
        tmp_stream << "# Duration: " << std::to_string(duration) + "s"
                   << "\r\n";
      }

      tmp_stream << db_name << " Strings_keys=" << key_infos[0].keys << ", expires=" << key_infos[0].expires
                 << ", invalid_keys=" << key_infos[0].invaild_keys << "\r\n";
      tmp_stream << db_name << " Hashes_keys=" << key_infos[1].keys << ", expires=" << key_infos[1].expires
                 << ", invalid_keys=" << key_infos[1].invaild_keys << "\r\n";
      tmp_stream << db_name << " Lists_keys=" << key_infos[2].keys << ", expires=" << key_infos[2].expires
                 << ", invalid_keys=" << key_infos[2].invaild_keys << "\r\n";
      tmp_stream << db_name << " Zsets_keys=" << key_infos[3].keys << ", expires=" << key_infos[3].expires
                 << ", invalid_keys=" << key_infos[3].invaild_keys << "\r\n";
      tmp_stream << db_name << " Sets_keys=" << key_infos[4].keys << ", expires=" << key_infos[4].expires
                 << ", invalid_keys=" << key_infos[4].invaild_keys << "\r\n\r\n";
    }
  }
  info.append(tmp_stream.str());

  if (rescan_) {
    g_pika_server->DoSameThingSpecificDB(TaskType::kStartKeyScan, keyspace_scan_dbs_);
  }
}

void InfoCmd::InfoData(std::string& info) {
  std::stringstream tmp_stream;
  std::stringstream db_fatal_msg_stream;

  uint64_t db_size = pstd::Du(g_pika_conf->db_path());
  tmp_stream << "# Data"
             << "\r\n";
  tmp_stream << "db_size:" << db_size << "\r\n";
  tmp_stream << "db_size_human:" << (db_size >> 20) << "M\r\n";
  uint64_t log_size = pstd::Du(g_pika_conf->log_path());
  tmp_stream << "log_size:" << log_size << "\r\n";
  tmp_stream << "log_size_human:" << (log_size >> 20) << "M\r\n";
  tmp_stream << "compression:" << g_pika_conf->compression() << "\r\n";

  // rocksdb related memory usage
  std::map<std::string, uint64_t> background_errors;
  uint64_t total_background_errors = 0;
  uint64_t total_memtable_usage = 0;
  uint64_t memtable_usage = 0;
  uint64_t total_table_reader_usage = 0;
  uint64_t table_reader_usage = 0;
  std::shared_lock db_rwl(g_pika_server->dbs_rw_);
  for (const auto& db_item : g_pika_server->dbs_) {
    if (!db_item.second) {
      continue;
    }
    std::shared_lock slot_rwl(db_item.second->slots_rw_);
    for (const auto& slot_item : db_item.second->slots_) {
      background_errors.clear();
      memtable_usage = table_reader_usage = 0;
      slot_item.second->DbRWLockReader();
      slot_item.second->db()->GetUsage(storage::PROPERTY_TYPE_ROCKSDB_CUR_SIZE_ALL_MEM_TABLES, &memtable_usage);
      slot_item.second->db()->GetUsage(storage::PROPERTY_TYPE_ROCKSDB_ESTIMATE_TABLE_READER_MEM, &table_reader_usage);
      slot_item.second->db()->GetUsage(storage::PROPERTY_TYPE_ROCKSDB_BACKGROUND_ERRORS, &background_errors);
      slot_item.second->DbRWUnLock();
      total_memtable_usage += memtable_usage;
      total_table_reader_usage += table_reader_usage;
      for (const auto& item : background_errors) {
        if (item.second != 0) {
          db_fatal_msg_stream << (total_background_errors != 0 ? "," : "");
          db_fatal_msg_stream << slot_item.second->GetSlotName() << "/" << item.first;
          total_background_errors += item.second;
        }
      }
    }
  }

  tmp_stream << "used_memory:" << (total_memtable_usage + total_table_reader_usage) << "\r\n";
  tmp_stream << "used_memory_human:" << ((total_memtable_usage + total_table_reader_usage) >> 20) << "M\r\n";
  tmp_stream << "db_memtable_usage:" << total_memtable_usage << "\r\n";
  tmp_stream << "db_tablereader_usage:" << total_table_reader_usage << "\r\n";
  tmp_stream << "db_fatal:" << (total_background_errors != 0 ? "1" : "0") << "\r\n";
  tmp_stream << "db_fatal_msg:" << (total_background_errors != 0 ? db_fatal_msg_stream.str() : "nullptr") << "\r\n";

  info.append(tmp_stream.str());
}

void InfoCmd::InfoRocksDB(std::string& info) {
  std::stringstream tmp_stream;

  tmp_stream << "# RocksDB"
             << "\r\n";

  std::shared_lock table_rwl(g_pika_server->dbs_rw_);
  for (const auto& table_item : g_pika_server->dbs_) {
    if (!table_item.second) {
      continue;
    }
    std::shared_lock slot_rwl(table_item.second->slots_rw_);
    for (const auto& slot_item : table_item.second->slots_) {
      std::string rocksdb_info;
      slot_item.second->DbRWLockReader();
      slot_item.second->db()->GetRocksDBInfo(rocksdb_info);
      slot_item.second->DbRWUnLock();
      tmp_stream << rocksdb_info;
    }
  }

  info.append(tmp_stream.str());
}

void InfoCmd::InfoDebug(std::string& info) {
  std::stringstream tmp_stream;
  tmp_stream << "# Synchronization Status"
             << "\r\n";

  info.append(tmp_stream.str());
  g_pika_rm->RmStatus(&info);

  tmp_stream.str(std::string());
  tmp_stream << "# Running Status "
             << "\r\n";

  info.append(tmp_stream.str());
  g_pika_server->ServerStatus(&info);
}

void InfoCmd::InfoCommandStats(std::string& info) {
    std::stringstream tmp_stream;
    tmp_stream.precision(2);
    tmp_stream.setf(std::ios::fixed);
    tmp_stream << "# Commandstats" << "\r\n";
    for (auto iter : *g_pika_server->GetCommandStatMap()) {
      if (iter.second.cmd_count != 0) {
        tmp_stream << iter.first << ":"
                   << "calls=" << iter.second.cmd_count << ", usec="
                   << MethodofTotalTimeCalculation(iter.second.cmd_time_consuming)
                   << ", usec_per_call=";
        if (!iter.second.cmd_time_consuming) {
          tmp_stream << 0 << "\r\n";
        } else {
          tmp_stream << MethodofCommandStatistics(iter.second.cmd_time_consuming, iter.second.cmd_count)
                     << "\r\n";
        }
      }
    }
    info.append(tmp_stream.str());
}

<<<<<<< HEAD
void InfoCmd::InfoCache(std::string& info, std::shared_ptr<Slot> slot) {
    std::stringstream tmp_stream;
    tmp_stream << "# Cache" << "\r\n";
    if (PIKA_CACHE_NONE == g_pika_conf->cache_model()) {
      tmp_stream << "cache_status:Disable" << "\r\n";
    } else {
      auto cache_info = slot->GetCacheInfo();
      tmp_stream << "cache_status:" << CacheStatusToString(cache_info.status) << "\r\n";
      tmp_stream << "cache_db_num:" << cache_info.cache_num << "\r\n";
      tmp_stream << "cache_keys:" << cache_info.keys_num << "\r\n";
      tmp_stream << "cache_memory:" << cache_info.used_memory << "\r\n";
      tmp_stream << "cache_memory_human:" << (cache_info.used_memory >> 20) << "M\r\n";
      tmp_stream << "hits:" << cache_info.hits << "\r\n";
      tmp_stream << "all_cmds:" << cache_info.hits + cache_info.misses << "\r\n";
      tmp_stream << "hits_per_sec:" << cache_info.hits_per_sec << "\r\n";
      tmp_stream << "read_cmd_per_sec:" << cache_info.read_cmd_per_sec << "\r\n";
      tmp_stream << "hitratio_per_sec:" << std::setprecision(4) << cache_info.hitratio_per_sec << "%" <<"\r\n";
      tmp_stream << "hitratio_all:" << std::setprecision(4) << cache_info.hitratio_all << "%" <<"\r\n";
      tmp_stream << "load_keys_per_sec:" << cache_info.load_keys_per_sec << "\r\n";
      tmp_stream << "waitting_load_keys_num:" << cache_info.waitting_load_keys_num << "\r\n";
    }
    info.append(tmp_stream.str());
}

std::string InfoCmd::CacheStatusToString(int status) {
  switch (status) {
    case PIKA_CACHE_STATUS_NONE:
      return std::string("None");
    case PIKA_CACHE_STATUS_OK:
      return std::string("Ok");
    case PIKA_CACHE_STATUS_INIT:
      return std::string("Init");
    case PIKA_CACHE_STATUS_RESET:
      return std::string("Reset");
    case PIKA_CACHE_STATUS_DESTROY:
      return std::string("Destroy");
    case PIKA_CACHE_STATUS_CLEAR:
      return std::string("Clear");
    default:
      return std::string("Unknown");
  }
=======
void InfoCmd::Execute() {
  std::shared_ptr<Slot> slot;
  slot = g_pika_server->GetSlotByDBName(db_name_);
  Do(slot);
>>>>>>> fd098eb2
}

void ConfigCmd::DoInitial() {
  if (!CheckArg(argv_.size())) {
    res_.SetRes(CmdRes::kWrongNum, kCmdNameConfig);
    return;
  }
  size_t argc = argv_.size();
  if (strcasecmp(argv_[1].data(), "get") == 0) {
    if (argc != 3) {
      res_.SetRes(CmdRes::kErrOther, "Wrong number of arguments for CONFIG get");
      return;
    }
  } else if (strcasecmp(argv_[1].data(), "set") == 0) {
    if (argc == 3 && argv_[2] != "*") {
      res_.SetRes(CmdRes::kErrOther, "Wrong number of arguments for CONFIG set");
      return;
    } else if (argc != 4 && argc != 3) {
      res_.SetRes(CmdRes::kErrOther, "Wrong number of arguments for CONFIG set");
      return;
    }
  } else if (strcasecmp(argv_[1].data(), "rewrite") == 0) {
    if (argc != 2) {
      res_.SetRes(CmdRes::kErrOther, "Wrong number of arguments for CONFIG rewrite");
      return;
    }
  } else if (strcasecmp(argv_[1].data(), "resetstat") == 0) {
    if (argc != 2) {
      res_.SetRes(CmdRes::kErrOther, "Wrong number of arguments for CONFIG resetstat");
      return;
    }
  } else {
    res_.SetRes(CmdRes::kErrOther, "CONFIG subcommand must be one of GET, SET, RESETSTAT, REWRITE");
    return;
  }
  config_args_v_.assign(argv_.begin() + 1, argv_.end());
}

void ConfigCmd::Do(std::shared_ptr<Slot> slot) {
  std::string config_ret;
  if (strcasecmp(config_args_v_[0].data(), "get") == 0) {
    ConfigGet(config_ret);
  } else if (strcasecmp(config_args_v_[0].data(), "set") == 0) {
    ConfigSet(config_ret, slot);
  } else if (strcasecmp(config_args_v_[0].data(), "rewrite") == 0) {
    ConfigRewrite(config_ret);
  } else if (strcasecmp(config_args_v_[0].data(), "resetstat") == 0) {
    ConfigResetstat(config_ret);
  } else if (strcasecmp(config_args_v_[0].data(), "rewritereplicationid") == 0) {
    ConfigRewriteReplicationID(config_ret);
  }
  res_.AppendStringRaw(config_ret);
}

static void EncodeString(std::string* dst, const std::string& value) {
  dst->append("$");
  dst->append(std::to_string(value.size()));
  dst->append(kNewLine);
  dst->append(value.data(), value.size());
  dst->append(kNewLine);
}

template<class T>
static void EncodeNumber(std::string* dst, const T v) {
  std::string vstr = std::to_string(v);
  dst->append("$");
  dst->append(std::to_string(vstr.length()));
  dst->append(kNewLine);
  dst->append(vstr);
  dst->append(kNewLine);
}

void ConfigCmd::ConfigGet(std::string& ret) {
  size_t elements = 0;
  std::string config_body;
  std::string pattern = config_args_v_[1];

  if (pstd::stringmatch(pattern.data(), "port", 1) != 0) {
    elements += 2;
    EncodeString(&config_body, "port");
    EncodeNumber(&config_body, g_pika_conf->port());
  }

  if (pstd::stringmatch(pattern.data(), "thread-num", 1) != 0) {
    elements += 2;
    EncodeString(&config_body, "thread-num");
    EncodeNumber(&config_body, g_pika_conf->thread_num());
  }

  if (pstd::stringmatch(pattern.data(), "thread-pool-size", 1) != 0) {
    elements += 2;
    EncodeString(&config_body, "thread-pool-size");
    EncodeNumber(&config_body, g_pika_conf->thread_pool_size());
  }

  if (pstd::stringmatch(pattern.data(), "sync-thread-num", 1) != 0) {
    elements += 2;
    EncodeString(&config_body, "sync-thread-num");
    EncodeNumber(&config_body, g_pika_conf->sync_thread_num());
  }

  if (pstd::stringmatch(pattern.data(), "log-path", 1) != 0) {
    elements += 2;
    EncodeString(&config_body, "log-path");
    EncodeString(&config_body, g_pika_conf->log_path());
  }

  if (pstd::stringmatch(pattern.data(), "db-path", 1) != 0) {
    elements += 2;
    EncodeString(&config_body, "db-path");
    EncodeString(&config_body, g_pika_conf->db_path());
  }

  if (pstd::stringmatch(pattern.data(), "maxmemory", 1) != 0) {
    elements += 2;
    EncodeString(&config_body, "maxmemory");
    EncodeNumber(&config_body, g_pika_conf->write_buffer_size());
  }

  if (pstd::stringmatch(pattern.data(), "write-buffer-size", 1) != 0) {
    elements += 2;
    EncodeString(&config_body, "write-buffer-size");
    EncodeNumber(&config_body, g_pika_conf->write_buffer_size());
  }

  if (pstd::stringmatch(pattern.data(), "arena-block-size", 1) != 0) {
    elements += 2;
    EncodeString(&config_body, "arena-block-size");
    EncodeNumber(&config_body, g_pika_conf->arena_block_size());
  }

  if (pstd::stringmatch(pattern.data(), "max-write-buffer-num", 1) != 0) {
    elements += 2;
    EncodeString(&config_body, "max-write-buffer-num");
    EncodeNumber(&config_body, g_pika_conf->max_write_buffer_number());
  }

  if (pstd::stringmatch(pattern.data(), "timeout", 1) != 0) {
    elements += 2;
    EncodeString(&config_body, "timeout");
    EncodeNumber(&config_body, g_pika_conf->timeout());
  }

  if (pstd::stringmatch(pattern.data(), "requirepass", 1) != 0) {
    elements += 2;
    EncodeString(&config_body, "requirepass");
    EncodeString(&config_body, g_pika_conf->requirepass());
  }

  if (pstd::stringmatch(pattern.data(), "masterauth", 1) != 0) {
    elements += 2;
    EncodeString(&config_body, "masterauth");
    EncodeString(&config_body, g_pika_conf->masterauth());
  }

  if (pstd::stringmatch(pattern.data(), "userpass", 1) != 0) {
    elements += 2;
    EncodeString(&config_body, "userpass");
    EncodeString(&config_body, g_pika_conf->userpass());
  }

  if (pstd::stringmatch(pattern.data(), "userblacklist", 1) != 0) {
    elements += 2;
    EncodeString(&config_body, "userblacklist");
    EncodeString(&config_body, g_pika_conf->suser_blacklist());
  }

  if (pstd::stringmatch(pattern.data(), "instance-mode", 1) != 0) {
    elements += 2;
    EncodeString(&config_body, "instance-mode");
    EncodeString(&config_body, "classic");
  }

  if (pstd::stringmatch(pattern.data(), "databases", 1) != 0) {
    elements += 2;
    EncodeString(&config_body, "databases");
    EncodeNumber(&config_body, g_pika_conf->databases());
  }

  if (pstd::stringmatch(pattern.data(), "daemonize", 1)) {
    elements += 2;
    EncodeString(&config_body, "daemonize");
    EncodeString(&config_body, g_pika_conf->daemonize() ? "yes" : "no");
  }

  if (pstd::stringmatch(pattern.data(), "slotmigrate", 1)) {
    elements += 2;
    EncodeString(&config_body, "slotmigrate");
    EncodeString(&config_body, g_pika_conf->slotmigrate() ? "yes" : "no");
  }

  if (pstd::stringmatch(pattern.data(), "dump-path", 1) != 0) {
    elements += 2;
    EncodeString(&config_body, "dump-path");
    EncodeString(&config_body, g_pika_conf->bgsave_path());
  }

  if (pstd::stringmatch(pattern.data(), "dump-expire", 1) != 0) {
    elements += 2;
    EncodeString(&config_body, "dump-expire");
    EncodeNumber(&config_body, g_pika_conf->expire_dump_days());
  }

  if (pstd::stringmatch(pattern.data(), "dump-prefix", 1) != 0) {
    elements += 2;
    EncodeString(&config_body, "dump-prefix");
    EncodeString(&config_body, g_pika_conf->bgsave_prefix());
  }

  if (pstd::stringmatch(pattern.data(), "pidfile", 1) != 0) {
    elements += 2;
    EncodeString(&config_body, "pidfile");
    EncodeString(&config_body, g_pika_conf->pidfile());
  }

  if (pstd::stringmatch(pattern.data(), "maxclients", 1) != 0) {
    elements += 2;
    EncodeString(&config_body, "maxclients");
    EncodeNumber(&config_body, g_pika_conf->maxclients());
  }

  if (pstd::stringmatch(pattern.data(), "target-file-size-base", 1) != 0) {
    elements += 2;
    EncodeString(&config_body, "target-file-size-base");
    EncodeNumber(&config_body, g_pika_conf->target_file_size_base());
  }

  if (pstd::stringmatch(pattern.data(), "max-cache-statistic-keys", 1) != 0) {
    elements += 2;
    EncodeString(&config_body, "max-cache-statistic-keys");
    EncodeNumber(&config_body, g_pika_conf->max_cache_statistic_keys());
  }

  if (pstd::stringmatch(pattern.data(), "small-compaction-threshold", 1) != 0) {
    elements += 2;
    EncodeString(&config_body, "small-compaction-threshold");
    EncodeNumber(&config_body, g_pika_conf->small_compaction_threshold());
  }

  if (pstd::stringmatch(pattern.data(), "max-background-flushes", 1) != 0) {
    elements += 2;
    EncodeString(&config_body, "max-background-flushes");
    EncodeNumber(&config_body, g_pika_conf->max_background_flushes());
  }

  if (pstd::stringmatch(pattern.data(), "max-background-compactions", 1) != 0) {
    elements += 2;
    EncodeString(&config_body, "max-background-compactions");
    EncodeNumber(&config_body, g_pika_conf->max_background_compactions());
  }

  if (pstd::stringmatch(pattern.data(), "max-background-jobs", 1) != 0) {
    elements += 2;
    EncodeString(&config_body, "max-background-jobs");
    EncodeNumber(&config_body, g_pika_conf->max_background_jobs());
  }

  if (pstd::stringmatch(pattern.data(), "max-cache-files", 1) != 0) {
    elements += 2;
    EncodeString(&config_body, "max-cache-files");
    EncodeNumber(&config_body, g_pika_conf->max_cache_files());
  }

  if (pstd::stringmatch(pattern.data(), "max-bytes-for-level-multiplier", 1) != 0) {
    elements += 2;
    EncodeString(&config_body, "max-bytes-for-level-multiplier");
    EncodeNumber(&config_body, g_pika_conf->max_bytes_for_level_multiplier());
  }

  if (pstd::stringmatch(pattern.data(), "block-size", 1) != 0) {
    elements += 2;
    EncodeString(&config_body, "block-size");
    EncodeNumber(&config_body, g_pika_conf->block_size());
  }

  if (pstd::stringmatch(pattern.data(), "block-cache", 1) != 0) {
    elements += 2;
    EncodeString(&config_body, "block-cache");
    EncodeNumber(&config_body, g_pika_conf->block_cache());
  }

  if (pstd::stringmatch(pattern.data(), "share-block-cache", 1) != 0) {
    elements += 2;
    EncodeString(&config_body, "share-block-cache");
    EncodeString(&config_body, g_pika_conf->share_block_cache() ? "yes" : "no");
  }

  if (pstd::stringmatch(pattern.data(), "cache-index-and-filter-blocks", 1) != 0) {
    elements += 2;
    EncodeString(&config_body, "cache-index-and-filter-blocks");
    EncodeString(&config_body, g_pika_conf->cache_index_and_filter_blocks() ? "yes" : "no");
  }

  if (pstd::stringmatch(pattern.data(), "optimize-filters-for-hits", 1) != 0) {
    elements += 2;
    EncodeString(&config_body, "optimize-filters-for-hits");
    EncodeString(&config_body, g_pika_conf->optimize_filters_for_hits() ? "yes" : "no");
  }

  if (pstd::stringmatch(pattern.data(), "level-compaction-dynamic-level-bytes", 1) != 0) {
    elements += 2;
    EncodeString(&config_body, "level-compaction-dynamic-level-bytes");
    EncodeString(&config_body, g_pika_conf->level_compaction_dynamic_level_bytes() ? "yes" : "no");
  }

  if (pstd::stringmatch(pattern.data(), "expire-logs-days", 1) != 0) {
    elements += 2;
    EncodeString(&config_body, "expire-logs-days");
    EncodeNumber(&config_body, g_pika_conf->expire_logs_days());
  }

  if (pstd::stringmatch(pattern.data(), "expire-logs-nums", 1) != 0) {
    elements += 2;
    EncodeString(&config_body, "expire-logs-nums");
    EncodeNumber(&config_body, g_pika_conf->expire_logs_nums());
  }

  if (pstd::stringmatch(pattern.data(), "root-connection-num", 1) != 0) {
    elements += 2;
    EncodeString(&config_body, "root-connection-num");
    EncodeNumber(&config_body, g_pika_conf->root_connection_num());
  }

  if (pstd::stringmatch(pattern.data(), "slowlog-write-errorlog", 1) != 0) {
    elements += 2;
    EncodeString(&config_body, "slowlog-write-errorlog");
    EncodeString(&config_body, g_pika_conf->slowlog_write_errorlog() ? "yes" : "no");
  }

  if (pstd::stringmatch(pattern.data(), "slowlog-log-slower-than", 1) != 0) {
    elements += 2;
    EncodeString(&config_body, "slowlog-log-slower-than");
    EncodeNumber(&config_body, g_pika_conf->slowlog_slower_than());
  }

  if (pstd::stringmatch(pattern.data(), "slowlog-max-len", 1) != 0) {
    elements += 2;
    EncodeString(&config_body, "slowlog-max-len");
    EncodeNumber(&config_body, g_pika_conf->slowlog_max_len());
  }

  if (pstd::stringmatch(pattern.data(), "write-binlog", 1) != 0) {
    elements += 2;
    EncodeString(&config_body, "write-binlog");
    EncodeString(&config_body, g_pika_conf->write_binlog() ? "yes" : "no");
  }

  if (pstd::stringmatch(pattern.data(), "binlog-file-size", 1) != 0) {
    elements += 2;
    EncodeString(&config_body, "binlog-file-size");
    EncodeNumber(&config_body, g_pika_conf->binlog_file_size());
  }

  if (pstd::stringmatch(pattern.data(), "max-write-buffer-size", 1) != 0) {
    elements += 2;
    EncodeString(&config_body, "max-write-buffer-size");
    EncodeNumber(&config_body, g_pika_conf->max_write_buffer_size());
  }

  if (pstd::stringmatch(pattern.data(), "max-client-response-size", 1) != 0) {
    elements += 2;
    EncodeString(&config_body, "max-client-response-size");
    EncodeNumber(&config_body, g_pika_conf->max_client_response_size());
  }

  if (pstd::stringmatch(pattern.data(), "compression", 1) != 0) {
    elements += 2;
    EncodeString(&config_body, "compression");
    EncodeString(&config_body, g_pika_conf->compression());
  }

  if (pstd::stringmatch(pattern.data(), "db-sync-path", 1) != 0) {
    elements += 2;
    EncodeString(&config_body, "db-sync-path");
    EncodeString(&config_body, g_pika_conf->db_sync_path());
  }

  if (pstd::stringmatch(pattern.data(), "db-sync-speed", 1) != 0) {
    elements += 2;
    EncodeString(&config_body, "db-sync-speed");
    EncodeNumber(&config_body, g_pika_conf->db_sync_speed());
  }

  if (pstd::stringmatch(pattern.data(), "compact-cron", 1) != 0) {
    elements += 2;
    EncodeString(&config_body, "compact-cron");
    EncodeString(&config_body, g_pika_conf->compact_cron());
  }

  if (pstd::stringmatch(pattern.data(), "compact-interval", 1) != 0) {
    elements += 2;
    EncodeString(&config_body, "compact-interval");
    EncodeString(&config_body, g_pika_conf->compact_interval());
  }

  if (pstd::stringmatch(pattern.data(), "network-interface", 1) != 0) {
    elements += 2;
    EncodeString(&config_body, "network-interface");
    EncodeString(&config_body, g_pika_conf->network_interface());
  }

  if (pstd::stringmatch(pattern.data(), "slaveof", 1) != 0) {
    elements += 2;
    EncodeString(&config_body, "slaveof");
    EncodeString(&config_body, g_pika_conf->slaveof());
  }

  if (pstd::stringmatch(pattern.data(), "slave-priority", 1) != 0) {
    elements += 2;
    EncodeString(&config_body, "slave-priority");
    EncodeNumber(&config_body, g_pika_conf->slave_priority());
  }

  // fake string for redis-benchmark
  if (pstd::stringmatch(pattern.data(), "save", 1) != 0) {
    elements += 2;
    EncodeString(&config_body, "save");
    EncodeString(&config_body, "");
  }

  if (pstd::stringmatch(pattern.data(), "appendonly", 1) != 0) {
    elements += 2;
    EncodeString(&config_body, "appendonly");
    EncodeString(&config_body, "no");
  }

  if (pstd::stringmatch(pattern.data(), "sync-window-size", 1) != 0) {
    elements += 2;
    EncodeString(&config_body, "sync-window-size");
    EncodeNumber(&config_body, g_pika_conf->sync_window_size());
  }

  if (pstd::stringmatch(pattern.data(), "max-conn-rbuf-size", 1) != 0) {
    elements += 2;
    EncodeString(&config_body, "max-conn-rbuf-size");
    EncodeNumber(&config_body, g_pika_conf->max_conn_rbuf_size());
  }

  if (pstd::stringmatch(pattern.data(), "replication-num", 1) != 0) {
    elements += 2;
    EncodeString(&config_body, "replication-num");
    EncodeNumber(&config_body, g_pika_conf->replication_num());
  }
  if (pstd::stringmatch(pattern.data(), "consensus-level", 1) != 0) {
    elements += 2;
    EncodeString(&config_body, "consensus-level");
    EncodeNumber(&config_body, g_pika_conf->consensus_level());
  }

  if (pstd::stringmatch(pattern.data(), "rate-limiter-bandwidth", 1) != 0) {
    elements += 2;
    EncodeString(&config_body, "rate-limiter-bandwidth");
    EncodeNumber(&config_body, g_pika_conf->rate_limiter_bandwidth());
  }

  if (pstd::stringmatch(pattern.data(), "rate-limiter-refill-period-us", 1) != 0) {
    elements += 2;
    EncodeString(&config_body, "rate-limiter-refill-period-us");
    EncodeNumber(&config_body, g_pika_conf->rate_limiter_refill_period_us());
  }

  if (pstd::stringmatch(pattern.data(), "rate-limiter-fairness", 1) != 0) {
    elements += 2;
    EncodeString(&config_body, "rate-limiter-fairness");
    EncodeNumber(&config_body, g_pika_conf->rate_limiter_fairness());
  }

  if (pstd::stringmatch(pattern.data(), "rate-limiter-auto-tuned", 1) != 0) {
    elements += 2;
    EncodeString(&config_body, "rate-limiter-auto-tuned");
    EncodeString(&config_body, g_pika_conf->rate_limiter_auto_tuned() ? "yes" : "no");
  }

  if (pstd::stringmatch(pattern.data(), "run-id", 1) != 0) {
    elements += 2;
    EncodeString(&config_body, "run-id");
    EncodeString(&config_body, g_pika_conf->run_id());
  }

  if (pstd::stringmatch(pattern.data(), "master-run-id", 1) != 0) {
    elements += 2;
    EncodeString(&config_body, "master-run-id");
    EncodeString(&config_body, g_pika_conf->master_run_id());
  }

  if (pstd::stringmatch(pattern.data(), "blob-cache", 1) != 0) {
    elements += 2;
    EncodeString(&config_body, "blob-cache");
    EncodeNumber(&config_body, g_pika_conf->blob_cache());
  }

  if (pstd::stringmatch(pattern.data(), "blob-compression-type", 1) != 0) {
    elements += 2;
    EncodeString(&config_body, "blob-compression-type");
    EncodeString(&config_body, g_pika_conf->blob_compression_type());
  }

  if (pstd::stringmatch(pattern.data(), "blob-file-size", 1) != 0) {
    elements += 2;
    EncodeString(&config_body, "blob-file-size");
    EncodeNumber(&config_body, g_pika_conf->blob_file_size());
  }

  if (pstd::stringmatch(pattern.data(), "blob-garbage-collection-age-cutoff", 1) != 0) {
    elements += 2;
    EncodeString(&config_body, "blob-garbage-collection-age-cutoff");
    EncodeNumber(&config_body, g_pika_conf->blob_garbage_collection_age_cutoff());
  }

  if (pstd::stringmatch(pattern.data(), "blob-garbage-collection-force-threshold", 1) != 0) {
    elements += 2;
    EncodeString(&config_body, "blob-garbage-collection-force-threshold");
    EncodeNumber(&config_body, g_pika_conf->blob_garbage_collection_force_threshold());
  }

  if (pstd::stringmatch(pattern.data(), "blob-num-shard-bits", 1) != 0) {
    elements += 2;
    EncodeString(&config_body, "blob-num-shard-bits");
    EncodeNumber(&config_body, g_pika_conf->blob_num_shard_bits());
  }

  if (pstd::stringmatch(pattern.data(), "compression-per-level", 1) != 0) {
    elements += 2;
    EncodeString(&config_body, "compression-per-level");
    EncodeString(&config_body, g_pika_conf->compression_all_levels());
  }

  if (pstd::stringmatch(pattern.data(), "default-slot-num", 1) != 0) {
    elements += 2;
    EncodeString(&config_body, "default-slot-num");
    EncodeNumber(&config_body, g_pika_conf->default_slot_num());
  }

  if (pstd::stringmatch(pattern.data(), "enable-blob-files", 1) != 0) {
    elements += 2;
    EncodeString(&config_body, "enable-blob-files");
    EncodeString(&config_body, g_pika_conf->enable_blob_files() ? "yes" : "no");
  }

  if (pstd::stringmatch(pattern.data(), "enable-blob-garbage-collection", 1) != 0) {
    elements += 2;
    EncodeString(&config_body, "enable-blob-garbage-collection");
    EncodeString(&config_body, g_pika_conf->enable_blob_garbage_collection() ? "yes" : "no");
  }

  if (pstd::stringmatch(pattern.data(), "loglevel", 1) != 0) {
    elements += 2;
    EncodeString(&config_body, "loglevel");
    EncodeString(&config_body, g_pika_conf->log_level());
  }

  if (pstd::stringmatch(pattern.data(), "min-blob-size", 1) != 0) {
    elements += 2;
    EncodeString(&config_body, "min-blob-size");
    EncodeNumber(&config_body, g_pika_conf->min_blob_size());
  }

  if (pstd::stringmatch(pattern.data(), "pin_l0_filter_and_index_blocks_in_cache", 1) != 0) {
    elements += 2;
    EncodeString(&config_body, "pin_l0_filter_and_index_blocks_in_cache");
    EncodeString(&config_body, g_pika_conf->pin_l0_filter_and_index_blocks_in_cache() ? "yes" : "no");
  }

  if (pstd::stringmatch(pattern.data(), "slave-read-only", 1) != 0) {
    elements += 2;
    EncodeString(&config_body, "slave-read-only");
    EncodeString(&config_body, g_pika_conf->slave_read_only() ? "yes" : "no");
  }

  if (pstd::stringmatch(pattern.data(), "throttle-bytes-per-second", 1) != 0) {
    elements += 2;
    EncodeString(&config_body, "throttle-bytes-per-second");
    EncodeNumber(&config_body, g_pika_conf->throttle_bytes_per_second());
  }

  if (pstd::stringmatch(pattern.data(), "max-rsync-parallel-num", 1) != 0) {
    elements += 2;
    EncodeString(&config_body, "max-rsync-parallel-num");
    EncodeNumber(&config_body, g_pika_conf->max_rsync_parallel_num());
  }

  if (pstd::stringmatch(pattern.data(), "replication-id", 1) != 0) {
    elements += 2;
    EncodeString(&config_body, "replication-id");
    EncodeString(&config_body, g_pika_conf->replication_id());
  }

  std::stringstream resp;
  resp << "*" << std::to_string(elements) << "\r\n" << config_body;
  ret = resp.str();
}

// Remember to sync change PikaConf::ConfigRewrite();
void ConfigCmd::ConfigSet(std::string& ret, std::shared_ptr<Slot> slot) {
  std::string set_item = config_args_v_[1];
  if (set_item == "*") {
    ret = "*28\r\n";
    EncodeString(&ret, "timeout");
    EncodeString(&ret, "requirepass");
    EncodeString(&ret, "masterauth");
    EncodeString(&ret, "slotmigrate");
    EncodeString(&ret, "userpass");
    EncodeString(&ret, "userblacklist");
    EncodeString(&ret, "dump-prefix");
    EncodeString(&ret, "maxclients");
    EncodeString(&ret, "dump-expire");
    EncodeString(&ret, "expire-logs-days");
    EncodeString(&ret, "expire-logs-nums");
    EncodeString(&ret, "root-connection-num");
    EncodeString(&ret, "slowlog-write-errorlog");
    EncodeString(&ret, "slowlog-log-slower-than");
    EncodeString(&ret, "slowlog-max-len");
    EncodeString(&ret, "write-binlog");
    EncodeString(&ret, "max-cache-statistic-keys");
    EncodeString(&ret, "small-compaction-threshold");
    EncodeString(&ret, "max-client-response-size");
    EncodeString(&ret, "db-sync-speed");
    EncodeString(&ret, "compact-cron");
    EncodeString(&ret, "compact-interval");
    EncodeString(&ret, "slave-priority");
    EncodeString(&ret, "sync-window-size");
    // Options for storage engine
    // MutableDBOptions
    EncodeString(&ret, "max-cache-files");
    EncodeString(&ret, "max-background-compactions");
    EncodeString(&ret, "max-background-jobs");
    // MutableColumnFamilyOptions
    EncodeString(&ret, "write-buffer-size");
    EncodeString(&ret, "max-write-buffer-num");
    EncodeString(&ret, "arena-block-size");
    EncodeString(&ret, "throttle-bytes-per-second");
    EncodeString(&ret, "max-rsync-parallel-num");
    return;
  }
  long int ival;
  std::string value = config_args_v_[2];
  if (set_item == "timeout") {
    if (pstd::string2int(value.data(), value.size(), &ival) == 0) {
      ret = "-ERR Invalid argument " + value + " for CONFIG SET 'timeout'\r\n";
      return;
    }
    g_pika_conf->SetTimeout(static_cast<int>(ival));
    ret = "+OK\r\n";
  } else if (set_item == "requirepass") {
    g_pika_conf->SetRequirePass(value);
    ret = "+OK\r\n";
  } else if (set_item == "masterauth") {
    g_pika_conf->SetMasterAuth(value);
    ret = "+OK\r\n";
  } else if (set_item == "userpass") {
    g_pika_conf->SetUserPass(value);
    ret = "+OK\r\n";
  } else if (set_item == "slotmigrate") {
    g_pika_conf->SetSlotMigrate(value);
    ret = "+OK\r\n";
  } else if (set_item == "userblacklist") {
    g_pika_conf->SetUserBlackList(value);
    ret = "+OK\r\n";
  } else if (set_item == "dump-prefix") {
    g_pika_conf->SetBgsavePrefix(value);
    ret = "+OK\r\n";
  } else if (set_item == "maxclients") {
    if ((pstd::string2int(value.data(), value.size(), &ival) == 0) || ival <= 0) {
      ret = "-ERR Invalid argument \'" + value + "\' for CONFIG SET 'maxclients'\r\n";
      return;
    }
    g_pika_conf->SetMaxConnection(static_cast<int>(ival));
    g_pika_server->SetDispatchQueueLimit(static_cast<int>(ival));
    ret = "+OK\r\n";
  } else if (set_item == "dump-expire") {
    if (pstd::string2int(value.data(), value.size(), &ival) == 0) {
      ret = "-ERR Invalid argument \'" + value + "\' for CONFIG SET 'dump-expire'\r\n";
      return;
    }
    g_pika_conf->SetExpireDumpDays(static_cast<int>(ival));
    ret = "+OK\r\n";
  } else if (set_item == "slave-priority") {
    if (pstd::string2int(value.data(), value.size(), &ival) == 0) {
      ret = "-ERR Invalid argument \'" + value + "\' for CONFIG SET 'slave-priority'\r\n";
      return;
    }
    g_pika_conf->SetSlavePriority(static_cast<int>(ival));
    ret = "+OK\r\n";
  } else if (set_item == "expire-logs-days") {
    if ((pstd::string2int(value.data(), value.size(), &ival) == 0) || ival <= 0) {
      ret = "-ERR Invalid argument \'" + value + "\' for CONFIG SET 'expire-logs-days'\r\n";
      return;
    }
    g_pika_conf->SetExpireLogsDays(static_cast<int>(ival));
    ret = "+OK\r\n";
  } else if (set_item == "expire-logs-nums") {
    if ((pstd::string2int(value.data(), value.size(), &ival) == 0) || ival <= 0) {
      ret = "-ERR Invalid argument \'" + value + "\' for CONFIG SET 'expire-logs-nums'\r\n";
      return;
    }
    g_pika_conf->SetExpireLogsNums(static_cast<int>(ival));
    ret = "+OK\r\n";
  } else if (set_item == "root-connection-num") {
    if ((pstd::string2int(value.data(), value.size(), &ival) == 0) || ival <= 0) {
      ret = "-ERR Invalid argument \'" + value + "\' for CONFIG SET 'root-connection-num'\r\n";
      return;
    }
    g_pika_conf->SetRootConnectionNum(static_cast<int>(ival));
    ret = "+OK\r\n";
  } else if (set_item == "slowlog-write-errorlog") {
    bool is_write_errorlog;
    if (value == "yes") {
      is_write_errorlog = true;
    } else if (value == "no") {
      is_write_errorlog = false;
    } else {
      ret = "-ERR Invalid argument \'" + value + "\' for CONFIG SET 'slowlog-write-errorlog'\r\n";
      return;
    }
    g_pika_conf->SetSlowlogWriteErrorlog(is_write_errorlog);
    ret = "+OK\r\n";
  } else if (set_item == "slowlog-log-slower-than") {
    if ((pstd::string2int(value.data(), value.size(), &ival) == 0) || ival < 0) {
      ret = "-ERR Invalid argument \'" + value + "\' for CONFIG SET 'slowlog-log-slower-than'\r\n";
      return;
    }
    g_pika_conf->SetSlowlogSlowerThan(static_cast<int>(ival));
    ret = "+OK\r\n";
  } else if (set_item == "slowlog-max-len") {
    if ((pstd::string2int(value.data(), value.size(), &ival) == 0) || ival < 0) {
      ret = "-ERR Invalid argument \'" + value + "\' for CONFIG SET 'slowlog-max-len'\r\n";
      return;
    }
    g_pika_conf->SetSlowlogMaxLen(static_cast<int>(ival));
    g_pika_server->SlowlogTrim();
    ret = "+OK\r\n";
  } else if (set_item == "max-cache-statistic-keys") {
    if ((pstd::string2int(value.data(), value.size(), &ival) == 0) || ival < 0) {
      ret = "-ERR Invalid argument \'" + value + "\' for CONFIG SET 'max-cache-statistic-keys'\r\n";
      return;
    }
    g_pika_conf->SetMaxCacheStatisticKeys(static_cast<int>(ival));
    g_pika_server->SlotSetMaxCacheStatisticKeys(static_cast<int>(ival));
    ret = "+OK\r\n";
  } else if (set_item == "small-compaction-threshold") {
    if ((pstd::string2int(value.data(), value.size(), &ival) == 0) || ival < 0) {
      ret = "-ERR Invalid argument \'" + value + "\' for CONFIG SET 'small-compaction-threshold'\r\n";
      return;
    }
    g_pika_conf->SetSmallCompactionThreshold(static_cast<int>(ival));
    g_pika_server->SlotSetSmallCompactionThreshold(static_cast<int>(ival));
    ret = "+OK\r\n";
  } else if (set_item == "max-client-response-size") {
    if ((pstd::string2int(value.data(), value.size(), &ival) == 0) || ival < 0) {
      ret = "-ERR Invalid argument \'" + value + "\' for CONFIG SET 'max-client-response-size'\r\n";
      return;
    }
    g_pika_conf->SetMaxClientResponseSize(static_cast<int>(ival));
    ret = "+OK\r\n";
  } else if (set_item == "write-binlog") {
    int role = g_pika_server->role();
    if (role == PIKA_ROLE_SLAVE) {
      ret = "-ERR need to close master-slave mode first\r\n";
      return;
    } else if (value != "yes" && value != "no") {
      ret = "-ERR invalid write-binlog (yes or no)\r\n";
      return;
    } else {
      g_pika_conf->SetWriteBinlog(value);
      ret = "+OK\r\n";
    }
  } else if (set_item == "db-sync-speed") {
    if (pstd::string2int(value.data(), value.size(), &ival) == 0) {
      ret = "-ERR Invalid argument \'" + value + "\' for CONFIG SET 'db-sync-speed(MB)'\r\n";
      return;
    }
    if (ival < 0 || ival > 1024) {
      ival = 1024;
    }
    g_pika_conf->SetDbSyncSpeed(static_cast<int>(ival));
    ret = "+OK\r\n";
  } else if (set_item == "compact-cron") {
    bool invalid = false;
    if (!value.empty()) {
      bool have_week = false;
      std::string compact_cron;
      std::string week_str;
      int64_t slash_num = count(value.begin(), value.end(), '/');
      if (slash_num == 2) {
        have_week = true;
        std::string::size_type first_slash = value.find('/');
        week_str = value.substr(0, first_slash);
        compact_cron = value.substr(first_slash + 1);
      } else {
        compact_cron = value;
      }

      std::string::size_type len = compact_cron.length();
      std::string::size_type colon = compact_cron.find('-');
      std::string::size_type underline = compact_cron.find('/');
      if (colon == std::string::npos || underline == std::string::npos || colon >= underline || colon + 1 >= len ||
          colon + 1 == underline || underline + 1 >= len) {
        invalid = true;
      } else {
        int week = std::atoi(week_str.c_str());
        int start = std::atoi(compact_cron.substr(0, colon).c_str());
        int end = std::atoi(compact_cron.substr(colon + 1, underline).c_str());
        int usage = std::atoi(compact_cron.substr(underline + 1).c_str());
        if ((have_week && (week < 1 || week > 7)) || start < 0 || start > 23 || end < 0 || end > 23 || usage < 0 ||
            usage > 100) {
          invalid = true;
        }
      }
    }
    if (invalid) {
      ret = "-ERR invalid compact-cron\r\n";
      return;
    } else {
      g_pika_conf->SetCompactCron(value);
      ret = "+OK\r\n";
    }
  } else if (set_item == "compact-interval") {
    bool invalid = false;
    if (!value.empty()) {
      std::string::size_type len = value.length();
      std::string::size_type slash = value.find('/');
      if (slash == std::string::npos || slash + 1 >= len) {
        invalid = true;
      } else {
        int interval = std::atoi(value.substr(0, slash).c_str());
        int usage = std::atoi(value.substr(slash + 1).c_str());
        if (interval <= 0 || usage < 0 || usage > 100) {
          invalid = true;
        }
      }
    }
    if (invalid) {
      ret = "-ERR invalid compact-interval\r\n";
      return;
    } else {
      g_pika_conf->SetCompactInterval(value);
      ret = "+OK\r\n";
    }
  } else if (set_item == "sync-window-size") {
    if (pstd::string2int(value.data(), value.size(), &ival) == 0) {
      ret = "-ERR Invalid argument \'" + value + "\' for CONFIG SET 'sync-window-size'\r\n";
      return;
    }
    if (ival <= 0 || ival > kBinlogReadWinMaxSize) {
      ret = "-ERR Argument exceed range \'" + value + "\' for CONFIG SET 'sync-window-size'\r\n";
      return;
    }
    g_pika_conf->SetSyncWindowSize(static_cast<int>(ival));
    ret = "+OK\r\n";
  } else if (set_item == "max-cache-files") {
    if (pstd::string2int(value.data(), value.size(), &ival) == 0) {
      ret = "-ERR Invalid argument \'" + value + "\' for CONFIG SET 'max-cache-files'\r\n";
      return;
    }
    std::unordered_map<std::string, std::string> options_map{{"max_open_files", value}};
    storage::Status s = g_pika_server->RewriteStorageOptions(storage::OptionType::kDB, options_map);
    if (!s.ok()) {
      ret = "-ERR Set max-cache-files wrong: " + s.ToString() + "\r\n";
      return;
    }
    g_pika_conf->SetMaxCacheFiles(static_cast<int>(ival));
    ret = "+OK\r\n";
  } else if (set_item == "max-background-compactions") {
    if (pstd::string2int(value.data(), value.size(), &ival) == 0) {
      ret = "-ERR Invalid argument \'" + value + "\' for CONFIG SET 'max-background-compactions'\r\n";
      return;
    }
    std::unordered_map<std::string, std::string> options_map{{"max_background_compactions", value}};
    storage::Status s = g_pika_server->RewriteStorageOptions(storage::OptionType::kDB, options_map);
    if (!s.ok()) {
      ret = "-ERR Set max-background-compactions wrong: " + s.ToString() + "\r\n";
      return;
    }
    g_pika_conf->SetMaxBackgroudCompactions(static_cast<int>(ival));
    ret = "+OK\r\n";
  } else if (set_item == "max-background-jobs") {
    if (pstd::string2int(value.data(), value.size(), &ival) == 0) {
      ret = "-ERR Invalid argument \'" + value + "\' for CONFIG SET 'max-background-jobs'\r\n";
      return;
    }
    std::unordered_map<std::string, std::string> options_map{{"max_background_jobs", value}};
    storage::Status s = g_pika_server->RewriteStorageOptions(storage::OptionType::kDB, options_map);
    if (!s.ok()) {
      ret = "-ERR Set max-background-jobs wrong: " + s.ToString() + "\r\n";
      return;
    }
    g_pika_conf->SetMaxBackgroudJobs(static_cast<int>(ival));
    ret = "+OK\r\n";
  } else if (set_item == "write-buffer-size") {
    if (pstd::string2int(value.data(), value.size(), &ival) == 0) {
      ret = "-ERR Invalid argument \'" + value + "\' for CONFIG SET 'write-buffer-size'\r\n";
      return;
    }
    std::unordered_map<std::string, std::string> options_map{{"write_buffer_size", value}};
    storage::Status s = g_pika_server->RewriteStorageOptions(storage::OptionType::kColumnFamily, options_map);
    if (!s.ok()) {
      ret = "-ERR Set write-buffer-size wrong: " + s.ToString() + "\r\n";
      return;
    }
    g_pika_conf->SetWriteBufferSize(static_cast<int>(ival));
    ret = "+OK\r\n";
  } else if (set_item == "max-write-buffer-num") {
    if (pstd::string2int(value.data(), value.size(), &ival) == 0) {
      ret = "-ERR Invalid argument \'" + value + "\' for CONFIG SET 'max-write-buffer-number'\r\n";
      return;
    }
    std::unordered_map<std::string, std::string> options_map{{"max_write_buffer_number", value}};
    storage::Status s = g_pika_server->RewriteStorageOptions(storage::OptionType::kColumnFamily, options_map);
    if (!s.ok()) {
      ret = "-ERR Set max-write-buffer-number wrong: " + s.ToString() + "\r\n";
      return;
    }
    g_pika_conf->SetMaxWriteBufferNumber(static_cast<int>(ival));
    ret = "+OK\r\n";
  } else if (set_item == "arena-block-size") {
    if (pstd::string2int(value.data(), value.size(), &ival) == 0) {
      ret = "-ERR Invalid argument \'" + value + "\' for CONFIG SET 'arena-block-size'\r\n";
      return;
    }
    std::unordered_map<std::string, std::string> options_map{{"arena_block_size", value}};
    storage::Status s = g_pika_server->RewriteStorageOptions(storage::OptionType::kColumnFamily, options_map);
    if (!s.ok()) {
      ret = "-ERR Set arena-block-size wrong: " + s.ToString() + "\r\n";
      return;
    }
    g_pika_conf->SetArenaBlockSize(static_cast<int>(ival));
    ret = "+OK\r\n";
  } else if (set_item == "throttle-bytes-per-second") {
    if ((pstd::string2int(value.data(), value.size(), &ival) == 0) || ival <= 0) {
      ret = "-ERR Invalid argument \'" + value + "\' for CONFIG SET 'throttle-bytes-per-second'\r\n";
      return;
    }
    g_pika_conf->SetThrottleBytesPerSecond(static_cast<int>(ival));
    ret = "+OK\r\n";
  } else if (set_item == "max-rsync-parallel-num") {
    if ((pstd::string2int(value.data(), value.size(), &ival) == 0) || ival > kMaxRsyncParallelNum) {
      ret = "-ERR Invalid argument \'" + value + "\' for CONFIG SET 'max-rsync-parallel-num'\r\n";
      return;
    }
    g_pika_conf->SetMaxRsyncParallelNum(static_cast<int>(ival));
    ret = "+OK\r\n";
  } else if (set_item == "cache-num") {
    if (!pstd::string2int(value.data(), value.size(), &ival) || ival < 0) {
      ret = "-ERR Invalid argument " + value + " for CONFIG SET 'cache-num'\r\n";
      return;
    }

    int cache_num = (ival <= 0 || ival > 48) ? 16 : ival;
    if (cache_num != g_pika_conf->cache_num()) {
      g_pika_conf->SetCacheNum(cache_num);
      g_pika_server->ResetCacheAsync(cache_num, slot);
    }
    ret = "+OK\r\n";
  } else if (set_item == "cache-model") {
    if (!pstd::string2int(value.data(), value.size(), &ival) || ival < 0) {
      ret = "-ERR Invalid argument " + value + " for CONFIG SET 'cache-model'\r\n";
      return;
    }
    if (PIKA_CACHE_NONE > ival || PIKA_CACHE_READ < ival) {
      ret = "-ERR Invalid cache model\r\n";
    } else {
      g_pika_conf->SetCacheModel(ival);
      if (PIKA_CACHE_NONE == ival) {
        g_pika_server->ClearCacheDbAsync(slot);
      }
      ret = "+OK\r\n";
    }
  } else if (set_item == "cache-type") {
    pstd::StringToLower(value);
    std::set<std::string> available_types = {"string", "set", "zset", "list", "hash", "bit"};
    std::string type_str = value;
    std::vector<std::string> types;
    type_str.erase(remove_if(type_str.begin(), type_str.end(), isspace), type_str.end());
    pstd::StringSplit(type_str, COMMA, types);
    for (auto& type : types) {
      if (available_types.find(type) == available_types.end()) {
        ret = "-ERR Invalid cache type: " + type + "\r\n";
        return;
      }
    }
    g_pika_conf->SetCacheType(value);
    ret = "+OK\r\n";
  } else if (set_item == "cache-start-direction") {
    if (!pstd::string2int(value.data(), value.size(), &ival)) {
      ret = "-ERR Invalid argument " + value + " for CONFIG SET 'cache-start-direction'\r\n";
      return;
    }
    if (ival != CACHE_START_FROM_BEGIN && ival != CACHE_START_FROM_END) {
      ret = "-ERR Invalid cache-start-direction\r\n";
      return;
    }
    auto origin_start_pos = g_pika_conf->cache_start_pos();
    if (origin_start_pos != ival) {
      g_pika_conf->SetCacheStartPos(ival);
      g_pika_server->OnCacheStartPosChanged(ival, slot);
    }
    ret = "+OK\r\n";
  } else if (set_item == "cache-items-per-key") {
    if (!pstd::string2int(value.data(), value.size(), &ival) || ival < 0) {
      ret = "-ERR Invalid argument " + value + " for CONFIG SET 'cache-items-per-key'\r\n";
      return;
    }
    g_pika_conf->SetCacheItemsPerKey(ival);
    g_pika_server->ResetCacheConfig(slot);
    ret = "+OK\r\n";
  } else if (set_item == "cache-maxmemory") {
    if (!pstd::string2int(value.data(), value.size(), &ival) || ival < 0) {
      ret = "-ERR Invalid argument " + value + " for CONFIG SET 'cache-maxmemory'\r\n";
      return;
    }
    int64_t cache_maxmemory = (PIKA_CACHE_SIZE_MIN > ival) ? PIKA_CACHE_SIZE_DEFAULT : ival;
    g_pika_conf->SetCacheMaxmemory(cache_maxmemory);
    g_pika_server->ResetCacheConfig(slot);
    ret = "+OK\r\n";
  } else if (set_item == "cache-maxmemory-policy") {
    if (!pstd::string2int(value.data(), value.size(), &ival) || ival < 0) {
      ret = "-ERR Invalid argument " + value + " for CONFIG SET 'cache-maxmemory-policy'\r\n";
      return;
    }
    int cache_maxmemory_policy_ = (ival < 0|| ival > 5) ? 3 : ival; // default allkeys-lru
    g_pika_conf->SetCacheMaxmemoryPolicy(cache_maxmemory_policy_);
    g_pika_server->ResetCacheConfig(slot);
    ret = "+OK\r\n";
  } else if (set_item == "cache-maxmemory-samples") {
    if (!pstd::string2int(value.data(), value.size(), &ival) || ival < 0) {
      ret = "-ERR Invalid argument " + value + " for CONFIG SET 'cache-maxmemory-samples'\r\n";
      return;
    }
    int cache_maxmemory_samples = (ival > 1) ? 5 : ival;
    g_pika_conf->SetCacheMaxmemorySamples(cache_maxmemory_samples);
    g_pika_server->ResetCacheConfig(slot);
    ret = "+OK\r\n";
  } else if (set_item == "cache-lfu-decay-time") {
    if (!pstd::string2int(value.data(), value.size(), &ival) || ival < 0) {
      ret = "-ERR Invalid argument " + value + " for CONFIG SET 'cache-lfu-decay-time'\r\n";
      return;
    }
    int cache_lfu_decay_time = (ival < 0) ? 1 : ival;
    g_pika_conf->SetCacheLFUDecayTime(cache_lfu_decay_time);
    g_pika_server->ResetCacheConfig(slot);
    ret = "+OK\r\n";
  } else {
    ret = "-ERR Unsupported CONFIG parameter: " + set_item + "\r\n";
  }
}

void ConfigCmd::ConfigRewrite(std::string& ret) {
  if (g_pika_conf->ConfigRewrite() != 0) {
    ret = "+OK\r\n";
  } else {
    ret = "-ERR Rewire CONFIG fail\r\n";
  }
}

void ConfigCmd::ConfigRewriteReplicationID(std::string &ret) {
  if (g_pika_conf->ConfigRewriteReplicationID() != 0) {
    ret = "+OK\r\n";
  } else {
    ret = "-ERR Rewire ReplicationID CONFIG fail\r\n";
  }
}

void ConfigCmd::ConfigResetstat(std::string& ret) {
  g_pika_server->ResetStat();
  ret = "+OK\r\n";
}

void ConfigCmd::Execute() {
  std::shared_ptr<Slot> slot;
  slot = g_pika_server->GetSlotByDBName(db_name_);
  Do(slot);
}

void MonitorCmd::DoInitial() {
  if (argv_.size() != 1) {
    res_.SetRes(CmdRes::kWrongNum, kCmdNameMonitor);
    return;
  }
}

void MonitorCmd::Do(std::shared_ptr<Slot> slot) {
  std::shared_ptr<net::NetConn> conn_repl = GetConn();
  if (!conn_repl) {
    res_.SetRes(CmdRes::kErrOther, kCmdNameMonitor);
    LOG(WARNING) << name_ << " weak ptr is empty";
    return;
  }

  g_pika_server->AddMonitorClient(std::dynamic_pointer_cast<PikaClientConn>(conn_repl));
  res_.SetRes(CmdRes::kOk);
}

void DbsizeCmd::DoInitial() {
  if (argv_.size() != 1) {
    res_.SetRes(CmdRes::kWrongNum, kCmdNameDbsize);
    return;
  }
}

void DbsizeCmd::Do(std::shared_ptr<Slot> slot) {
  std::shared_ptr<DB> db = g_pika_server->GetDB(db_name_);
  if (!db) {
    res_.SetRes(CmdRes::kInvalidDB);
  } else {
    KeyScanInfo key_scan_info = db->GetKeyScanInfo();
    std::vector<storage::KeyInfo> key_infos = key_scan_info.key_infos;
    if (key_infos.size() != 5) {
      res_.SetRes(CmdRes::kErrOther, "keyspace error");
      return;
    }
    uint64_t dbsize = key_infos[0].keys + key_infos[1].keys + key_infos[2].keys + key_infos[3].keys + key_infos[4].keys;
    res_.AppendInteger(static_cast<int64_t>(dbsize));
  }
}

void TimeCmd::DoInitial() {
  if (argv_.size() != 1) {
    res_.SetRes(CmdRes::kWrongNum, kCmdNameTime);
    return;
  }
}

void TimeCmd::Do(std::shared_ptr<Slot> slot) {
  struct timeval tv;
  if (gettimeofday(&tv, nullptr) == 0) {
    res_.AppendArrayLen(2);
    char buf[32];
    int32_t len = pstd::ll2string(buf, sizeof(buf), tv.tv_sec);
    res_.AppendStringLen(len);
    res_.AppendContent(buf);

    len = pstd::ll2string(buf, sizeof(buf), tv.tv_usec);
    res_.AppendStringLen(len);
    res_.AppendContent(buf);
  } else {
    res_.SetRes(CmdRes::kErrOther, strerror(errno));
  }
}

void DelbackupCmd::DoInitial() {
  if (argv_.size() != 1) {
    res_.SetRes(CmdRes::kWrongNum, kCmdNameDelbackup);
    return;
  }
}

void DelbackupCmd::Do(std::shared_ptr<Slot> slot) {
  std::string db_sync_prefix = g_pika_conf->bgsave_prefix();
  std::string db_sync_path = g_pika_conf->bgsave_path();
  std::vector<std::string> dump_dir;

  // Dump file is not exist
  if (!pstd::FileExists(db_sync_path)) {
    res_.SetRes(CmdRes::kOk);
    return;
  }
  // Directory traversal
  if (pstd::GetChildren(db_sync_path, dump_dir) != 0) {
    res_.SetRes(CmdRes::kOk);
    return;
  }

  int len = static_cast<int>(dump_dir.size());
  for (auto& i : dump_dir) {
    if (i.substr(0, db_sync_prefix.size()) != db_sync_prefix || i.size() != (db_sync_prefix.size() + 8)) {
      continue;
    }

    std::string str_date = i.substr(db_sync_prefix.size(), (i.size() - db_sync_prefix.size()));
    char* end = nullptr;
    std::strtol(str_date.c_str(), &end, 10);
    if (*end != 0) {
      continue;
    }

    std::string dump_dir_name = db_sync_path + i + "/" + db_name_;
    if (g_pika_server->CountSyncSlaves() == 0) {
      LOG(INFO) << "Not syncing, delete dump file: " << dump_dir_name;
      pstd::DeleteDirIfExist(dump_dir_name);
      len--;
    } else {
      LOG(INFO) << "Syncing, can not delete " << dump_dir_name << " dump file" << std::endl;
    }
  }
  res_.SetRes(CmdRes::kOk);
}

void EchoCmd::DoInitial() {
  if (!CheckArg(argv_.size())) {
    res_.SetRes(CmdRes::kWrongNum, kCmdNameEcho);
    return;
  }
  body_ = argv_[1];
}

void EchoCmd::Do(std::shared_ptr<Slot> slot) { res_.AppendString(body_); }

void ScandbCmd::DoInitial() {
  if (!CheckArg(argv_.size())) {
    res_.SetRes(CmdRes::kWrongNum, kCmdNameEcho);
    return;
  }
  if (argv_.size() == 1) {
    type_ = storage::kAll;
  } else {
    if (strcasecmp(argv_[1].data(), "string") == 0) {
      type_ = storage::kStrings;
    } else if (strcasecmp(argv_[1].data(), "hash") == 0) {
      type_ = storage::kHashes;
    } else if (strcasecmp(argv_[1].data(), "set") == 0) {
      type_ = storage::kSets;
    } else if (strcasecmp(argv_[1].data(), "zset") == 0) {
      type_ = storage::kZSets;
    } else if (strcasecmp(argv_[1].data(), "list") == 0) {
      type_ = storage::kLists;
    } else {
      res_.SetRes(CmdRes::kInvalidDbType);
    }
  }
}

void ScandbCmd::Do(std::shared_ptr<Slot> slot) {
  std::shared_ptr<DB> db = g_pika_server->GetDB(db_name_);
  if (!db) {
    res_.SetRes(CmdRes::kInvalidDB);
  } else {
    db->ScanDatabase(type_);
    res_.SetRes(CmdRes::kOk);
  }
}

void SlowlogCmd::DoInitial() {
  if (!CheckArg(argv_.size())) {
    res_.SetRes(CmdRes::kWrongNum, kCmdNameSlowlog);
    return;
  }
  if (argv_.size() == 2 && (strcasecmp(argv_[1].data(), "reset") == 0)) {
    condition_ = SlowlogCmd::kRESET;
  } else if (argv_.size() == 2 && (strcasecmp(argv_[1].data(), "len") == 0)) {
    condition_ = SlowlogCmd::kLEN;
  } else if ((argv_.size() == 2 || argv_.size() == 3) && (strcasecmp(argv_[1].data(), "get") == 0)) {
    condition_ = SlowlogCmd::kGET;
    if (argv_.size() == 3 && (pstd::string2int(argv_[2].data(), argv_[2].size(), &number_) == 0)) {
      res_.SetRes(CmdRes::kInvalidInt);
      return;
    }
  } else {
    res_.SetRes(CmdRes::kErrOther, "Unknown SLOWLOG subcommand or wrong # of args. Try GET, RESET, LEN.");
    return;
  }
}

void SlowlogCmd::Do(std::shared_ptr<Slot> slot) {
  if (condition_ == SlowlogCmd::kRESET) {
    g_pika_server->SlowlogReset();
    res_.SetRes(CmdRes::kOk);
  } else if (condition_ == SlowlogCmd::kLEN) {
    res_.AppendInteger(g_pika_server->SlowlogLen());
  } else {
    std::vector<SlowlogEntry> slowlogs;
    g_pika_server->SlowlogObtain(number_, &slowlogs);
    res_.AppendArrayLenUint64(slowlogs.size());
    for (const auto& slowlog : slowlogs) {
      res_.AppendArrayLen(4);
      res_.AppendInteger(slowlog.id);
      res_.AppendInteger(slowlog.start_time);
      res_.AppendInteger(slowlog.duration);
      res_.AppendArrayLenUint64(slowlog.argv.size());
      for (const auto& arg : slowlog.argv) {
        res_.AppendString(arg);
      }
    }
  }
}

void PaddingCmd::DoInitial() {
  if (!CheckArg(argv_.size())) {
    res_.SetRes(CmdRes::kWrongNum, kCmdNamePadding);
    return;
  }
}

void PaddingCmd::Do(std::shared_ptr<Slot> slot) { res_.SetRes(CmdRes::kOk); }

std::string PaddingCmd::ToBinlog(uint32_t exec_time, uint32_t term_id, uint64_t logic_id, uint32_t filenum,
                                 uint64_t offset) {
  return PikaBinlogTransverter::ConstructPaddingBinlog(
      BinlogType::TypeFirst,
      argv_[1].size() + BINLOG_ITEM_HEADER_SIZE + PADDING_BINLOG_PROTOCOL_SIZE + SPACE_STROE_PARAMETER_LENGTH);
}

void PKPatternMatchDelCmd::DoInitial() {
  if (!CheckArg(argv_.size())) {
    res_.SetRes(CmdRes::kWrongNum, kCmdNamePKPatternMatchDel);
    return;
  }
  pattern_ = argv_[1];
  if (strcasecmp(argv_[2].data(), "set") == 0) {
    type_ = storage::kSets;
  } else if (strcasecmp(argv_[2].data(), "list") == 0) {
    type_ = storage::kLists;
  } else if (strcasecmp(argv_[2].data(), "string") == 0) {
    type_ = storage::kStrings;
  } else if (strcasecmp(argv_[2].data(), "zset") == 0) {
    type_ = storage::kZSets;
  } else if (strcasecmp(argv_[2].data(), "hash") == 0) {
    type_ = storage::kHashes;
  } else {
    res_.SetRes(CmdRes::kInvalidDbType, kCmdNamePKPatternMatchDel);
    return;
  }
}

void PKPatternMatchDelCmd::Do(std::shared_ptr<Slot> slot) {
  int ret = 0;
  rocksdb::Status s = slot->db()->PKPatternMatchDel(type_, pattern_, &ret);
  if (s.ok()) {
    res_.AppendInteger(ret);
  } else {
    res_.SetRes(CmdRes::kErrOther, s.ToString());
  }
}

void DummyCmd::DoInitial() {}

void DummyCmd::Do(std::shared_ptr<Slot> slot) {}

void QuitCmd::DoInitial() {
  if (!CheckArg(argv_.size())) {
    res_.SetRes(CmdRes::kWrongNum, kCmdNameQuit);
  }
}

void QuitCmd::Do(std::shared_ptr<Slot> slot) {
  res_.SetRes(CmdRes::kOk);
  LOG(INFO) << "QutCmd will close connection " << GetConn()->String();
  GetConn()->SetClose(true);
}

/*
 * HELLO [<protocol-version> [AUTH <password>] [SETNAME <name>] ]
 */
void HelloCmd::DoInitial() {
  if (!CheckArg(argv_.size())) {
    res_.SetRes(CmdRes::kWrongNum, kCmdNameHello);
    return;
  }
}

void HelloCmd::Do(std::shared_ptr<Slot> slot) {
  size_t next_arg = 1;
  long ver = 0;
  if (argv_.size() >= 2) {
    if (pstd::string2int(argv_[next_arg].data(), argv_[next_arg].size(), &ver) == 0) {
      res_.SetRes(CmdRes::kErrOther, "Protocol version is not an integer or out of range");
      return;
    }
    next_arg++;

    if (ver < 2 || ver > 3) {
      res_.SetRes(CmdRes::kErrOther, "-NOPROTO unsupported protocol version");
      return;
    }
  }

  std::shared_ptr<net::NetConn> conn = GetConn();
  if (!conn) {
    res_.SetRes(CmdRes::kErrOther, kCmdNameHello);
    return;
  }

  for (; next_arg < argv_.size(); ++next_arg) {
    size_t more_args = argv_.size() - next_arg - 1;
    const std::string opt = argv_[next_arg];
    if ((strcasecmp(opt.data(), "AUTH") == 0) && (more_args != 0U)) {
      const std::string pwd = argv_[next_arg + 1];
      std::string msg_role;
      auto authResult = AuthenticateUser(pwd, conn, msg_role);
      switch (authResult) {
        case AuthResult::INVALID_CONN:
          res_.SetRes(CmdRes::kErrOther, kCmdNamePing);
          return;
        case AuthResult::INVALID_PASSWORD:
          res_.SetRes(CmdRes::kInvalidPwd);
          return;
        case AuthResult::NO_REQUIRE_PASS:
          res_.SetRes(CmdRes::kErrOther, "Client sent AUTH, but no password is set");
          return;
        case AuthResult::OK:
          break;
      }
      next_arg++;
    } else if ((strcasecmp(opt.data(), "SETNAME") == 0) && (more_args != 0U)) {
      const std::string name = argv_[next_arg + 1];
      conn->set_name(name);
      next_arg++;
    } else {
      res_.SetRes(CmdRes::kErrOther, "Syntax error in HELLO option " + opt);
      return;
    }
  }

  std::string raw;
  std::vector<storage::FieldValue> fvs{
      {"server", "redis"},
  };
  // just for redis resp2 protocol
  fvs.push_back({"proto", "2"});
  fvs.push_back({"mode", "classic"});
  int host_role = g_pika_server->role();
  switch (host_role) {
    case PIKA_ROLE_SINGLE:
    case PIKA_ROLE_MASTER:
      fvs.push_back({"role", "master"});
      break;
    case PIKA_ROLE_SLAVE:
      fvs.push_back({"role", "slave"});
      break;
    case PIKA_ROLE_MASTER | PIKA_ROLE_SLAVE:
      fvs.push_back({"role", "master&&slave"});
      break;
    default:
      LOG(INFO) << "unknown role" << host_role << " client ip:port " << conn->ip_port();
      return;
  }

  for (const auto& fv : fvs) {
    RedisAppendLenUint64(raw, fv.field.size(), "$");
    RedisAppendContent(raw, fv.field);
    if (fv.field == "proto") {
      pstd::string2int(fv.value.data(), fv.value.size(), &ver);
      RedisAppendLen(raw, static_cast<int64_t>(ver), ":");
      continue;
    }
    RedisAppendLenUint64(raw, fv.value.size(), "$");
    RedisAppendContent(raw, fv.value);
  }
  res_.AppendArrayLenUint64(fvs.size() * 2);
  res_.AppendStringRaw(raw);
}

void DiskRecoveryCmd::DoInitial() {
  if (!CheckArg(argv_.size())) {
    res_.SetRes(CmdRes::kWrongNum, kCmdNameDiskRecovery);
    return;
  }
}

void DiskRecoveryCmd::Do(std::shared_ptr<Slot> slot) {
  struct statvfs disk_info;
  int ret = statvfs(g_pika_conf->db_path().c_str(), &disk_info);
  if (ret == -1) {
    std::stringstream tmp_stream;
    tmp_stream << "statvfs error:" << strerror(errno);
    const std::string res = tmp_stream.str();
    res_.SetRes(CmdRes::kErrOther, res);
    return;
  }
  int64_t least_free_size = g_pika_conf->least_resume_free_disk_size();
  uint64_t free_size = disk_info.f_bsize * disk_info.f_bfree;
  if (free_size < least_free_size) {
    res_.SetRes(CmdRes::kErrOther, "The available disk capacity is insufficient");
    return;
  }
  std::shared_mutex slots_rw;
  std::shared_mutex dbs_rw;
  std::shared_lock db_rwl(dbs_rw);
  // loop every db
  for (const auto& db_item : g_pika_server->GetDB()) {
    if (!db_item.second) {
      continue;
    }
    db_item.second->SetBinlogIoErrorrelieve();
    std::shared_lock slot_rwl(slots_rw);
    // loop every slot
    for (const auto &slot_item: db_item.second->GetSlots()) {
      background_errors_.clear();
      slot_item.second->DbRWLockReader();
      slot_item.second->db()->GetUsage(storage::PROPERTY_TYPE_ROCKSDB_BACKGROUND_ERRORS, &background_errors_);
      slot_item.second->DbRWUnLock();
      for (const auto &item: background_errors_) {
        if (item.second != 0) {
          rocksdb::Status s = slot_item.second->db()->GetDBByType(item.first)->Resume();
          if (!s.ok()) {
            res_.SetRes(CmdRes::kErrOther, "The restore operation failed.");
          }
        }
      }
    }
  }
  res_.SetRes(CmdRes::kOk, "The disk error has been recovered");
}

void ClearReplicationIDCmd::DoInitial() {
  if (!CheckArg(argv_.size())) {
    res_.SetRes(CmdRes::kWrongNum, kCmdNameClearReplicationID);
    return;
  }
}

void ClearReplicationIDCmd::Do(std::shared_ptr<Slot> slot) {
  g_pika_conf->SetReplicationID("");
  g_pika_conf->ConfigRewriteReplicationID();
  res_.SetRes(CmdRes::kOk, "ReplicationID is cleared");
}

void DisableWalCmd::DoInitial() {
  if (!CheckArg(argv_.size())) {
    res_.SetRes(CmdRes::kWrongNum, kCmdNameDisableWal);
    return;
  }
}

void DisableWalCmd::Do(std::shared_ptr<Slot> slot) {
  std::string option = argv_[1].data();
  bool is_wal_disable = false;
  if (option.compare("true") == 0) {
    is_wal_disable = true;
  } else if (option.compare("false") == 0) {
    is_wal_disable = false;
  } else {
    res_.SetRes(CmdRes::kErrOther, "Invalid parameter");
    return;
  }
  slot->db()->DisableWal(is_wal_disable);
  res_.SetRes(CmdRes::kOk, "Wal options is changed");
}

void CacheCmd::DoInitial() {
  if (!CheckArg(argv_.size())) {
    res_.SetRes(CmdRes::kWrongNum, kCmdNameDisableWal);
    return;
  }
  if (!strcasecmp(argv_[1].data(), "clear")) {
    if (!strcasecmp(argv_[2].data(), "db")) {
      condition_ = kCLEAR_DB;
    } else if (!strcasecmp(argv_[2].data(), "hitratio")) {
      condition_ = kCLEAR_HITRATIO;
    } else {
      res_.SetRes(CmdRes::kErrOther, "Unknown cache subcommand or wrong # of args.");
    }
  } else if (!strcasecmp(argv_[1].data(), "del")) {
    condition_ = kDEL_KEYS;
    keys_.assign(argv_.begin() + 2, argv_.end());
  } else if (!strcasecmp(argv_[1].data(), "randomkey")) {
    condition_ = kRANDOM_KEY;
  } else {
    res_.SetRes(CmdRes::kErrOther, "Unknown cache subcommand or wrong # of args.");
  }
  return;
}

void CacheCmd::Do(std::shared_ptr<Slot> slot) {
  std::string key;
  switch (condition_) {
    case kCLEAR_DB:
      g_pika_server->ClearCacheDbAsync(slot);
      res_.SetRes(CmdRes::kOk);
      break;
    case kCLEAR_HITRATIO:
      g_pika_server->ClearHitRatio(slot);
      res_.SetRes(CmdRes::kOk);
      break;
    case kDEL_KEYS:
      slot->cache()->Del(keys_);
      res_.SetRes(CmdRes::kOk);
      break;
    case kRANDOM_KEY:
      s_ = slot->cache()->RandomKey(&key);
      if (!s_.ok()) {
        res_.AppendStringLen(-1);
      } else {
        res_.AppendStringLen(key.size());
        res_.AppendContent(key);
      }
      break;
    default:
      res_.SetRes(CmdRes::kErrOther, "Unknown cmd");
      break;
  }
  return;
}

#ifdef WITH_COMMAND_DOCS

bool CommandCmd::CommandFieldCompare::operator()(const std::string& a, const std::string& b) const {
  int av{0};
  int bv{0};
  if (auto avi = kFieldNameOrder.find(a); avi != kFieldNameOrder.end()) {
    av = avi->second;
  }
  if (auto bvi = kFieldNameOrder.find(b); bvi != kFieldNameOrder.end()) {
    bv = bvi->second;
  }
  return av < bv;
}

CmdRes& CommandCmd::EncodableInt::EncodeTo(CmdRes& res) const {
  res.AppendInteger(value_);
  return res;
}

CommandCmd::EncodablePtr CommandCmd::EncodableInt::MergeFrom(const CommandCmd::EncodablePtr& other) const {
  if (auto pe = std::dynamic_pointer_cast<CommandCmd::EncodableInt>(other)) {
    return std::make_shared<CommandCmd::EncodableInt>(value_ + pe->value_);
  }
  return std::make_shared<CommandCmd::EncodableInt>(value_);
}

CmdRes& CommandCmd::EncodableString::EncodeTo(CmdRes& res) const {
  res.AppendString(value_);
  return res;
}

CommandCmd::EncodablePtr CommandCmd::EncodableString::MergeFrom(const CommandCmd::EncodablePtr& other) const {
  if (auto pe = std::dynamic_pointer_cast<CommandCmd::EncodableString>(other)) {
    return std::make_shared<CommandCmd::EncodableString>(value_ + pe->value_);
  }
  return std::make_shared<CommandCmd::EncodableString>(value_);
}

template <typename Map>
CmdRes& CommandCmd::EncodableMap::EncodeTo(CmdRes& res, const Map& map, const Map& specialization) {
  std::string raw_string;
  RedisAppendLen(raw_string, map.size() * 2, kPrefix);
  res.AppendStringRaw(raw_string);
  for (const auto& kv : map) {
    res.AppendString(kv.first);
    if (auto iter = specialization.find(kv.first); iter != specialization.end()) {
      res << *(*kv.second + iter->second);
    } else {
      res << *kv.second;
    }
  }
  return res;
}

CmdRes& CommandCmd::EncodableMap::EncodeTo(CmdRes& res) const { return EncodeTo(res, values_); }

CommandCmd::EncodablePtr CommandCmd::EncodableMap::MergeFrom(const CommandCmd::EncodablePtr& other) const {
  if (auto pe = std::dynamic_pointer_cast<CommandCmd::EncodableMap>(other)) {
    auto values = CommandCmd::EncodableMap::RedisMap(values_.cbegin(), values_.cend());
    for (const auto& pair : pe->values_) {
      auto iter = values.find(pair.first);
      if (iter == values.end()) {
        values[pair.first] = pair.second;
      } else {
        iter->second = (*iter->second + pair.second);
      }
    }
    return std::make_shared<CommandCmd::EncodableMap>(values);
  }
  return std::make_shared<CommandCmd::EncodableMap>(
      CommandCmd::EncodableMap::RedisMap(values_.cbegin(), values_.cend()));
}

CmdRes& CommandCmd::EncodableSet::EncodeTo(CmdRes& res) const {
  std::string raw_string;
  RedisAppendLen(raw_string, values_.size(), kPrefix);
  res.AppendStringRaw(raw_string);
  for (const auto& item : values_) {
    res << *item;
  }
  return res;
}

CommandCmd::EncodablePtr CommandCmd::EncodableSet::MergeFrom(const CommandCmd::EncodablePtr& other) const {
  if (auto pe = std::dynamic_pointer_cast<CommandCmd::EncodableSet>(other)) {
    auto values = std::vector<CommandCmd::EncodablePtr>(values_.cbegin(), values_.cend());
    values.insert(values.end(), pe->values_.cbegin(), pe->values_.cend());
    return std::make_shared<CommandCmd::EncodableSet>(values);
  }
  return std::make_shared<CommandCmd::EncodableSet>(
      std::vector<CommandCmd::EncodablePtr>(values_.cbegin(), values_.cend()));
}

CmdRes& CommandCmd::EncodableArray::EncodeTo(CmdRes& res) const {
  res.AppendArrayLen(values_.size());
  for (const auto& item : values_) {
    res << *item;
  }
  return res;
}

CommandCmd::EncodablePtr CommandCmd::EncodableArray::MergeFrom(const CommandCmd::EncodablePtr& other) const {
  if (auto pe = std::dynamic_pointer_cast<CommandCmd::EncodableArray>(other)) {
    auto values = std::vector<CommandCmd::EncodablePtr>(values_.cbegin(), values_.cend());
    values.insert(values.end(), pe->values_.cbegin(), pe->values_.cend());
    return std::make_shared<CommandCmd::EncodableArray>(values);
  }
  return std::make_shared<CommandCmd::EncodableArray>(
      std::vector<CommandCmd::EncodablePtr>(values_.cbegin(), values_.cend()));
}

CmdRes& CommandCmd::EncodableStatus::EncodeTo(CmdRes& res) const {
  res.AppendStringRaw(kPrefix + value_ + kNewLine);
  return res;
}

CommandCmd::EncodablePtr CommandCmd::EncodableStatus::MergeFrom(const CommandCmd::EncodablePtr& other) const {
  if (auto pe = std::dynamic_pointer_cast<CommandCmd::EncodableStatus>(other)) {
    return std::make_shared<CommandCmd::EncodableStatus>(value_ + pe->value_);
  }
  return std::make_shared<CommandCmd::EncodableStatus>(value_);
}

const std::unordered_map<std::string, int> CommandCmd::CommandFieldCompare::kFieldNameOrder{
    {kPikaField, 0},         {"name", 100},      {"type", 101},
    {"spec", 102},           {"index", 103},     {"display_text", 104},
    {"key_spec_index", 105}, {"token", 106},     {"summary", 107},
    {"since", 108},          {"group", 109},     {"complexity", 110},
    {"module", 111},         {"doc_flags", 112}, {"deprecated_since", 113},
    {"notes", 114},          {"flags", 15},      {"begin_search", 116},
    {"replaced_by", 17},     {"history", 18},    {"arguments", 119},
    {"subcommands", 120},    {"keyword", 121},   {"startfrom", 122},
    {"find_keys", 123},      {"lastkey", 124},   {"keynum", 125},
    {"keynumidx", 126},      {"firstkey", 127},  {"keystep", 128},
    {"limit", 129},
};
const std::string CommandCmd::EncodableMap::kPrefix = "*";
const std::string CommandCmd::EncodableSet::kPrefix = "*";
const std::string CommandCmd::EncodableStatus::kPrefix = "+";

void CommandCmd::DoInitial() {
  if (!CheckArg(argv_.size())) {  // The original redis command's arity is -1
    res_.SetRes(CmdRes::kWrongNum, kCmdNameEcho);
    return;
  }
  if (argv_.size() < 2) {  // But currently only docs subcommand is impled
    res_.SetRes(CmdRes::kErrOther, "only docs subcommand supported");
    return;
  }
  if (command_ = argv_[1]; strcasecmp(command_.data(), "docs") != 0) {
    res_.SetRes(CmdRes::kErrOther, "unknown command '" + command_ + "'");
    return;
  }
  cmds_begin_ = argv_.cbegin() + 2;
  cmds_end_ = argv_.cend();
}

extern std::unique_ptr<PikaCmdTableManager> g_pika_cmd_table_manager;

void CommandCmd::Do(std::shared_ptr<Slot> slots) {
  std::unordered_map<std::string, CommandCmd::EncodablePtr> cmds;
  std::unordered_map<std::string, CommandCmd::EncodablePtr> specializations;
  if (cmds_begin_ == cmds_end_) {
    cmds = kCommandDocs;
    specializations.insert(kPikaSpecialization.cbegin(), kPikaSpecialization.cend());
  } else {
    for (auto iter = cmds_begin_; iter != cmds_end_; ++iter) {
      if (auto cmd = kCommandDocs.find(*iter); cmd != kCommandDocs.end()) {
        cmds.insert(*cmd);
      }
      if (auto specialization = kPikaSpecialization.find(*iter); specialization != kPikaSpecialization.end()) {
        specializations.insert(*specialization);
      }
    }
  }
  for (const auto& cmd : cmds) {
    if (!g_pika_cmd_table_manager->CmdExist(cmd.first)) {
      specializations[cmd.first] = kNotSupportedSpecialization;
    } else if (auto iter = specializations.find(cmd.first); iter == specializations.end()) {
      specializations[cmd.first] = kCompatibleSpecialization;
    }
  }
  EncodableMap::EncodeTo(res_, cmds, specializations);
}

#endif  // WITH_COMMAND_DOCS<|MERGE_RESOLUTION|>--- conflicted
+++ resolved
@@ -576,7 +576,7 @@
   }
 }
 
-<<<<<<< HEAD
+
 void FlushdbCmd::DoThroughDB(std::shared_ptr<Slot> slot) {
   Do(slot);
 }
@@ -585,7 +585,9 @@
   // clear cache
   if (g_pika_conf->cache_model() != PIKA_CACHE_NONE) {
     g_pika_server->ClearCacheDbAsync(slot);
-=======
+    }
+ }
+
 void FlushdbCmd::FlushAllSlotsWithoutLock(std::shared_ptr<DB> db) {
   for (const auto& slot_item : db->slots_) {
     std::shared_ptr<Slot> slot = slot_item.second;
@@ -624,7 +626,6 @@
       FlushAllSlotsWithoutLock(db);
       res_.SetRes(CmdRes::kOk);
     }
->>>>>>> fd098eb2
   }
 }
 
@@ -1402,7 +1403,6 @@
     info.append(tmp_stream.str());
 }
 
-<<<<<<< HEAD
 void InfoCmd::InfoCache(std::string& info, std::shared_ptr<Slot> slot) {
     std::stringstream tmp_stream;
     tmp_stream << "# Cache" << "\r\n";
@@ -1444,12 +1444,11 @@
     default:
       return std::string("Unknown");
   }
-=======
+
 void InfoCmd::Execute() {
   std::shared_ptr<Slot> slot;
   slot = g_pika_server->GetSlotByDBName(db_name_);
   Do(slot);
->>>>>>> fd098eb2
 }
 
 void ConfigCmd::DoInitial() {
