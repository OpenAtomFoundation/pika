// Copyright (c) 2015-present, Qihoo, Inc.  All rights reserved.
// This source code is licensed under the BSD-style license found in the
// LICENSE file in the root directory of this source tree. An additional grant
// of patent rights can be found in the PATENTS file in the same directory.

#include "include/pika_admin.h"

#include <sys/time.h>
#include <sys/utsname.h>

#include <algorithm>

#include <glog/logging.h>

#include "include/build_version.h"
#include "include/pika_conf.h"
#include "include/pika_rm.h"
#include "include/pika_server.h"
#include "include/pika_version.h"
#include "include/pika_cmd_table_manager.h"
#include "pstd/include/rsync.h"

using pstd::Status;

extern PikaServer* g_pika_server;
extern std::unique_ptr<PikaReplicaManager> g_pika_rm;
extern std::map<std::string, struct pikaCommandStatistics> cmdstat_map;

static std::string ConstructPinginPubSubResp(const PikaCmdArgsType& argv) {
  if (argv.size() > 2) {
    return "-ERR wrong number of arguments for " + kCmdNamePing + " command\r\n";
  }
  std::stringstream resp;

  resp << "*2\r\n"
       << "$4\r\n"
       << "pong\r\n";
  if (argv.size() == 2) {
    resp << "$" << argv[1].size() << "\r\n" << argv[1] << "\r\n";
  } else {
    resp << "$0\r\n\r\n";
  }
  return resp.str();
}

enum AuthResult {
  OK,
  INVALID_PASSWORD,
  NO_REQUIRE_PASS,
  INVALID_CONN,
};

static AuthResult AuthenticateUser(const std::string& pwd, const std::shared_ptr<net::NetConn>& conn,
                                   std::string& msg_role) {
  std::string root_password(g_pika_conf->requirepass());
  std::string user_password(g_pika_conf->userpass());
  if (user_password.empty() && root_password.empty()) {
    return AuthResult::NO_REQUIRE_PASS;
  }

  if (pwd == user_password) {
    msg_role = "USER";
  }
  if (pwd == root_password) {
    msg_role = "ROOT";
  }
  if (msg_role.empty()) {
    return AuthResult::INVALID_PASSWORD;
  }

  if (!conn) {
    LOG(WARNING) << " weak ptr is empty";
    return AuthResult::INVALID_CONN;
  }
  std::shared_ptr<PikaClientConn> cli_conn = std::dynamic_pointer_cast<PikaClientConn>(conn);
  cli_conn->auth_stat().ChecknUpdate(msg_role);

  return AuthResult::OK;
}

/*
 * slaveof no one
 * slaveof ip port
 * slaveof ip port force
 */
void SlaveofCmd::DoInitial() {
  if (!CheckArg(argv_.size())) {
    res_.SetRes(CmdRes::kWrongNum, kCmdNameSlaveof);
    return;
  }

  if (argv_.size() > 4) {
    res_.SetRes(CmdRes::kWrongNum, kCmdNameSlaveof);
    return;
  }

  if (argv_.size() == 3 && (strcasecmp(argv_[1].data(), "no") == 0) && (strcasecmp(argv_[2].data(), "one") == 0)) {
    is_none_ = true;
    return;
  }

  // self is master of A , want to slavof B
  if ((g_pika_server->role() & PIKA_ROLE_MASTER) != 0) {
    res_.SetRes(CmdRes::kErrOther, "already master of others, invalid usage");
    return;
  }

  master_ip_ = argv_[1];
  std::string str_master_port = argv_[2];
  if ((pstd::string2int(str_master_port.data(), str_master_port.size(), &master_port_) == 0) || master_port_ <= 0) {
    res_.SetRes(CmdRes::kInvalidInt);
    return;
  }

  if ((master_ip_ == "127.0.0.1" || master_ip_ == g_pika_server->host()) && master_port_ == g_pika_server->port()) {
    res_.SetRes(CmdRes::kErrOther, "you fucked up");
    return;
  }

  if (argv_.size() == 4) {
    if (strcasecmp(argv_[3].data(), "force") == 0) {
      g_pika_server->SetForceFullSync(true);
    } else {
      res_.SetRes(CmdRes::kWrongNum, kCmdNameSlaveof);
    }
  }
}

void SlaveofCmd::Do(std::shared_ptr<Slot> slot) {
  // Check if we are already connected to the specified master
  if ((master_ip_ == "127.0.0.1" || g_pika_server->master_ip() == master_ip_) &&
      g_pika_server->master_port() == master_port_) {
    res_.SetRes(CmdRes::kOk);
    return;
  }

  g_pika_server->RemoveMaster();

  if (is_none_) {
    res_.SetRes(CmdRes::kOk);
    g_pika_conf->SetSlaveof(std::string());
    return;
  }

  bool sm_ret = g_pika_server->SetMaster(master_ip_, master_port_);

  if (sm_ret) {
    res_.SetRes(CmdRes::kOk);
    g_pika_conf->SetSlaveof(master_ip_ + ":" + std::to_string(master_port_));
    g_pika_server->SetFirstMetaSync(true);
  } else {
    res_.SetRes(CmdRes::kErrOther, "Server is not in correct state for slaveof");
  }
}

/*
 * dbslaveof db[0 ~ 7]
 * dbslaveof db[0 ~ 7] force
 * dbslaveof db[0 ~ 7] no one
 * dbslaveof db[0 ~ 7] filenum offset
 */
void DbSlaveofCmd::DoInitial() {
  if (!CheckArg(argv_.size())) {
    res_.SetRes(CmdRes::kWrongNum, kCmdNameDbSlaveof);
    return;
  }
  if (((g_pika_server->role() ^ PIKA_ROLE_SLAVE) != 0) || !g_pika_server->MetaSyncDone()) {
    res_.SetRes(CmdRes::kErrOther, "Not currently a slave");
    return;
  }

  if (argv_.size() > 4) {
    res_.SetRes(CmdRes::kWrongNum, kCmdNameDbSlaveof);
    return;
  }

  db_name_ = argv_[1];
  if (!g_pika_server->IsDBExist(db_name_)) {
    res_.SetRes(CmdRes::kErrOther, "Invaild db name");
    return;
  }

  if (argv_.size() == 3 && (strcasecmp(argv_[2].data(), "force") == 0)) {
    force_sync_ = true;
    return;
  }

  if (argv_.size() == 4) {
    if ((strcasecmp(argv_[2].data(), "no") == 0) && (strcasecmp(argv_[3].data(), "one") == 0)) {
      is_none_ = true;
      return;
    }

    if ((pstd::string2int(argv_[2].data(), argv_[2].size(), &filenum_) == 0) || filenum_ < 0) {
      res_.SetRes(CmdRes::kInvalidInt);
      return;
    }
    if ((pstd::string2int(argv_[3].data(), argv_[3].size(), &offset_) == 0) || offset_ < 0) {
      res_.SetRes(CmdRes::kInvalidInt);
      return;
    }
    have_offset_ = true;
  }
}

void DbSlaveofCmd::Do(std::shared_ptr<Slot> slot) {
  std::shared_ptr<SyncSlaveSlot> slave_slot =
      g_pika_rm->GetSyncSlaveSlotByName(SlotInfo(db_name_, 0));
  if (!slave_slot) {
    res_.SetRes(CmdRes::kErrOther, "Db not found");
    return;
  }

  Status s;
  if (is_none_) {
    // In classic mode a db has only one slot
    s = g_pika_rm->SendRemoveSlaveNodeRequest(db_name_, 0);
  } else {
    if (slave_slot->State() == ReplState::kNoConnect || slave_slot->State() == ReplState::kError ||
        slave_slot->State() == ReplState::kDBNoConnect) {
      if (have_offset_) {
        std::shared_ptr<SyncMasterSlot> db_slot =
            g_pika_rm->GetSyncMasterSlotByName(SlotInfo(db_name_, 0));
        db_slot->Logger()->SetProducerStatus(filenum_, offset_);
      }
      ReplState state = force_sync_ ? ReplState::kTryDBSync : ReplState::kTryConnect;
      s = g_pika_rm->ActivateSyncSlaveSlot(
          RmNode(g_pika_server->master_ip(), g_pika_server->master_port(), db_name_, 0), state);
    }
  }

  if (s.ok()) {
    res_.SetRes(CmdRes::kOk);
  } else {
    res_.SetRes(CmdRes::kErrOther, s.ToString());
  }
}

void AuthCmd::DoInitial() {
  if (!CheckArg(argv_.size())) {
    res_.SetRes(CmdRes::kWrongNum, kCmdNameAuth);
    return;
  }
  pwd_ = argv_[1];
}

void AuthCmd::Do(std::shared_ptr<Slot> slot) {
  std::string root_password(g_pika_conf->requirepass());
  std::string user_password(g_pika_conf->userpass());
  if (user_password.empty() && root_password.empty()) {
    res_.SetRes(CmdRes::kErrOther, "Client sent AUTH, but no password is set");
    return;
  }

  if (pwd_ == user_password) {
    res_.SetRes(CmdRes::kOk, "USER");
  }
  if (pwd_ == root_password) {
    res_.SetRes(CmdRes::kOk, "ROOT");
  }
  if (res_.none()) {
    res_.SetRes(CmdRes::kInvalidPwd);
    return;
  }

  std::shared_ptr<net::NetConn> conn = GetConn();
  if (!conn) {
    res_.SetRes(CmdRes::kErrOther, kCmdNamePing);
    LOG(WARNING) << name_ << " weak ptr is empty";
    return;
  }
  std::shared_ptr<PikaClientConn> cli_conn = std::dynamic_pointer_cast<PikaClientConn>(conn);
  cli_conn->auth_stat().ChecknUpdate(res().raw_message());
}

void BgsaveCmd::DoInitial() {
  if (!CheckArg(argv_.size())) {
    res_.SetRes(CmdRes::kWrongNum, kCmdNameBgsave);
    return;
  }
  if (argv_.size() == 2) {
    std::vector<std::string> dbs;
    pstd::StringSplit(argv_[1], COMMA, dbs);
    for (const auto& db : dbs) {
      if (!g_pika_server->IsDBExist(db)) {
        res_.SetRes(CmdRes::kInvalidDB, db);
        return;
      } else {
        bgsave_dbs_.insert(db);
      }
    }
  }
}

void BgsaveCmd::Do(std::shared_ptr<Slot> slot) {
  g_pika_server->DoSameThingSpecificDB(TaskType::kBgSave, bgsave_dbs_);
  LogCommand();
  res_.AppendContent("+Background saving started");
}

void CompactCmd::DoInitial() {
  if (!CheckArg(argv_.size()) || argv_.size() > 3) {
    res_.SetRes(CmdRes::kWrongNum, kCmdNameCompact);
    return;
  }

  if (g_pika_server->IsKeyScaning()) {
    res_.SetRes(CmdRes::kErrOther, "The info keyspace operation is executing, Try again later");
    return;
  }

  if (argv_.size() == 1) {
    struct_type_ = "all";
  } else if (argv_.size() == 2) {
    struct_type_ = argv_[1];
  } else if (argv_.size() == 3) {
    std::vector<std::string> dbs;
    pstd::StringSplit(argv_[1], COMMA, dbs);
    for (const auto& db : dbs) {
      if (!g_pika_server->IsDBExist(db)) {
        res_.SetRes(CmdRes::kInvalidDB, db);
        return;
      } else {
        compact_dbs_.insert(db);
      }
    }
    struct_type_ = argv_[2];
  }
}

void CompactCmd::Do(std::shared_ptr<Slot> slot) {
  if (strcasecmp(struct_type_.data(), "all") == 0) {
    g_pika_server->DoSameThingSpecificDB(TaskType::kCompactAll, compact_dbs_);
  } else if (strcasecmp(struct_type_.data(), "string") == 0) {
    g_pika_server->DoSameThingSpecificDB(TaskType::kCompactStrings, compact_dbs_);
  } else if (strcasecmp(struct_type_.data(), "hash") == 0) {
    g_pika_server->DoSameThingSpecificDB(TaskType::kCompactHashes, compact_dbs_);
  } else if (strcasecmp(struct_type_.data(), "set") == 0) {
    g_pika_server->DoSameThingSpecificDB(TaskType::kCompactSets, compact_dbs_);
  } else if (strcasecmp(struct_type_.data(), "zset") == 0) {
    g_pika_server->DoSameThingSpecificDB(TaskType::kCompactZSets, compact_dbs_);
  } else if (strcasecmp(struct_type_.data(), "list") == 0) {
    g_pika_server->DoSameThingSpecificDB(TaskType::kCompactList, compact_dbs_);
  } else {
    res_.SetRes(CmdRes::kInvalidDbType, struct_type_);
    return;
  }
  LogCommand();
  res_.SetRes(CmdRes::kOk);
}

void PurgelogstoCmd::DoInitial() {
  if (!CheckArg(argv_.size()) || argv_.size() > 3) {
    res_.SetRes(CmdRes::kWrongNum, kCmdNamePurgelogsto);
    return;
  }
  std::string filename = argv_[1];
  if (filename.size() <= kBinlogPrefixLen || kBinlogPrefix != filename.substr(0, kBinlogPrefixLen)) {
    res_.SetRes(CmdRes::kInvalidParameter);
    return;
  }
  std::string str_num = filename.substr(kBinlogPrefixLen);
  int64_t num = 0;
  if ((pstd::string2int(str_num.data(), str_num.size(), &num) == 0) || num < 0) {
    res_.SetRes(CmdRes::kInvalidParameter);
    return;
  }
  num_ = num;

  db_ = (argv_.size() == 3) ? argv_[2] : g_pika_conf->default_db();
  if (!g_pika_server->IsDBExist(db_)) {
    res_.SetRes(CmdRes::kInvalidDB, db_);
    return;
  }
}

void PurgelogstoCmd::Do(std::shared_ptr<Slot> slot) {
  std::shared_ptr<SyncMasterSlot> sync_slot =
      g_pika_rm->GetSyncMasterSlotByName(SlotInfo(db_, 0));
  if (!sync_slot) {
    res_.SetRes(CmdRes::kErrOther, "Slot not found");
  } else {
    sync_slot->StableLogger()->PurgeStableLogs(num_, true);
    res_.SetRes(CmdRes::kOk);
  }
}

void PingCmd::DoInitial() {
  if (!CheckArg(argv_.size())) {
    res_.SetRes(CmdRes::kWrongNum, kCmdNamePing);
    return;
  }
}

void PingCmd::Do(std::shared_ptr<Slot> slot) {
  std::shared_ptr<net::NetConn> conn = GetConn();
  if (!conn) {
    res_.SetRes(CmdRes::kErrOther, kCmdNamePing);
    LOG(WARNING) << name_ << " weak ptr is empty";
    return;
  }
  std::shared_ptr<PikaClientConn> cli_conn = std::dynamic_pointer_cast<PikaClientConn>(conn);

  if (cli_conn->IsPubSub()) {
    return res_.SetRes(CmdRes::kNone, ConstructPinginPubSubResp(argv_));
  }
  res_.SetRes(CmdRes::kPong);
}

void SelectCmd::DoInitial() {
  if (!CheckArg(argv_.size())) {
    res_.SetRes(CmdRes::kWrongNum, kCmdNameSelect);
    return;
  }
  int index = atoi(argv_[1].data());
  if (std::to_string(index) != argv_[1]) {
    res_.SetRes(CmdRes::kInvalidIndex, kCmdNameSelect);
    return;
  }
  if (index < 0 || index >= g_pika_conf->databases()) {
    res_.SetRes(CmdRes::kInvalidIndex, kCmdNameSelect + " DB index is out of range");
    return;
  }
  db_name_ = "db" + argv_[1];
  if (!g_pika_server->IsDBExist(db_name_)) {
    res_.SetRes(CmdRes::kInvalidDB, kCmdNameSelect);
    return;
  }
}

void SelectCmd::Do(std::shared_ptr<Slot> slot) {
  std::shared_ptr<PikaClientConn> conn = std::dynamic_pointer_cast<PikaClientConn>(GetConn());
  if (!conn) {
    res_.SetRes(CmdRes::kErrOther, kCmdNameSelect);
    LOG(WARNING) << name_ << " weak ptr is empty";
    return;
  }
  conn->SetCurrentTable(db_name_);
  res_.SetRes(CmdRes::kOk);
}

void FlushallCmd::DoInitial() {
  if (!CheckArg(argv_.size())) {
    res_.SetRes(CmdRes::kWrongNum, kCmdNameFlushall);
    return;
  }
}
void FlushallCmd::Do(std::shared_ptr<Slot> slot) {
  if (!slot) {
    LOG(INFO) << "Flushall, but Slot not found";
  } else {
    slot->FlushDB();
  }
}

// flushall convert flushdb writes to every slot binlog
std::string FlushallCmd::ToBinlog(uint32_t exec_time, uint32_t term_id, uint64_t logic_id, uint32_t filenum,
                                  uint64_t offset) {
  std::string content;
  content.reserve(RAW_ARGS_LEN);
  RedisAppendLen(content, 1, "*");

  // to flushdb cmd
  std::string flushdb_cmd("flushdb");
  RedisAppendLen(content, flushdb_cmd.size(), "$");
  RedisAppendContent(content, flushdb_cmd);
  return PikaBinlogTransverter::BinlogEncode(BinlogType::TypeFirst, exec_time, term_id, logic_id, filenum, offset,
                                             content, {});
}

void FlushdbCmd::DoInitial() {
  if (!CheckArg(argv_.size())) {
    res_.SetRes(CmdRes::kWrongNum, kCmdNameFlushdb);
    return;
  }
  if (argv_.size() == 1) {
    db_name_ = "all";
  } else {
    std::string struct_type = argv_[1];
    if (strcasecmp(struct_type.data(), "string") == 0) {
      db_name_ = "strings";
    } else if (strcasecmp(struct_type.data(), "hash") == 0) {
      db_name_ = "hashes";
    } else if (strcasecmp(struct_type.data(), "set") == 0) {
      db_name_ = "sets";
    } else if (strcasecmp(struct_type.data(), "zset") == 0) {
      db_name_ = "zsets";
    } else if (strcasecmp(struct_type.data(), "list") == 0) {
      db_name_ = "lists";
    } else {
      res_.SetRes(CmdRes::kInvalidDbType);
    }
  }
}

void FlushdbCmd::Do(std::shared_ptr<Slot> slot) {
  if (!slot) {
    LOG(INFO) << "Flushdb, but Slot not found";
  } else {
    if (db_name_ == "all") {
      slot->FlushDB();
    } else {
      slot->FlushSubDB(db_name_);
    }
  }
}

void ClientCmd::DoInitial() {
  if (!CheckArg(argv_.size())) {
    res_.SetRes(CmdRes::kWrongNum, kCmdNameClient);
    return;
  }

  if ((strcasecmp(argv_[1].data(), "getname") == 0) && argv_.size() == 2) {
    operation_ = argv_[1];
    return;
  }

  if ((strcasecmp(argv_[1].data(), "setname") == 0) && argv_.size() != 3) {
    res_.SetRes(CmdRes::kErrOther,
                "Unknown subcommand or wrong number of arguments for "
                "'SETNAME'., try CLIENT SETNAME <name>");
    return;
  }
  if ((strcasecmp(argv_[1].data(), "setname") == 0) && argv_.size() == 3) {
    operation_ = argv_[1];
    return;
  }

  if ((strcasecmp(argv_[1].data(), "list") == 0) && argv_.size() == 2) {
    // nothing
  } else if ((strcasecmp(argv_[1].data(), "list") == 0) && argv_.size() == 5) {
    if ((strcasecmp(argv_[2].data(), "order") == 0) && (strcasecmp(argv_[3].data(), "by") == 0)) {
      info_ = argv_[4];
    } else {
      res_.SetRes(CmdRes::kErrOther, "Syntax error, try CLIENT (LIST [order by [addr|idle])");
      return;
    }
  } else if ((strcasecmp(argv_[1].data(), "kill") == 0) && argv_.size() == 3) {
    info_ = argv_[2];
  } else {
    res_.SetRes(CmdRes::kErrOther, "Syntax error, try CLIENT (LIST [order by [addr|idle]| KILL ip:port)");
    return;
  }
  operation_ = argv_[1];
}

void ClientCmd::Do(std::shared_ptr<Slot> slot) {
  std::shared_ptr<net::NetConn> conn = GetConn();
  if (!conn) {
    res_.SetRes(CmdRes::kErrOther, kCmdNameClient);
    return;
  }

  if ((strcasecmp(operation_.data(), "getname") == 0) && argv_.size() == 2) {
    res_.AppendString(conn->name());
    return;
  }

  if ((strcasecmp(operation_.data(), "setname") == 0) && argv_.size() == 3) {
    std::string name = argv_[2];
    conn->set_name(name);
    res_.SetRes(CmdRes::kOk);
    return;
  }

  if (strcasecmp(operation_.data(), "list") == 0) {
    struct timeval now;
    gettimeofday(&now, nullptr);
    std::vector<ClientInfo> clients;
    g_pika_server->ClientList(&clients);
    auto iter = clients.begin();
    std::string reply;
    char buf[128];
    if (strcasecmp(info_.data(), "addr") == 0) {
      std::sort(clients.begin(), clients.end(), AddrCompare);
    } else if (strcasecmp(info_.data(), "idle") == 0) {
      std::sort(clients.begin(), clients.end(), IdleCompare);
    }
    while (iter != clients.end()) {
      snprintf(buf, sizeof(buf), "addr=%s fd=%d idle=%lld\n", iter->ip_port.c_str(), iter->fd,
               iter->last_interaction == 0 ? 0 : now.tv_sec - iter->last_interaction);  // NOLINT
      reply.append(buf);
      iter++;
    }
    res_.AppendString(reply);
  } else if ((strcasecmp(operation_.data(), "kill") == 0) && (strcasecmp(info_.data(), "all") == 0)) {
    g_pika_server->ClientKillAll();
    res_.SetRes(CmdRes::kOk);
  } else if (g_pika_server->ClientKill(info_) == 1) {
    res_.SetRes(CmdRes::kOk);
  } else {
    res_.SetRes(CmdRes::kErrOther, "No such client");
  }
}

void ShutdownCmd::DoInitial() {
  if (!CheckArg(argv_.size())) {
    res_.SetRes(CmdRes::kWrongNum, kCmdNameShutdown);
    return;
  }

  // For now, only shutdown need check local
  if (is_local()) {
    std::shared_ptr<net::NetConn> conn = GetConn();
    if (conn) {
      if (conn->ip_port().find("127.0.0.1") == std::string::npos &&
          conn->ip_port().find(g_pika_server->host()) == std::string::npos) {
        LOG(WARNING) << "\'shutdown\' should be localhost"
                     << " command from " << conn->ip_port();
        res_.SetRes(CmdRes::kErrOther, kCmdNameShutdown + " should be localhost");
      }
    } else {
      LOG(WARNING) << name_ << " weak ptr is empty";
      res_.SetRes(CmdRes::kErrOther, kCmdNameShutdown);
      return;
    }
  }
}
// no return
void ShutdownCmd::Do(std::shared_ptr<Slot> slot) {
  DLOG(WARNING) << "handle \'shutdown\'";
  g_pika_server->Exit();
  res_.SetRes(CmdRes::kNone);
}

const std::string InfoCmd::kInfoSection = "info";
const std::string InfoCmd::kAllSection = "all";
const std::string InfoCmd::kServerSection = "server";
const std::string InfoCmd::kClientsSection = "clients";
const std::string InfoCmd::kStatsSection = "stats";
const std::string InfoCmd::kExecCountSection = "command_exec_count";
const std::string InfoCmd::kCPUSection = "cpu";
const std::string InfoCmd::kReplicationSection = "replication";
const std::string InfoCmd::kKeyspaceSection = "keyspace";
const std::string InfoCmd::kDataSection = "data";
const std::string InfoCmd::kRocksDBSection = "rocksdb";
const std::string InfoCmd::kDebugSection = "debug";
const std::string InfoCmd::kCommandstatsSection = "commandstats";

void InfoCmd::DoInitial() {
  size_t argc = argv_.size();
  if (argc > 4) {
    res_.SetRes(CmdRes::kSyntaxErr);
    return;
  }
  if (argc == 1) {
    info_section_ = kInfo;
    return;
  }  // then the agc is 2 or 3

  if (strcasecmp(argv_[1].data(), kAllSection.data()) == 0) {
    info_section_ = kInfoAll;
  } else if (strcasecmp(argv_[1].data(), kServerSection.data()) == 0) {
    info_section_ = kInfoServer;
  } else if (strcasecmp(argv_[1].data(), kClientsSection.data()) == 0) {
    info_section_ = kInfoClients;
  } else if (strcasecmp(argv_[1].data(), kStatsSection.data()) == 0) {
    info_section_ = kInfoStats;
  } else if (strcasecmp(argv_[1].data(), kExecCountSection.data()) == 0) {
    info_section_ = kInfoExecCount;
  } else if (strcasecmp(argv_[1].data(), kCPUSection.data()) == 0) {
    info_section_ = kInfoCPU;
  } else if (strcasecmp(argv_[1].data(), kReplicationSection.data()) == 0) {
    info_section_ = kInfoReplication;
  } else if (strcasecmp(argv_[1].data(), kKeyspaceSection.data()) == 0) {
    info_section_ = kInfoKeyspace;
    if (argc == 2) {
      LogCommand();
      return;
    }
    // info keyspace [ 0 | 1 | off ]
    // info keyspace 1 db0,db1
    // info keyspace 0 db0,db1
    // info keyspace off db0,db1
    if (argv_[2] == "1") {
      if (g_pika_server->IsCompacting()) {
        res_.SetRes(CmdRes::kErrOther, "The compact operation is executing, Try again later");
      } else {
        rescan_ = true;
      }
    } else if (argv_[2] == "off") {
      off_ = true;
    } else if (argv_[2] != "0") {
      res_.SetRes(CmdRes::kSyntaxErr);
    }

    if (argc == 4) {
      std::vector<std::string> dbs;
      pstd::StringSplit(argv_[3], COMMA, dbs);
      for (const auto& db : dbs) {
        if (!g_pika_server->IsDBExist(db)) {
          res_.SetRes(CmdRes::kInvalidDB, db);
          return;
        } else {
          keyspace_scan_dbs_.insert(db);
        }
      }
    }
    LogCommand();
    return;
  } else if (strcasecmp(argv_[1].data(), kDataSection.data()) == 0) {
    info_section_ = kInfoData;
  } else if (strcasecmp(argv_[1].data(), kRocksDBSection.data()) == 0) {
    info_section_ = kInfoRocksDB;
  } else if (strcasecmp(argv_[1].data(), kDebugSection.data()) == 0) {
    info_section_ = kInfoDebug;
  } else if (strcasecmp(argv_[1].data(), kCommandstatsSection.data()) == 0) {
    info_section_ = kInfoCommandstats;
  } else {
    info_section_ = kInfoErr;
  }
  if (argc != 2) {
    res_.SetRes(CmdRes::kSyntaxErr);
  }
}

void InfoCmd::Do(std::shared_ptr<Slot> slot) {
  std::string info;
  switch (info_section_) {
    case kInfo:
      InfoServer(info);
      info.append("\r\n");
      InfoData(info);
      info.append("\r\n");
      InfoClients(info);
      info.append("\r\n");
      InfoStats(info);
      info.append("\r\n");
      InfoCPU(info);
      info.append("\r\n");
      InfoReplication(info);
      info.append("\r\n");
      InfoKeyspace(info);
      break;
    case kInfoAll:
      InfoServer(info);
      info.append("\r\n");
      InfoData(info);
      info.append("\r\n");
      InfoClients(info);
      info.append("\r\n");
      InfoStats(info);
      info.append("\r\n");
      InfoExecCount(info);
      info.append("\r\n");
      InfoCPU(info);
      info.append("\r\n");
      InfoReplication(info);
      info.append("\r\n");
      InfoKeyspace(info);
      info.append("\r\n");
      InfoRocksDB(info);
      break;
    case kInfoServer:
      InfoServer(info);
      break;
    case kInfoClients:
      InfoClients(info);
      break;
    case kInfoStats:
      InfoStats(info);
      break;
    case kInfoExecCount:
      InfoExecCount(info);
      break;
    case kInfoCPU:
      InfoCPU(info);
      break;
    case kInfoReplication:
      InfoReplication(info);
      break;
    case kInfoKeyspace:
      InfoKeyspace(info);
      break;
    case kInfoData:
      InfoData(info);
      break;
    case kInfoRocksDB:
      InfoRocksDB(info);
      break;
    case kInfoDebug:
      InfoDebug(info);
      break;
    case kInfoCommandstats:
      InfoCommandstats(info);
      break;
    default:
      // kInfoErr is nothing
      break;
  }

  res_.AppendStringLen(info.size());
  res_.AppendContent(info);
}

void InfoCmd::InfoServer(std::string& info) {
  static struct utsname host_info;
  static bool host_info_valid = false;
  if (!host_info_valid) {
    uname(&host_info);
    host_info_valid = true;
  }

  time_t current_time_s = time(nullptr);
  std::stringstream tmp_stream;
  char version[32];
  snprintf(version, sizeof(version), "%d.%d.%d", PIKA_MAJOR, PIKA_MINOR, PIKA_PATCH);
  tmp_stream << "# Server\r\n";
  tmp_stream << "pika_version:" << version << "\r\n";
  tmp_stream << pika_build_git_sha << "\r\n";
  tmp_stream << "pika_build_compile_date: " << pika_build_compile_date << "\r\n";
  tmp_stream << "os:" << host_info.sysname << " " << host_info.release << " " << host_info.machine << "\r\n";
  tmp_stream << "arch_bits:" << (reinterpret_cast<char*>(&host_info.machine) + strlen(host_info.machine) - 2) << "\r\n";
  tmp_stream << "process_id:" << getpid() << "\r\n";
  tmp_stream << "tcp_port:" << g_pika_conf->port() << "\r\n";
  tmp_stream << "thread_num:" << g_pika_conf->thread_num() << "\r\n";
  tmp_stream << "sync_thread_num:" << g_pika_conf->sync_thread_num() << "\r\n";
  tmp_stream << "uptime_in_seconds:" << (current_time_s - g_pika_server->start_time_s()) << "\r\n";
  tmp_stream << "uptime_in_days:" << (current_time_s / (24 * 3600) - g_pika_server->start_time_s() / (24 * 3600) + 1)
             << "\r\n";
  tmp_stream << "config_file:" << g_pika_conf->conf_path() << "\r\n";
  tmp_stream << "server_id:" << g_pika_conf->server_id() << "\r\n";
  tmp_stream << "run_id:" << g_pika_conf->run_id() << "\r\n";

  info.append(tmp_stream.str());
}

void InfoCmd::InfoClients(std::string& info) {
  std::stringstream tmp_stream;
  tmp_stream << "# Clients" << "\r\n";
  tmp_stream << "connected_clients:" << g_pika_server->ClientList() << "\r\n";

  info.append(tmp_stream.str());
}

void InfoCmd::InfoStats(std::string& info) {
  std::stringstream tmp_stream;
  tmp_stream << "# Stats" << "\r\n";
  tmp_stream << "total_connections_received:" << g_pika_server->accumulative_connections() << "\r\n";
  tmp_stream << "instantaneous_ops_per_sec:" << g_pika_server->ServerCurrentQps() << "\r\n";
  tmp_stream << "total_commands_processed:" << g_pika_server->ServerQueryNum() << "\r\n";
  tmp_stream << "is_bgsaving:" << (g_pika_server->IsBgSaving() ? "Yes" : "No") << "\r\n";
  tmp_stream << "is_scaning_keyspace:" << (g_pika_server->IsKeyScaning() ? "Yes" : "No") << "\r\n";
  tmp_stream << "is_compact:" << (g_pika_server->IsCompacting() ? "Yes" : "No") << "\r\n";
  tmp_stream << "compact_cron:" << g_pika_conf->compact_cron() << "\r\n";
  tmp_stream << "compact_interval:" << g_pika_conf->compact_interval() << "\r\n";

  info.append(tmp_stream.str());
}

void InfoCmd::InfoExecCount(std::string& info) {
  std::stringstream tmp_stream;
  tmp_stream << "# Command_Exec_Count\r\n";

  std::unordered_map<std::string, uint64_t> command_exec_count_db = g_pika_server->ServerExecCountDB();
  for (const auto& item : command_exec_count_db) {
    if (item.second == 0) {
      continue;
    }
    tmp_stream << item.first << ":" << item.second << "\r\n";
  }
  info.append(tmp_stream.str());
}

void InfoCmd::InfoCPU(std::string& info) {
  struct rusage self_ru;
  struct rusage c_ru;
  getrusage(RUSAGE_SELF, &self_ru);
  getrusage(RUSAGE_CHILDREN, &c_ru);
  std::stringstream tmp_stream;
  tmp_stream << "# CPU" << "\r\n";
  tmp_stream << "used_cpu_sys:" << std::setiosflags(std::ios::fixed) << std::setprecision(2)
             << static_cast<float>(self_ru.ru_stime.tv_sec) + static_cast<float>(self_ru.ru_stime.tv_usec) / 1000000 << "\r\n";
  tmp_stream << "used_cpu_user:" << std::setiosflags(std::ios::fixed) << std::setprecision(2)
             << static_cast<float>(self_ru.ru_utime.tv_sec) + static_cast<float>(self_ru.ru_utime.tv_usec) / 1000000 << "\r\n";
  tmp_stream << "used_cpu_sys_children:" << std::setiosflags(std::ios::fixed) << std::setprecision(2)
             << static_cast<float>(c_ru.ru_stime.tv_sec) + static_cast<float>(c_ru.ru_stime.tv_usec) / 1000000 << "\r\n";
  tmp_stream << "used_cpu_user_children:" << std::setiosflags(std::ios::fixed) << std::setprecision(2)
             << static_cast<float>(c_ru.ru_utime.tv_sec) + static_cast<float>(c_ru.ru_utime.tv_usec) / 1000000 << "\r\n";
  info.append(tmp_stream.str());
}

void InfoCmd::InfoShardingReplication(std::string& info) {
  int role = 0;
  std::string slave_list_string;
  uint32_t slave_num = g_pika_server->GetShardingSlaveListString(slave_list_string);
  if (slave_num != 0U) {
    role |= PIKA_ROLE_MASTER;
  }
  std::string common_master;
  std::string master_ip;
  int master_port = 0;
  g_pika_rm->FindCommonMaster(&common_master);
  if (!common_master.empty()) {
    role |= PIKA_ROLE_SLAVE;
    if (!pstd::ParseIpPortString(common_master, master_ip, master_port)) {
      return;
    }
  }

  std::stringstream tmp_stream;
  tmp_stream << "# Replication(";
  switch (role) {
    case PIKA_ROLE_SINGLE:
    case PIKA_ROLE_MASTER:
      tmp_stream << "MASTER)\r\nrole:master\r\n";
      break;
    case PIKA_ROLE_SLAVE:
      tmp_stream << "SLAVE)\r\nrole:slave\r\n";
      break;
    case PIKA_ROLE_MASTER | PIKA_ROLE_SLAVE:
      tmp_stream << "Master && SLAVE)\r\nrole:master&&slave\r\n";
      break;
    default:
      info.append("ERR: server role is error\r\n");
      return;
  }
  switch (role) {
    case PIKA_ROLE_SLAVE:
      tmp_stream << "master_host:" << master_ip << "\r\n";
      tmp_stream << "master_port:" << master_port << "\r\n";
      tmp_stream << "master_link_status:up"
                 << "\r\n";
      tmp_stream << "slave_priority:" << g_pika_conf->slave_priority() << "\r\n";
      break;
    case PIKA_ROLE_MASTER | PIKA_ROLE_SLAVE:
      tmp_stream << "master_host:" << master_ip << "\r\n";
      tmp_stream << "master_port:" << master_port << "\r\n";
      tmp_stream << "master_link_status:up"
                 << "\r\n";
    case PIKA_ROLE_SINGLE:
    case PIKA_ROLE_MASTER:
      tmp_stream << "connected_slaves:" << slave_num << "\r\n" << slave_list_string;
  }
  info.append(tmp_stream.str());
}

void InfoCmd::InfoReplication(std::string& info) {
  int host_role = g_pika_server->role();
  std::stringstream tmp_stream;
  std::stringstream out_of_sync;

  bool all_slot_sync = true;
  std::shared_lock db_rwl(g_pika_server->dbs_rw_);
  for (const auto& db_item : g_pika_server->dbs_) {
    std::shared_lock slot_rwl(db_item.second->slots_rw_);
    for (const auto& slot_item : db_item.second->slots_) {
      std::shared_ptr<SyncSlaveSlot> slave_slot = g_pika_rm->GetSyncSlaveSlotByName(
          SlotInfo(db_item.second->GetDBName(), slot_item.second->GetSlotID()));
      if (!slave_slot) {
        out_of_sync << "(" << slot_item.second->GetSlotName() << ": InternalError)";
        continue;
      }
      if (slave_slot->State() != ReplState::kConnected) {
        all_slot_sync = false;
        out_of_sync << "(" << slot_item.second->GetSlotName() << ":";
        if (slave_slot->State() == ReplState::kNoConnect) {
          out_of_sync << "NoConnect)";
        } else if (slave_slot->State() == ReplState::kWaitDBSync) {
          out_of_sync << "WaitDBSync)";
        } else if (slave_slot->State() == ReplState::kError) {
          out_of_sync << "Error)";
        } else if (slave_slot->State() == ReplState::kWaitReply) {
          out_of_sync << "kWaitReply)";
        } else if (slave_slot->State() == ReplState::kTryConnect) {
          out_of_sync << "kTryConnect)";
        } else if (slave_slot->State() == ReplState::kTryDBSync) {
          out_of_sync << "kTryDBSync)";
        } else if (slave_slot->State() == ReplState::kDBNoConnect) {
          out_of_sync << "kDBNoConnect)";
        } else {
          out_of_sync << "Other)";
        }
      }
    }
  }

  tmp_stream << "# Replication(";
  switch (host_role) {
    case PIKA_ROLE_SINGLE:
    case PIKA_ROLE_MASTER:
      tmp_stream << "MASTER)\r\nrole:master\r\n";
      break;
    case PIKA_ROLE_SLAVE:
      tmp_stream << "SLAVE)\r\nrole:slave\r\n";
      break;
    case PIKA_ROLE_MASTER | PIKA_ROLE_SLAVE:
      tmp_stream << "Master && SLAVE)\r\nrole:master&&slave\r\n";
      break;
    default:
      info.append("ERR: server role is error\r\n");
      return;
  }

  std::string slaves_list_str;
  switch (host_role) {
    case PIKA_ROLE_SLAVE:
      tmp_stream << "master_host:" << g_pika_server->master_ip() << "\r\n";
      tmp_stream << "master_port:" << g_pika_server->master_port() << "\r\n";
      tmp_stream << "master_link_status:"
                 << (((g_pika_server->repl_state() == PIKA_REPL_META_SYNC_DONE) && all_slot_sync) ? "up" : "down")
                 << "\r\n";
      tmp_stream << "slave_priority:" << g_pika_conf->slave_priority() << "\r\n";
      tmp_stream << "slave_read_only:" << g_pika_conf->slave_read_only() << "\r\n";
      if (!all_slot_sync) {
        tmp_stream << "db_repl_state:" << out_of_sync.str() << "\r\n";
      }
      break;
    case PIKA_ROLE_MASTER | PIKA_ROLE_SLAVE:
      tmp_stream << "master_host:" << g_pika_server->master_ip() << "\r\n";
      tmp_stream << "master_port:" << g_pika_server->master_port() << "\r\n";
      tmp_stream << "master_link_status:"
                 << (((g_pika_server->repl_state() == PIKA_REPL_META_SYNC_DONE) && all_slot_sync) ? "up" : "down")
                 << "\r\n";
      tmp_stream << "slave_read_only:" << g_pika_conf->slave_read_only() << "\r\n";
      if (!all_slot_sync) {
        tmp_stream << "db_repl_state:" << out_of_sync.str() << "\r\n";
      }
    case PIKA_ROLE_SINGLE:
    case PIKA_ROLE_MASTER:
      tmp_stream << "connected_slaves:" << g_pika_server->GetSlaveListString(slaves_list_str) << "\r\n"
                 << slaves_list_str;
  }

  Status s;
  uint32_t filenum = 0;
  uint64_t offset = 0;
  std::string safety_purge;
  std::shared_ptr<SyncMasterSlot> master_slot = nullptr;
  for (const auto& t_item : g_pika_server->dbs_) {
    std::shared_lock slot_rwl(t_item.second->slots_rw_);
    for (const auto& p_item : t_item.second->slots_) {
      std::string db_name = p_item.second->GetDBName();
      uint32_t slot_id = p_item.second->GetSlotID();
      master_slot = g_pika_rm->GetSyncMasterSlotByName(SlotInfo(db_name, slot_id));
      if (!master_slot) {
        LOG(WARNING) << "Sync Master Slot: " << db_name << ":" << slot_id << ", NotFound";
        continue;
      }
      master_slot->Logger()->GetProducerStatus(&filenum, &offset);
      tmp_stream << db_name << " binlog_offset=" << filenum << " " << offset;
      s = master_slot->GetSafetyPurgeBinlog(&safety_purge);
      tmp_stream << ",safety_purge=" << (s.ok() ? safety_purge : "error") << "\r\n";
      if (g_pika_conf->consensus_level() != 0) {
        LogOffset last_log = master_slot->ConsensusLastIndex();
        tmp_stream << db_name << " consensus last_log=" << last_log.ToString() << "\r\n";
      }
    }
  }

  info.append(tmp_stream.str());
}

void InfoCmd::InfoKeyspace(std::string& info) {
  if (off_) {
    g_pika_server->DoSameThingSpecificDB(TaskType::kStopKeyScan, keyspace_scan_dbs_);
    info.append("OK\r\n");
    return;
  }

  std::string db_name;
  KeyScanInfo key_scan_info;
  int32_t duration;
  std::vector<storage::KeyInfo> key_infos;
  std::stringstream tmp_stream;
  tmp_stream << "# Keyspace" << "\r\n";

  if (argv_.size() == 3) {  // command => `info keyspace 1`
    tmp_stream << "# Start async statistics" << "\r\n";
  } else {  // command => `info keyspace` or `info`
    tmp_stream << "# Use \"info keyspace 1\" do async statistics" << "\r\n";
  }

  std::shared_lock rwl(g_pika_server->dbs_rw_);
  for (const auto& db_item : g_pika_server->dbs_) {
    if (keyspace_scan_dbs_.empty() || keyspace_scan_dbs_.find(db_item.first) != keyspace_scan_dbs_.end()) {
      db_name = db_item.second->GetDBName();
      key_scan_info = db_item.second->GetKeyScanInfo();
      key_infos = key_scan_info.key_infos;
      duration = key_scan_info.duration;
      if (key_infos.size() != 5) {
        info.append("info keyspace error\r\n");
        return;
      }
      tmp_stream << "# Time:" << key_scan_info.s_start_time << "\r\n";
      if (duration == -2) {
        tmp_stream << "# Duration: " << "In Waiting\r\n";
      } else if (duration == -1) {
        tmp_stream << "# Duration: " << "In Processing\r\n";
      } else if (duration >= 0) {
        tmp_stream << "# Duration: " << std::to_string(duration) + "s" << "\r\n";
      }

      tmp_stream << db_name << " Strings_keys=" << key_infos[0].keys << ", expires=" << key_infos[0].expires
                 << ", invalid_keys=" << key_infos[0].invaild_keys << "\r\n";
      tmp_stream << db_name << " Hashes_keys=" << key_infos[1].keys << ", expires=" << key_infos[1].expires
                 << ", invalid_keys=" << key_infos[1].invaild_keys << "\r\n";
      tmp_stream << db_name << " Lists_keys=" << key_infos[2].keys << ", expires=" << key_infos[2].expires
                 << ", invalid_keys=" << key_infos[2].invaild_keys << "\r\n";
      tmp_stream << db_name << " Zsets_keys=" << key_infos[3].keys << ", expires=" << key_infos[3].expires
                 << ", invalid_keys=" << key_infos[3].invaild_keys << "\r\n";
      tmp_stream << db_name << " Sets_keys=" << key_infos[4].keys << ", expires=" << key_infos[4].expires
                 << ", invalid_keys=" << key_infos[4].invaild_keys << "\r\n\r\n";
    }
  }
  info.append(tmp_stream.str());

  if (rescan_) {
    g_pika_server->DoSameThingSpecificDB(TaskType::kStartKeyScan, keyspace_scan_dbs_);
  }
}

void InfoCmd::InfoData(std::string& info) {
  std::stringstream tmp_stream;
  std::stringstream db_fatal_msg_stream;

  int64_t db_size = pstd::Du(g_pika_conf->db_path());
  tmp_stream << "# Data" << "\r\n";
  tmp_stream << "db_size:" << db_size << "\r\n";
  tmp_stream << "db_size_human:" << (db_size >> 20) << "M\r\n";
  int64_t log_size = pstd::Du(g_pika_conf->log_path());
  tmp_stream << "log_size:" << log_size << "\r\n";
  tmp_stream << "log_size_human:" << (log_size >> 20) << "M\r\n";
  tmp_stream << "compression:" << g_pika_conf->compression() << "\r\n";

  // rocksdb related memory usage
  std::map<std::string, uint64_t> background_errors;
  uint64_t total_background_errors = 0;
  uint64_t total_memtable_usage = 0;
  uint64_t memtable_usage = 0;
  uint64_t total_table_reader_usage = 0;
  uint64_t table_reader_usage = 0;
  std::shared_lock db_rwl(g_pika_server->dbs_rw_);
  for (const auto& db_item : g_pika_server->dbs_) {
    if (!db_item.second) {
      continue;
    }
    std::shared_lock slot_rwl(db_item.second->slots_rw_);
    for (const auto& slot_item : db_item.second->slots_) {
      background_errors.clear();
      memtable_usage = table_reader_usage = 0;
      slot_item.second->DbRWLockReader();
      slot_item.second->db()->GetUsage(storage::PROPERTY_TYPE_ROCKSDB_CUR_SIZE_ALL_MEM_TABLES, &memtable_usage);
      slot_item.second->db()->GetUsage(storage::PROPERTY_TYPE_ROCKSDB_ESTIMATE_TABLE_READER_MEM, &table_reader_usage);
      slot_item.second->db()->GetUsage(storage::PROPERTY_TYPE_ROCKSDB_BACKGROUND_ERRORS, &background_errors);
      slot_item.second->DbRWUnLock();
      total_memtable_usage += memtable_usage;
      total_table_reader_usage += table_reader_usage;
      for (const auto& item : background_errors) {
        if (item.second != 0) {
          db_fatal_msg_stream << (total_background_errors != 0 ? "," : "");
          db_fatal_msg_stream << slot_item.second->GetSlotName() << "/" << item.first;
          total_background_errors += item.second;
        }
      }
    }
  }

  tmp_stream << "used_memory:" << (total_memtable_usage + total_table_reader_usage) << "\r\n";
  tmp_stream << "used_memory_human:" << ((total_memtable_usage + total_table_reader_usage) >> 20) << "M\r\n";
  tmp_stream << "db_memtable_usage:" << total_memtable_usage << "\r\n";
  tmp_stream << "db_tablereader_usage:" << total_table_reader_usage << "\r\n";
  tmp_stream << "db_fatal:" << (total_background_errors != 0 ? "1" : "0") << "\r\n";
  tmp_stream << "db_fatal_msg:" << (total_background_errors != 0 ? db_fatal_msg_stream.str() : "nullptr") << "\r\n";

  info.append(tmp_stream.str());
}

void InfoCmd::InfoRocksDB(std::string &info) {
  std::stringstream tmp_stream;

  tmp_stream << "# RocksDB" << "\r\n";

<<<<<<< HEAD
  std::shared_lock table_rwl(g_pika_server->dbs_rw_);
  for (const auto& table_item : g_pika_server->dbs_) {
    if (!table_item.second) {
      continue;
    }
    std::shared_lock partition_rwl(table_item.second->slots_rw_);
    for (const auto& partition_item : table_item.second->slots_) {
      std::string rocksdb_info;
      partition_item.second->DbRWLockReader();
      partition_item.second->db()->GetRocksDBInfo(rocksdb_info);
      partition_item.second->DbRWUnLock();
      tmp_stream << rocksdb_info;
=======
    std::shared_lock table_rwl(g_pika_server->dbs_rw_);
    for (const auto& table_item : g_pika_server->dbs_) {
        if (!table_item.second) {
            continue;
        }
        std::shared_lock slot_rwl(table_item.second->slots_rw_);
        for (const auto& slot_item : table_item.second->slots_) {
            std::string rocksdb_info;
            slot_item.second->DbRWLockReader();
            slot_item.second->db()->GetRocksDBInfo(rocksdb_info);
            slot_item.second->DbRWUnLock();
            tmp_stream << rocksdb_info;
        }
>>>>>>> f4545b65
    }
  }

  info.append(tmp_stream.str());
}

void InfoCmd::InfoDebug(std::string& info) {
  std::stringstream tmp_stream;
  tmp_stream << "# Synchronization Status"<< "\r\n";

  info.append(tmp_stream.str());
  g_pika_rm->RmStatus(&info);

  tmp_stream.str(std::string());
  tmp_stream << "# Running Status " << "\r\n";

  info.append(tmp_stream.str());
  g_pika_server->ServerStatus(&info);
}

void InfoCmd::InfoCommandstats(std::string& info) {
  std::stringstream tmp_stream;
  tmp_stream << "# Commandstats" << "\r\n";
  auto iter = cmdstat_map.begin();
  while (iter != cmdstat_map.end()) {
    if (iter->second.cmd_count != 0) {
      tmp_stream << "cmdstat_" << iter->second.cmd_name << ":"
                 << "calls=" << iter->second.cmd_count << ",usec=" << iter->second.cmd_time_consuming
                 << ",usec_per_call=" << std::setprecision(4)
                 << (iter->second.cmd_time_consuming * 1.0) / iter->second.cmd_count << "\r\n";
    }
    ++iter;
  }
  info.append(tmp_stream.str());
}

void ConfigCmd::DoInitial() {
  if (!CheckArg(argv_.size())) {
    res_.SetRes(CmdRes::kWrongNum, kCmdNameConfig);
    return;
  }
  size_t argc = argv_.size();
  if (strcasecmp(argv_[1].data(), "get") == 0) {
    if (argc != 3) {
      res_.SetRes(CmdRes::kErrOther, "Wrong number of arguments for CONFIG get");
      return;
    }
  } else if (strcasecmp(argv_[1].data(), "set") == 0) {
    if (argc == 3 && argv_[2] != "*") {
      res_.SetRes(CmdRes::kErrOther, "Wrong number of arguments for CONFIG set");
      return;
    } else if (argc != 4 && argc != 3) {
      res_.SetRes(CmdRes::kErrOther, "Wrong number of arguments for CONFIG set");
      return;
    }
  } else if (strcasecmp(argv_[1].data(), "rewrite") == 0) {
    if (argc != 2) {
      res_.SetRes(CmdRes::kErrOther, "Wrong number of arguments for CONFIG rewrite");
      return;
    }
  } else if (strcasecmp(argv_[1].data(), "resetstat") == 0) {
    if (argc != 2) {
      res_.SetRes(CmdRes::kErrOther, "Wrong number of arguments for CONFIG resetstat");
      return;
    }
  } else {
    res_.SetRes(CmdRes::kErrOther, "CONFIG subcommand must be one of GET, SET, RESETSTAT, REWRITE");
    return;
  }
  config_args_v_.assign(argv_.begin() + 1, argv_.end());
}

void ConfigCmd::Do(std::shared_ptr<Slot> slot) {
  std::string config_ret;
  if (strcasecmp(config_args_v_[0].data(), "get") == 0) {
    ConfigGet(config_ret);
  } else if (strcasecmp(config_args_v_[0].data(), "set") == 0) {
    ConfigSet(config_ret);
  } else if (strcasecmp(config_args_v_[0].data(), "rewrite") == 0) {
    ConfigRewrite(config_ret);
  } else if (strcasecmp(config_args_v_[0].data(), "resetstat") == 0) {
    ConfigResetstat(config_ret);
  }
  res_.AppendStringRaw(config_ret);
}

static void EncodeString(std::string* dst, const std::string& value) {
  dst->append("$");
  dst->append(std::to_string(value.size()));
  dst->append("\r\n");
  dst->append(value.data(), value.size());
  dst->append("\r\n");
}

static void EncodeInt32(std::string* dst, const int32_t v) {
  std::string vstr = std::to_string(v);
  dst->append("$");
  dst->append(std::to_string(vstr.length()));
  dst->append("\r\n");
  dst->append(vstr);
  dst->append("\r\n");
}

static void EncodeInt64(std::string* dst, const int64_t v) {
  std::string vstr = std::to_string(v);
  dst->append("$");
  dst->append(std::to_string(vstr.length()));
  dst->append("\r\n");
  dst->append(vstr);
  dst->append("\r\n");
}

void ConfigCmd::ConfigGet(std::string& ret) {
  size_t elements = 0;
  std::string config_body;
  std::string pattern = config_args_v_[1];

  if (pstd::stringmatch(pattern.data(), "port", 1) != 0) {
    elements += 2;
    EncodeString(&config_body, "port");
    EncodeInt32(&config_body, g_pika_conf->port());
  }

  if (pstd::stringmatch(pattern.data(), "thread-num", 1) != 0) {
    elements += 2;
    EncodeString(&config_body, "thread-num");
    EncodeInt32(&config_body, g_pika_conf->thread_num());
  }

  if (pstd::stringmatch(pattern.data(), "thread-pool-size", 1) != 0) {
    elements += 2;
    EncodeString(&config_body, "thread-pool-size");
    EncodeInt32(&config_body, g_pika_conf->thread_pool_size());
  }

  if (pstd::stringmatch(pattern.data(), "sync-thread-num", 1) != 0) {
    elements += 2;
    EncodeString(&config_body, "sync-thread-num");
    EncodeInt32(&config_body, g_pika_conf->sync_thread_num());
  }

  if (pstd::stringmatch(pattern.data(), "log-path", 1) != 0) {
    elements += 2;
    EncodeString(&config_body, "log-path");
    EncodeString(&config_body, g_pika_conf->log_path());
  }

  if (pstd::stringmatch(pattern.data(), "db-path", 1) != 0) {
    elements += 2;
    EncodeString(&config_body, "db-path");
    EncodeString(&config_body, g_pika_conf->db_path());
  }

  if (pstd::stringmatch(pattern.data(), "maxmemory", 1) != 0) {
    elements += 2;
    EncodeString(&config_body, "maxmemory");
    EncodeInt64(&config_body, g_pika_conf->write_buffer_size());
  }

  if (pstd::stringmatch(pattern.data(), "write-buffer-size", 1) != 0) {
    elements += 2;
    EncodeString(&config_body, "write-buffer-size");
    EncodeInt64(&config_body, g_pika_conf->write_buffer_size());
  }

  if (pstd::stringmatch(pattern.data(), "arena-block-size", 1) != 0) {
    elements += 2;
    EncodeString(&config_body, "arena-block-size");
    EncodeInt64(&config_body, g_pika_conf->arena_block_size());
  }

  if (pstd::stringmatch(pattern.data(), "max-write-buffer-num", 1) != 0) {
    elements += 2;
    EncodeString(&config_body, "max-write-buffer-num");
    EncodeInt32(&config_body, g_pika_conf->max_write_buffer_number());
  }

  if (pstd::stringmatch(pattern.data(), "timeout", 1) != 0) {
    elements += 2;
    EncodeString(&config_body, "timeout");
    EncodeInt32(&config_body, g_pika_conf->timeout());
  }

  if (pstd::stringmatch(pattern.data(), "requirepass", 1) != 0) {
    elements += 2;
    EncodeString(&config_body, "requirepass");
    EncodeString(&config_body, g_pika_conf->requirepass());
  }

  if (pstd::stringmatch(pattern.data(), "masterauth", 1) != 0) {
    elements += 2;
    EncodeString(&config_body, "masterauth");
    EncodeString(&config_body, g_pika_conf->masterauth());
  }

  if (pstd::stringmatch(pattern.data(), "userpass", 1) != 0) {
    elements += 2;
    EncodeString(&config_body, "userpass");
    EncodeString(&config_body, g_pika_conf->userpass());
  }

  if (pstd::stringmatch(pattern.data(), "userblacklist", 1) != 0) {
    elements += 2;
    EncodeString(&config_body, "userblacklist");
    EncodeString(&config_body, g_pika_conf->suser_blacklist());
  }

  if (pstd::stringmatch(pattern.data(), "instance-mode", 1) != 0) {
    elements += 2;
    EncodeString(&config_body, "instance-mode");
    EncodeString(&config_body, "classic");
  }

  if (pstd::stringmatch(pattern.data(), "databases", 1) != 0) {
    elements += 2;
    EncodeString(&config_body, "databases");
    EncodeInt32(&config_body, g_pika_conf->databases());
  }

  if (pstd::stringmatch(pattern.data(), "daemonize", 1)) {
    elements += 2;
    EncodeString(&config_body, "daemonize");
    EncodeString(&config_body, g_pika_conf->daemonize() ? "yes" : "no");
  }

  if (pstd::stringmatch(pattern.data(), "slotmigrate", 1)) {
    elements += 2;
    EncodeString(&config_body, "slotmigrate");
    EncodeString(&config_body, g_pika_conf->slotmigrate() ? "yes" : "no");
  }

  if (pstd::stringmatch(pattern.data(), "dump-path", 1) != 0) {
    elements += 2;
    EncodeString(&config_body, "dump-path");
    EncodeString(&config_body, g_pika_conf->bgsave_path());
  }

  if (pstd::stringmatch(pattern.data(), "dump-expire", 1) != 0) {
    elements += 2;
    EncodeString(&config_body, "dump-expire");
    EncodeInt32(&config_body, g_pika_conf->expire_dump_days());
  }

  if (pstd::stringmatch(pattern.data(), "dump-prefix", 1) != 0) {
    elements += 2;
    EncodeString(&config_body, "dump-prefix");
    EncodeString(&config_body, g_pika_conf->bgsave_prefix());
  }

  if (pstd::stringmatch(pattern.data(), "pidfile", 1) != 0) {
    elements += 2;
    EncodeString(&config_body, "pidfile");
    EncodeString(&config_body, g_pika_conf->pidfile());
  }

  if (pstd::stringmatch(pattern.data(), "maxclients", 1) != 0) {
    elements += 2;
    EncodeString(&config_body, "maxclients");
    EncodeInt32(&config_body, g_pika_conf->maxclients());
  }

  if (pstd::stringmatch(pattern.data(), "target-file-size-base", 1) != 0) {
    elements += 2;
    EncodeString(&config_body, "target-file-size-base");
    EncodeInt32(&config_body, g_pika_conf->target_file_size_base());
  }

  if (pstd::stringmatch(pattern.data(), "max-cache-statistic-keys", 1) != 0) {
    elements += 2;
    EncodeString(&config_body, "max-cache-statistic-keys");
    EncodeInt32(&config_body, g_pika_conf->max_cache_statistic_keys());
  }

  if (pstd::stringmatch(pattern.data(), "small-compaction-threshold", 1) != 0) {
    elements += 2;
    EncodeString(&config_body, "small-compaction-threshold");
    EncodeInt32(&config_body, g_pika_conf->small_compaction_threshold());
  }

  if (pstd::stringmatch(pattern.data(), "max-background-flushes", 1) != 0) {
    elements += 2;
    EncodeString(&config_body, "max-background-flushes");
    EncodeInt32(&config_body, g_pika_conf->max_background_flushes());
  }

  if (pstd::stringmatch(pattern.data(), "max-background-compactions", 1) != 0) {
    elements += 2;
    EncodeString(&config_body, "max-background-compactions");
    EncodeInt32(&config_body, g_pika_conf->max_background_compactions());
  }

  if (pstd::stringmatch(pattern.data(), "max-cache-files", 1) != 0) {
    elements += 2;
    EncodeString(&config_body, "max-cache-files");
    EncodeInt32(&config_body, g_pika_conf->max_cache_files());
  }

  if (pstd::stringmatch(pattern.data(), "max-bytes-for-level-multiplier", 1) != 0) {
    elements += 2;
    EncodeString(&config_body, "max-bytes-for-level-multiplier");
    EncodeInt32(&config_body, g_pika_conf->max_bytes_for_level_multiplier());
  }

  if (pstd::stringmatch(pattern.data(), "block-size", 1) != 0) {
    elements += 2;
    EncodeString(&config_body, "block-size");
    EncodeInt64(&config_body, g_pika_conf->block_size());
  }

  if (pstd::stringmatch(pattern.data(), "block-cache", 1) != 0) {
    elements += 2;
    EncodeString(&config_body, "block-cache");
    EncodeInt64(&config_body, g_pika_conf->block_cache());
  }

  if (pstd::stringmatch(pattern.data(), "share-block-cache", 1) != 0) {
    elements += 2;
    EncodeString(&config_body, "share-block-cache");
    EncodeString(&config_body, g_pika_conf->share_block_cache() ? "yes" : "no");
  }

  if (pstd::stringmatch(pattern.data(), "cache-index-and-filter-blocks", 1) != 0) {
    elements += 2;
    EncodeString(&config_body, "cache-index-and-filter-blocks");
    EncodeString(&config_body, g_pika_conf->cache_index_and_filter_blocks() ? "yes" : "no");
  }

  if (pstd::stringmatch(pattern.data(), "optimize-filters-for-hits", 1) != 0) {
    elements += 2;
    EncodeString(&config_body, "optimize-filters-for-hits");
    EncodeString(&config_body, g_pika_conf->optimize_filters_for_hits() ? "yes" : "no");
  }

  if (pstd::stringmatch(pattern.data(), "level-compaction-dynamic-level-bytes", 1) != 0) {
    elements += 2;
    EncodeString(&config_body, "level-compaction-dynamic-level-bytes");
    EncodeString(&config_body, g_pika_conf->level_compaction_dynamic_level_bytes() ? "yes" : "no");
  }

  if (pstd::stringmatch(pattern.data(), "expire-logs-days", 1) != 0) {
    elements += 2;
    EncodeString(&config_body, "expire-logs-days");
    EncodeInt32(&config_body, g_pika_conf->expire_logs_days());
  }

  if (pstd::stringmatch(pattern.data(), "expire-logs-nums", 1) != 0) {
    elements += 2;
    EncodeString(&config_body, "expire-logs-nums");
    EncodeInt32(&config_body, g_pika_conf->expire_logs_nums());
  }

  if (pstd::stringmatch(pattern.data(), "root-connection-num", 1) != 0) {
    elements += 2;
    EncodeString(&config_body, "root-connection-num");
    EncodeInt32(&config_body, g_pika_conf->root_connection_num());
  }

  if (pstd::stringmatch(pattern.data(), "slowlog-write-errorlog", 1) != 0) {
    elements += 2;
    EncodeString(&config_body, "slowlog-write-errorlog");
    EncodeString(&config_body, g_pika_conf->slowlog_write_errorlog() ? "yes" : "no");
  }

  if (pstd::stringmatch(pattern.data(), "slowlog-log-slower-than", 1) != 0) {
    elements += 2;
    EncodeString(&config_body, "slowlog-log-slower-than");
    EncodeInt32(&config_body, g_pika_conf->slowlog_slower_than());
  }

  if (pstd::stringmatch(pattern.data(), "slowlog-max-len", 1) != 0) {
    elements += 2;
    EncodeString(&config_body, "slowlog-max-len");
    EncodeInt32(&config_body, g_pika_conf->slowlog_max_len());
  }

  if (pstd::stringmatch(pattern.data(), "write-binlog", 1) != 0) {
    elements += 2;
    EncodeString(&config_body, "write-binlog");
    EncodeString(&config_body, g_pika_conf->write_binlog() ? "yes" : "no");
  }

  if (pstd::stringmatch(pattern.data(), "binlog-file-size", 1) != 0) {
    elements += 2;
    EncodeString(&config_body, "binlog-file-size");
    EncodeInt32(&config_body, g_pika_conf->binlog_file_size());
  }

  if (pstd::stringmatch(pattern.data(), "max-write-buffer-size", 1) != 0) {
    elements += 2;
    EncodeString(&config_body, "max-write-buffer-size");
    EncodeInt64(&config_body, g_pika_conf->max_write_buffer_size());
  }

  if (pstd::stringmatch(pattern.data(), "max-client-response-size", 1) != 0) {
    elements += 2;
    EncodeString(&config_body, "max-client-response-size");
    EncodeInt64(&config_body, g_pika_conf->max_client_response_size());
  }

  if (pstd::stringmatch(pattern.data(), "compression", 1) != 0) {
    elements += 2;
    EncodeString(&config_body, "compression");
    EncodeString(&config_body, g_pika_conf->compression());
  }

  if (pstd::stringmatch(pattern.data(), "db-sync-path", 1) != 0) {
    elements += 2;
    EncodeString(&config_body, "db-sync-path");
    EncodeString(&config_body, g_pika_conf->db_sync_path());
  }

  if (pstd::stringmatch(pattern.data(), "db-sync-speed", 1) != 0) {
    elements += 2;
    EncodeString(&config_body, "db-sync-speed");
    EncodeInt32(&config_body, g_pika_conf->db_sync_speed());
  }

  if (pstd::stringmatch(pattern.data(), "compact-cron", 1) != 0) {
    elements += 2;
    EncodeString(&config_body, "compact-cron");
    EncodeString(&config_body, g_pika_conf->compact_cron());
  }

  if (pstd::stringmatch(pattern.data(), "compact-interval", 1) != 0) {
    elements += 2;
    EncodeString(&config_body, "compact-interval");
    EncodeString(&config_body, g_pika_conf->compact_interval());
  }

  if (pstd::stringmatch(pattern.data(), "network-interface", 1) != 0) {
    elements += 2;
    EncodeString(&config_body, "network-interface");
    EncodeString(&config_body, g_pika_conf->network_interface());
  }

  if (pstd::stringmatch(pattern.data(), "slaveof", 1) != 0) {
    elements += 2;
    EncodeString(&config_body, "slaveof");
    EncodeString(&config_body, g_pika_conf->slaveof());
  }

  if (pstd::stringmatch(pattern.data(), "slave-priority", 1) != 0) {
    elements += 2;
    EncodeString(&config_body, "slave-priority");
    EncodeInt32(&config_body, g_pika_conf->slave_priority());
  }

  // fake string for redis-benchmark
  if (pstd::stringmatch(pattern.data(), "save", 1) != 0) {
    elements += 2;
    EncodeString(&config_body, "save");
    EncodeString(&config_body, "");
  }

  if (pstd::stringmatch(pattern.data(), "appendonly", 1) != 0) {
    elements += 2;
    EncodeString(&config_body, "appendonly");
    EncodeString(&config_body, "no");
  }

  if (pstd::stringmatch(pattern.data(), "sync-window-size", 1) != 0) {
    elements += 2;
    EncodeString(&config_body, "sync-window-size");
    EncodeInt32(&config_body, g_pika_conf->sync_window_size());
  }

  if (pstd::stringmatch(pattern.data(), "max-conn-rbuf-size", 1) != 0) {
    elements += 2;
    EncodeString(&config_body, "max-conn-rbuf-size");
    EncodeInt32(&config_body, g_pika_conf->max_conn_rbuf_size());
  }

  if (pstd::stringmatch(pattern.data(), "replication-num", 1) != 0) {
    elements += 2;
    EncodeString(&config_body, "replication-num");
    EncodeInt32(&config_body, g_pika_conf->replication_num());
  }
  if (pstd::stringmatch(pattern.data(), "consensus-level", 1) != 0) {
    elements += 2;
    EncodeString(&config_body, "consensus-level");
    EncodeInt32(&config_body, g_pika_conf->consensus_level());
  }

  if (pstd::stringmatch(pattern.data(), "rate-limiter-bandwidth", 1) != 0) {
    elements += 2;
    EncodeString(&config_body, "rate-limiter-bandwidth");
    EncodeInt64(&config_body, g_pika_conf->rate_limiter_bandwidth());
  }

  if (pstd::stringmatch(pattern.data(), "rate-limiter-refill-period-us", 1) != 0) {
    elements += 2;
    EncodeString(&config_body, "rate-limiter-refill-period-us");
    EncodeInt64(&config_body, g_pika_conf->rate_limiter_refill_period_us());
  }

  if (pstd::stringmatch(pattern.data(), "rate-limiter-fairness", 1) != 0) {
    elements += 2;
    EncodeString(&config_body, "rate-limiter-fairness");
    EncodeInt64(&config_body, g_pika_conf->rate_limiter_fairness());
  }

  if (pstd::stringmatch(pattern.data(), "rate-limiter-auto-tuned", 1) != 0) {
    elements += 2;
    EncodeString(&config_body, "rate-limiter-auto-tuned");
    EncodeString(&config_body, g_pika_conf->rate_limiter_auto_tuned() ? "yes" : "no");
  }

  std::stringstream resp;
  resp << "*" << std::to_string(elements) << "\r\n" << config_body;
  ret = resp.str();
}

// Remember to sync change PikaConf::ConfigRewrite();
void ConfigCmd::ConfigSet(std::string& ret) {
  std::string set_item = config_args_v_[1];
  if (set_item == "*") {
    ret = "*28\r\n";
    EncodeString(&ret, "timeout");
    EncodeString(&ret, "requirepass");
    EncodeString(&ret, "masterauth");
    EncodeString(&ret, "slotmigrate");
    EncodeString(&ret, "userpass");
    EncodeString(&ret, "userblacklist");
    EncodeString(&ret, "dump-prefix");
    EncodeString(&ret, "maxclients");
    EncodeString(&ret, "dump-expire");
    EncodeString(&ret, "expire-logs-days");
    EncodeString(&ret, "expire-logs-nums");
    EncodeString(&ret, "root-connection-num");
    EncodeString(&ret, "slowlog-write-errorlog");
    EncodeString(&ret, "slowlog-log-slower-than");
    EncodeString(&ret, "slowlog-max-len");
    EncodeString(&ret, "write-binlog");
    EncodeString(&ret, "max-cache-statistic-keys");
    EncodeString(&ret, "small-compaction-threshold");
    EncodeString(&ret, "max-client-response-size");
    EncodeString(&ret, "db-sync-speed");
    EncodeString(&ret, "compact-cron");
    EncodeString(&ret, "compact-interval");
    EncodeString(&ret, "slave-priority");
    EncodeString(&ret, "sync-window-size");
    // Options for storage engine
    // MutableDBOptions
    EncodeString(&ret, "max-cache-files");
    EncodeString(&ret, "max-background-compactions");
    // MutableColumnFamilyOptions
    EncodeString(&ret, "write-buffer-size");
    EncodeString(&ret, "max-write-buffer-num");
    EncodeString(&ret, "arena-block-size");
    return;
  }
  long int ival;
  std::string value = config_args_v_[2];
  if (set_item == "timeout") {
    if (pstd::string2int(value.data(), value.size(), &ival) == 0) {
      ret = "-ERR Invalid argument " + value + " for CONFIG SET 'timeout'\r\n";
      return;
    }
    g_pika_conf->SetTimeout(ival);
    ret = "+OK\r\n";
  } else if (set_item == "requirepass") {
    g_pika_conf->SetRequirePass(value);
    ret = "+OK\r\n";
  } else if (set_item == "masterauth") {
    g_pika_conf->SetMasterAuth(value);
    ret = "+OK\r\n";
  } else if (set_item == "userpass") {
    g_pika_conf->SetUserPass(value);
    ret = "+OK\r\n";
  } else if (set_item == "slotmigrate") {
    g_pika_conf->SetSlotMigrate(value);
    ret = "+OK\r\n";
  } else if (set_item == "userblacklist") {
    g_pika_conf->SetUserBlackList(value);
    ret = "+OK\r\n";
  } else if (set_item == "dump-prefix") {
    g_pika_conf->SetBgsavePrefix(value);
    ret = "+OK\r\n";
  } else if (set_item == "maxclients") {
    if ((pstd::string2int(value.data(), value.size(), &ival) == 0) || ival <= 0) {
      ret = "-ERR Invalid argument \'" + value + "\' for CONFIG SET 'maxclients'\r\n";
      return;
    }
    g_pika_conf->SetMaxConnection(ival);
    g_pika_server->SetDispatchQueueLimit(ival);
    ret = "+OK\r\n";
  } else if (set_item == "dump-expire") {
    if (pstd::string2int(value.data(), value.size(), &ival) == 0) {
      ret = "-ERR Invalid argument \'" + value + "\' for CONFIG SET 'dump-expire'\r\n";
      return;
    }
    g_pika_conf->SetExpireDumpDays(ival);
    ret = "+OK\r\n";
  } else if (set_item == "slave-priority") {
    if (pstd::string2int(value.data(), value.size(), &ival) == 0) {
      ret = "-ERR Invalid argument \'" + value + "\' for CONFIG SET 'slave-priority'\r\n";
      return;
    }
    g_pika_conf->SetSlavePriority(ival);
    ret = "+OK\r\n";
  } else if (set_item == "expire-logs-days") {
    if ((pstd::string2int(value.data(), value.size(), &ival) == 0) || ival <= 0) {
      ret = "-ERR Invalid argument \'" + value + "\' for CONFIG SET 'expire-logs-days'\r\n";
      return;
    }
    g_pika_conf->SetExpireLogsDays(ival);
    ret = "+OK\r\n";
  } else if (set_item == "expire-logs-nums") {
    if ((pstd::string2int(value.data(), value.size(), &ival) == 0) || ival <= 0) {
      ret = "-ERR Invalid argument \'" + value + "\' for CONFIG SET 'expire-logs-nums'\r\n";
      return;
    }
    g_pika_conf->SetExpireLogsNums(ival);
    ret = "+OK\r\n";
  } else if (set_item == "root-connection-num") {
    if ((pstd::string2int(value.data(), value.size(), &ival) == 0) || ival <= 0) {
      ret = "-ERR Invalid argument \'" + value + "\' for CONFIG SET 'root-connection-num'\r\n";
      return;
    }
    g_pika_conf->SetRootConnectionNum(ival);
    ret = "+OK\r\n";
  } else if (set_item == "slowlog-write-errorlog") {
    bool is_write_errorlog;
    if (value == "yes") {
      is_write_errorlog = true;
    } else if (value == "no") {
      is_write_errorlog = false;
    } else {
      ret = "-ERR Invalid argument \'" + value + "\' for CONFIG SET 'slowlog-write-errorlog'\r\n";
      return;
    }
    g_pika_conf->SetSlowlogWriteErrorlog(is_write_errorlog);
    ret = "+OK\r\n";
  } else if (set_item == "slowlog-log-slower-than") {
    if ((pstd::string2int(value.data(), value.size(), &ival) == 0) || ival < 0) {
      ret = "-ERR Invalid argument \'" + value + "\' for CONFIG SET 'slowlog-log-slower-than'\r\n";
      return;
    }
    g_pika_conf->SetSlowlogSlowerThan(ival);
    ret = "+OK\r\n";
  } else if (set_item == "slowlog-max-len") {
    if ((pstd::string2int(value.data(), value.size(), &ival) == 0) || ival < 0) {
      ret = "-ERR Invalid argument \'" + value + "\' for CONFIG SET 'slowlog-max-len'\r\n";
      return;
    }
    g_pika_conf->SetSlowlogMaxLen(ival);
    g_pika_server->SlowlogTrim();
    ret = "+OK\r\n";
  } else if (set_item == "max-cache-statistic-keys") {
    if ((pstd::string2int(value.data(), value.size(), &ival) == 0) || ival < 0) {
      ret = "-ERR Invalid argument \'" + value + "\' for CONFIG SET 'max-cache-statistic-keys'\r\n";
      return;
    }
    g_pika_conf->SetMaxCacheStatisticKeys(ival);
    g_pika_server->SlotSetMaxCacheStatisticKeys(ival);
    ret = "+OK\r\n";
  } else if (set_item == "small-compaction-threshold") {
    if ((pstd::string2int(value.data(), value.size(), &ival) == 0) || ival < 0) {
      ret = "-ERR Invalid argument \'" + value + "\' for CONFIG SET 'small-compaction-threshold'\r\n";
      return;
    }
    g_pika_conf->SetSmallCompactionThreshold(ival);
    g_pika_server->SlotSetSmallCompactionThreshold(ival);
    ret = "+OK\r\n";
  } else if (set_item == "max-client-response-size") {
    if ((pstd::string2int(value.data(), value.size(), &ival) == 0) || ival < 0) {
      ret = "-ERR Invalid argument \'" + value + "\' for CONFIG SET 'max-client-response-size'\r\n";
      return;
    }
    g_pika_conf->SetMaxClientResponseSize(ival);
    ret = "+OK\r\n";
  } else if (set_item == "write-binlog") {
    int role = g_pika_server->role();
    if (role == PIKA_ROLE_SLAVE) {
      ret = "-ERR need to close master-slave mode first\r\n";
      return;
    } else if (value != "yes" && value != "no") {
      ret = "-ERR invalid write-binlog (yes or no)\r\n";
      return;
    } else {
      g_pika_conf->SetWriteBinlog(value);
      ret = "+OK\r\n";
    }
  } else if (set_item == "db-sync-speed") {
    if (pstd::string2int(value.data(), value.size(), &ival) == 0) {
      ret = "-ERR Invalid argument \'" + value + "\' for CONFIG SET 'db-sync-speed(MB)'\r\n";
      return;
    }
    if (ival < 0 || ival > 1024) {
      ival = 1024;
    }
    g_pika_conf->SetDbSyncSpeed(ival);
    ret = "+OK\r\n";
  } else if (set_item == "compact-cron") {
    bool invalid = false;
    if (!value.empty()) {
      bool have_week = false;
      std::string compact_cron;
      std::string week_str;
      int slash_num = count(value.begin(), value.end(), '/');
      if (slash_num == 2) {
        have_week = true;
        std::string::size_type first_slash = value.find('/');
        week_str = value.substr(0, first_slash);
        compact_cron = value.substr(first_slash + 1);
      } else {
        compact_cron = value;
      }

      std::string::size_type len = compact_cron.length();
      std::string::size_type colon = compact_cron.find('-');
      std::string::size_type underline = compact_cron.find('/');
      if (colon == std::string::npos || underline == std::string::npos || colon >= underline || colon + 1 >= len ||
          colon + 1 == underline || underline + 1 >= len) {
        invalid = true;
      } else {
        int week = std::atoi(week_str.c_str());
        int start = std::atoi(compact_cron.substr(0, colon).c_str());
        int end = std::atoi(compact_cron.substr(colon + 1, underline).c_str());
        int usage = std::atoi(compact_cron.substr(underline + 1).c_str());
        if ((have_week && (week < 1 || week > 7)) || start < 0 || start > 23 || end < 0 || end > 23 || usage < 0 ||
            usage > 100) {
          invalid = true;
        }
      }
    }
    if (invalid) {
      ret = "-ERR invalid compact-cron\r\n";
      return;
    } else {
      g_pika_conf->SetCompactCron(value);
      ret = "+OK\r\n";
    }
  } else if (set_item == "compact-interval") {
    bool invalid = false;
    if (!value.empty()) {
      std::string::size_type len = value.length();
      std::string::size_type slash = value.find('/');
      if (slash == std::string::npos || slash + 1 >= len) {
        invalid = true;
      } else {
        int interval = std::atoi(value.substr(0, slash).c_str());
        int usage = std::atoi(value.substr(slash + 1).c_str());
        if (interval <= 0 || usage < 0 || usage > 100) {
          invalid = true;
        }
      }
    }
    if (invalid) {
      ret = "-ERR invalid compact-interval\r\n";
      return;
    } else {
      g_pika_conf->SetCompactInterval(value);
      ret = "+OK\r\n";
    }
  } else if (set_item == "sync-window-size") {
    if (pstd::string2int(value.data(), value.size(), &ival) == 0) {
      ret = "-ERR Invalid argument \'" + value + "\' for CONFIG SET 'sync-window-size'\r\n";
      return;
    }
    if (ival <= 0 || ival > kBinlogReadWinMaxSize) {
      ret = "-ERR Argument exceed range \'" + value + "\' for CONFIG SET 'sync-window-size'\r\n";
      return;
    }
    g_pika_conf->SetSyncWindowSize(ival);
    ret = "+OK\r\n";
  } else if (set_item == "max-cache-files") {
    if (pstd::string2int(value.data(), value.size(), &ival) == 0) {
      ret = "-ERR Invalid argument \'" + value + "\' for CONFIG SET 'max-cache-files'\r\n";
      return;
    }
    std::unordered_map<std::string, std::string> options_map{{"max_open_files", value}};
    storage::Status s = g_pika_server->RewriteStorageOptions(storage::OptionType::kDB, options_map);
    if (!s.ok()) {
      ret = "-ERR Set max-cache-files wrong: " + s.ToString() + "\r\n";
      return;
    }
    g_pika_conf->SetMaxCacheFiles(ival);
    ret = "+OK\r\n";
  } else if (set_item == "max-background-compactions") {
    if (pstd::string2int(value.data(), value.size(), &ival) == 0) {
      ret = "-ERR Invalid argument \'" + value + "\' for CONFIG SET 'max-background-compactions'\r\n";
      return;
    }
    std::unordered_map<std::string, std::string> options_map{{"max_background_compactions", value}};
    storage::Status s = g_pika_server->RewriteStorageOptions(storage::OptionType::kDB, options_map);
    if (!s.ok()) {
      ret = "-ERR Set max-background-compactions wrong: " + s.ToString() + "\r\n";
      return;
    }
    g_pika_conf->SetMaxBackgroudCompactions(ival);
    ret = "+OK\r\n";
  } else if (set_item == "write-buffer-size") {
    if (pstd::string2int(value.data(), value.size(), &ival) == 0) {
      ret = "-ERR Invalid argument \'" + value + "\' for CONFIG SET 'write-buffer-size'\r\n";
      return;
    }
    std::unordered_map<std::string, std::string> options_map{{"write_buffer_size", value}};
    storage::Status s = g_pika_server->RewriteStorageOptions(storage::OptionType::kColumnFamily, options_map);
    if (!s.ok()) {
      ret = "-ERR Set write-buffer-size wrong: " + s.ToString() + "\r\n";
      return;
    }
    g_pika_conf->SetWriteBufferSize(ival);
    ret = "+OK\r\n";
  } else if (set_item == "max-write-buffer-num") {
    if (pstd::string2int(value.data(), value.size(), &ival) == 0) {
      ret = "-ERR Invalid argument \'" + value + "\' for CONFIG SET 'max-write-buffer-number'\r\n";
      return;
    }
    std::unordered_map<std::string, std::string> options_map{{"max_write_buffer_number", value}};
    storage::Status s = g_pika_server->RewriteStorageOptions(storage::OptionType::kColumnFamily, options_map);
    if (!s.ok()) {
      ret = "-ERR Set max-write-buffer-number wrong: " + s.ToString() + "\r\n";
      return;
    }
    g_pika_conf->SetMaxWriteBufferNumber(ival);
    ret = "+OK\r\n";
  } else if (set_item == "arena-block-size") {
    if (pstd::string2int(value.data(), value.size(), &ival) == 0) {
      ret = "-ERR Invalid argument \'" + value + "\' for CONFIG SET 'arena-block-size'\r\n";
      return;
    }
    std::unordered_map<std::string, std::string> options_map{{"arena_block_size", value}};
    storage::Status s = g_pika_server->RewriteStorageOptions(storage::OptionType::kColumnFamily, options_map);
    if (!s.ok()) {
      ret = "-ERR Set arena-block-size wrong: " + s.ToString() + "\r\n";
      return;
    }
    g_pika_conf->SetArenaBlockSize(ival);
    ret = "+OK\r\n";
  } else {
    ret = "-ERR Unsupported CONFIG parameter: " + set_item + "\r\n";
  }
}

void ConfigCmd::ConfigRewrite(std::string& ret) {
  if (g_pika_conf->ConfigRewrite() != 0) {
    ret = "+OK\r\n";
  } else {
    ret = "-ERR Rewire CONFIG fail\r\n";
  }
}

void ConfigCmd::ConfigResetstat(std::string& ret) {
  g_pika_server->ResetStat();
  ret = "+OK\r\n";
}

void MonitorCmd::DoInitial() {
  if (argv_.size() != 1) {
    res_.SetRes(CmdRes::kWrongNum, kCmdNameMonitor);
    return;
  }
}

void MonitorCmd::Do(std::shared_ptr<Slot> slot) {
  std::shared_ptr<net::NetConn> conn_repl = GetConn();
  if (!conn_repl) {
    res_.SetRes(CmdRes::kErrOther, kCmdNameMonitor);
    LOG(WARNING) << name_ << " weak ptr is empty";
    return;
  }

  g_pika_server->AddMonitorClient(std::dynamic_pointer_cast<PikaClientConn>(conn_repl));
  res_.SetRes(CmdRes::kOk);
}

void DbsizeCmd::DoInitial() {
  if (argv_.size() != 1) {
    res_.SetRes(CmdRes::kWrongNum, kCmdNameDbsize);
    return;
  }
}

void DbsizeCmd::Do(std::shared_ptr<Slot> slot) {
  std::shared_ptr<DB> db = g_pika_server->GetDB(db_name_);
  if (!db) {
    res_.SetRes(CmdRes::kInvalidDB);
  } else {
    KeyScanInfo key_scan_info = db->GetKeyScanInfo();
    std::vector<storage::KeyInfo> key_infos = key_scan_info.key_infos;
    if (key_infos.size() != 5) {
      res_.SetRes(CmdRes::kErrOther, "keyspace error");
      return;
    }
    int64_t dbsize = key_infos[0].keys + key_infos[1].keys + key_infos[2].keys + key_infos[3].keys + key_infos[4].keys;
    res_.AppendInteger(dbsize);
  }
}

void TimeCmd::DoInitial() {
  if (argv_.size() != 1) {
    res_.SetRes(CmdRes::kWrongNum, kCmdNameTime);
    return;
  }
}

void TimeCmd::Do(std::shared_ptr<Slot> slot) {
  struct timeval tv;
  if (gettimeofday(&tv, nullptr) == 0) {
    res_.AppendArrayLen(2);
    char buf[32];
    int32_t len = pstd::ll2string(buf, sizeof(buf), tv.tv_sec);
    res_.AppendStringLen(len);
    res_.AppendContent(buf);

    len = pstd::ll2string(buf, sizeof(buf), tv.tv_usec);
    res_.AppendStringLen(len);
    res_.AppendContent(buf);
  } else {
    res_.SetRes(CmdRes::kErrOther, strerror(errno));
  }
}

void DelbackupCmd::DoInitial() {
  if (argv_.size() != 1) {
    res_.SetRes(CmdRes::kWrongNum, kCmdNameDelbackup);
    return;
  }
}

void DelbackupCmd::Do(std::shared_ptr<Slot> slot) {
  std::string db_sync_prefix = g_pika_conf->bgsave_prefix();
  std::string db_sync_path = g_pika_conf->bgsave_path();
  std::vector<std::string> dump_dir;

  // Dump file is not exist
  if (!pstd::FileExists(db_sync_path)) {
    res_.SetRes(CmdRes::kOk);
    return;
  }
  // Directory traversal
  if (pstd::GetChildren(db_sync_path, dump_dir) != 0) {
    res_.SetRes(CmdRes::kOk);
    return;
  }

  int len = dump_dir.size();
  for (auto & i : dump_dir) {
    if (i.substr(0, db_sync_prefix.size()) != db_sync_prefix ||
        i.size() != (db_sync_prefix.size() + 8)) {
      continue;
    }

    std::string str_date = i.substr(db_sync_prefix.size(), (i.size() - db_sync_prefix.size()));
    char* end = nullptr;
    std::strtol(str_date.c_str(), &end, 10);
    if (*end != 0) {
      continue;
    }

    std::string dump_dir_name = db_sync_path + i + "/" + db_name_;
    if (g_pika_server->CountSyncSlaves() == 0) {
      LOG(INFO) << "Not syncing, delete dump file: " << dump_dir_name;
      pstd::DeleteDirIfExist(dump_dir_name);
      len--;
    } else {
      LOG(INFO) << "Syncing, can not delete " << dump_dir_name << " dump file" << std::endl;
    }
  }
  res_.SetRes(CmdRes::kOk);
}

void EchoCmd::DoInitial() {
  if (!CheckArg(argv_.size())) {
    res_.SetRes(CmdRes::kWrongNum, kCmdNameEcho);
    return;
  }
  body_ = argv_[1];
}

void EchoCmd::Do(std::shared_ptr<Slot> slot) {
  res_.AppendString(body_);
}

void ScandbCmd::DoInitial() {
  if (!CheckArg(argv_.size())) {
    res_.SetRes(CmdRes::kWrongNum, kCmdNameEcho);
    return;
  }
  if (argv_.size() == 1) {
    type_ = storage::kAll;
  } else {
    if (strcasecmp(argv_[1].data(), "string") == 0) {
      type_ = storage::kStrings;
    } else if (strcasecmp(argv_[1].data(), "hash") == 0) {
      type_ = storage::kHashes;
    } else if (strcasecmp(argv_[1].data(), "set") == 0) {
      type_ = storage::kSets;
    } else if (strcasecmp(argv_[1].data(), "zset") == 0) {
      type_ = storage::kZSets;
    } else if (strcasecmp(argv_[1].data(), "list") == 0) {
      type_ = storage::kLists;
    } else {
      res_.SetRes(CmdRes::kInvalidDbType);
    }
  }
}

void ScandbCmd::Do(std::shared_ptr<Slot> slot) {
  std::shared_ptr<DB> db = g_pika_server->GetDB(db_name_);
  if (!db) {
    res_.SetRes(CmdRes::kInvalidDB);
  } else {
    db->ScanDatabase(type_);
    res_.SetRes(CmdRes::kOk);
  }
}

void SlowlogCmd::DoInitial() {
  if (!CheckArg(argv_.size())) {
    res_.SetRes(CmdRes::kWrongNum, kCmdNameSlowlog);
    return;
  }
  if (argv_.size() == 2 && (strcasecmp(argv_[1].data(), "reset") == 0)) {
    condition_ = SlowlogCmd::kRESET;
  } else if (argv_.size() == 2 && (strcasecmp(argv_[1].data(), "len") == 0)) {
    condition_ = SlowlogCmd::kLEN;
  } else if ((argv_.size() == 2 || argv_.size() == 3) && (strcasecmp(argv_[1].data(), "get") == 0)) {
    condition_ = SlowlogCmd::kGET;
    if (argv_.size() == 3 && (pstd::string2int(argv_[2].data(), argv_[2].size(), &number_) == 0)) {
      res_.SetRes(CmdRes::kInvalidInt);
      return;
    }
  } else {
    res_.SetRes(CmdRes::kErrOther, "Unknown SLOWLOG subcommand or wrong # of args. Try GET, RESET, LEN.");
    return;
  }
}

void SlowlogCmd::Do(std::shared_ptr<Slot> slot) {
  if (condition_ == SlowlogCmd::kRESET) {
    g_pika_server->SlowlogReset();
    res_.SetRes(CmdRes::kOk);
  } else if (condition_ == SlowlogCmd::kLEN) {
    res_.AppendInteger(g_pika_server->SlowlogLen());
  } else {
    std::vector<SlowlogEntry> slowlogs;
    g_pika_server->SlowlogObtain(number_, &slowlogs);
    res_.AppendArrayLen(slowlogs.size());
    for (const auto& slowlog : slowlogs) {
      res_.AppendArrayLen(4);
      res_.AppendInteger(slowlog.id);
      res_.AppendInteger(slowlog.start_time);
      res_.AppendInteger(slowlog.duration);
      res_.AppendArrayLen(slowlog.argv.size());
      for (const auto& arg : slowlog.argv) {
        res_.AppendString(arg);
      }
    }
  }
}

void PaddingCmd::DoInitial() {
  if (!CheckArg(argv_.size())) {
    res_.SetRes(CmdRes::kWrongNum, kCmdNamePadding);
    return;
  }
}

void PaddingCmd::Do(std::shared_ptr<Slot> slot) { res_.SetRes(CmdRes::kOk); }

std::string PaddingCmd::ToBinlog(uint32_t exec_time, uint32_t term_id, uint64_t logic_id, uint32_t filenum,
                                 uint64_t offset) {
  return PikaBinlogTransverter::ConstructPaddingBinlog(
      BinlogType::TypeFirst,
      argv_[1].size() + BINLOG_ITEM_HEADER_SIZE + PADDING_BINLOG_PROTOCOL_SIZE + SPACE_STROE_PARAMETER_LENGTH);
}


void PKPatternMatchDelCmd::DoInitial() {
  if (!CheckArg(argv_.size())) {
    res_.SetRes(CmdRes::kWrongNum, kCmdNamePKPatternMatchDel);
    return;
  }
  pattern_ = argv_[1];
  if (strcasecmp(argv_[2].data(), "set") == 0) {
    type_ = storage::kSets;
  } else if (strcasecmp(argv_[2].data(), "list") == 0) {
    type_ = storage::kLists;
  } else if (strcasecmp(argv_[2].data(), "string") == 0) {
    type_ = storage::kStrings;
  } else if (strcasecmp(argv_[2].data(), "zset") == 0) {
    type_ = storage::kZSets;
  } else if (strcasecmp(argv_[2].data(), "hash") == 0) {
    type_ = storage::kHashes;
  } else {
    res_.SetRes(CmdRes::kInvalidDbType, kCmdNamePKPatternMatchDel);
    return;
  }
}

void PKPatternMatchDelCmd::Do(std::shared_ptr<Slot> slot) {
  int ret = 0;
  rocksdb::Status s = slot->db()->PKPatternMatchDel(type_, pattern_, &ret);
  if (s.ok()) {
    res_.AppendInteger(ret);
  } else {
    res_.SetRes(CmdRes::kErrOther, s.ToString());
  }
}

void DummyCmd::DoInitial() {}

void DummyCmd::Do(std::shared_ptr<Slot> slot) {}

void QuitCmd::DoInitial() {
  if (!CheckArg(argv_.size())) {
    res_.SetRes(CmdRes::kWrongNum, kCmdNameQuit);
  }
}

void QuitCmd::Do(std::shared_ptr<Slot> slot) {
  res_.SetRes(CmdRes::kOk);
  LOG(INFO) << "QutCmd will close connection " << GetConn()->String();
  GetConn()->SetClose(true);
}

/*
 * HELLO [<protocol-version> [AUTH <password>] [SETNAME <name>] ]
 */
void HelloCmd::DoInitial() {
  if (!CheckArg(argv_.size())) {
    res_.SetRes(CmdRes::kWrongNum, kCmdNameHello);
    return;
  }
}

void HelloCmd::Do(std::shared_ptr<Slot> slot) {
  size_t next_arg = 1;
  long ver = 0;
  if (argv_.size() >= 2) {
    if (pstd::string2int(argv_[next_arg].data(), argv_[next_arg].size(), &ver) == 0) {
      res_.SetRes(CmdRes::kErrOther, "Protocol version is not an integer or out of range");
      return;
    }
    next_arg++;

    if (ver < 2 || ver > 3) {
      res_.SetRes(CmdRes::kErrOther, "-NOPROTO unsupported protocol version");
      return;
    }
  }

  std::shared_ptr<net::NetConn> conn = GetConn();
  if (!conn) {
    res_.SetRes(CmdRes::kErrOther, kCmdNameHello);
    return;
  }

  for (; next_arg < argv_.size(); ++next_arg) {
    size_t more_args = argv_.size() - next_arg - 1;
    const std::string opt = argv_[next_arg];
    if ((strcasecmp(opt.data(), "AUTH") == 0) && (more_args != 0U)) {
      const std::string pwd = argv_[next_arg + 1];
      std::string msg_role;
      auto authResult = AuthenticateUser(pwd, conn, msg_role);
      switch (authResult) {
        case AuthResult::INVALID_CONN:
          res_.SetRes(CmdRes::kErrOther, kCmdNamePing);
          return;
        case AuthResult::INVALID_PASSWORD:
          res_.SetRes(CmdRes::kInvalidPwd);
          return;
        case AuthResult::NO_REQUIRE_PASS:
          res_.SetRes(CmdRes::kErrOther, "Client sent AUTH, but no password is set");
          return;
        case AuthResult::OK:
          break;
      }
      next_arg++;
    } else if ((strcasecmp(opt.data(), "SETNAME") == 0) && (more_args != 0U)) {
      const std::string name = argv_[next_arg + 1];
      conn->set_name(name);
      next_arg++;
    } else {
      res_.SetRes(CmdRes::kErrOther, "Syntax error in HELLO option " + opt);
      return;
    }
  }

  std::string raw;
  std::vector<storage::FieldValue> fvs{
      {"server", "redis"},
  };
  // just for redis resp2 protocol
  fvs.push_back({"proto", "2"});
  fvs.push_back({"mode", "classic"});
  int host_role = g_pika_server->role();
  switch (host_role) {
    case PIKA_ROLE_SINGLE:
    case PIKA_ROLE_MASTER:
      fvs.push_back({"role", "master"});
      break;
    case PIKA_ROLE_SLAVE:
      fvs.push_back({"role", "slave"});
      break;
    case PIKA_ROLE_MASTER | PIKA_ROLE_SLAVE:
      fvs.push_back({"role", "master&&slave"});
      break;
    default:
      LOG(INFO) << "unknown role" << host_role << " client ip:port " << conn->ip_port();
      return;
  }

  for (const auto& fv : fvs) {
    RedisAppendLen(raw, fv.field.size(), "$");
    RedisAppendContent(raw, fv.field);
    if (fv.field == "proto") {
      pstd::string2int(fv.value.data(), fv.value.size(), &ver);
      RedisAppendLen(raw, static_cast<int64_t>(ver), ":");
      continue;
    }
    RedisAppendLen(raw, fv.value.size(), "$");
    RedisAppendContent(raw, fv.value);
  }
  res_.AppendArrayLen(fvs.size() * 2);
  res_.AppendStringRaw(raw);
}<|MERGE_RESOLUTION|>--- conflicted
+++ resolved
@@ -1172,7 +1172,7 @@
 
   tmp_stream << "# RocksDB" << "\r\n";
 
-<<<<<<< HEAD
+
   std::shared_lock table_rwl(g_pika_server->dbs_rw_);
   for (const auto& table_item : g_pika_server->dbs_) {
     if (!table_item.second) {
@@ -1185,21 +1185,6 @@
       partition_item.second->db()->GetRocksDBInfo(rocksdb_info);
       partition_item.second->DbRWUnLock();
       tmp_stream << rocksdb_info;
-=======
-    std::shared_lock table_rwl(g_pika_server->dbs_rw_);
-    for (const auto& table_item : g_pika_server->dbs_) {
-        if (!table_item.second) {
-            continue;
-        }
-        std::shared_lock slot_rwl(table_item.second->slots_rw_);
-        for (const auto& slot_item : table_item.second->slots_) {
-            std::string rocksdb_info;
-            slot_item.second->DbRWLockReader();
-            slot_item.second->db()->GetRocksDBInfo(rocksdb_info);
-            slot_item.second->DbRWUnLock();
-            tmp_stream << rocksdb_info;
-        }
->>>>>>> f4545b65
     }
   }
 
