// Copyright (c) 2015-present, Qihoo, Inc.  All rights reserved.
// This source code is licensed under the BSD-style license found in the
// LICENSE file in the root directory of this source tree. An additional grant
// of patent rights can be found in the PATENTS file in the same directory.

#include <utility>

#include "include/pika_consensus.h"

#include "include/pika_client_conn.h"
#include "include/pika_cmd_table_manager.h"
#include "include/pika_conf.h"
#include "include/pika_rm.h"
#include "include/pika_server.h"

using pstd::Status;

extern PikaServer* g_pika_server;
extern std::unique_ptr<PikaConf> g_pika_conf;
extern std::unique_ptr<PikaReplicaManager> g_pika_rm;
extern std::unique_ptr<PikaCmdTableManager> g_pika_cmd_table_manager;

/* Context */

Context::Context(std::string path) :  path_(std::move(path)) {}

Status Context::StableSave() {
  char* p = save_->GetData();
  memcpy(p, &(applied_index_.b_offset.filenum), sizeof(uint32_t));
  p += 4;
  memcpy(p, &(applied_index_.b_offset.offset), sizeof(uint64_t));
  p += 8;
  memcpy(p, &(applied_index_.l_offset.term), sizeof(uint32_t));
  p += 4;
  memcpy(p, &(applied_index_.l_offset.index), sizeof(uint64_t));
  return Status::OK();
}

Status Context::Init() {
  if (!pstd::FileExists(path_)) {
    Status s = pstd::NewRWFile(path_, save_);
    if (!s.ok()) {
      LOG(FATAL) << "Context new file failed " << s.ToString();
    }
    StableSave();
  } else {
    std::unique_ptr<pstd::RWFile> tmp_file;
    Status s = pstd::NewRWFile(path_, tmp_file);
    save_.reset(tmp_file.release());
    if (!s.ok()) {
      LOG(FATAL) << "Context new file failed " << s.ToString();
    }
  }
  if (save_->GetData()) {
    memcpy(reinterpret_cast<char*>(&(applied_index_.b_offset.filenum)), save_->GetData(), sizeof(uint32_t));
    memcpy(reinterpret_cast<char*>(&(applied_index_.b_offset.offset)), save_->GetData() + 4, sizeof(uint64_t));
    memcpy(reinterpret_cast<char*>(&(applied_index_.l_offset.term)), save_->GetData() + 12, sizeof(uint32_t));
    memcpy(reinterpret_cast<char*>(&(applied_index_.l_offset.index)), save_->GetData() + 16, sizeof(uint64_t));
    return Status::OK();
  } else {
    return Status::Corruption("Context init error");
  }
}

void Context::UpdateAppliedIndex(const LogOffset& offset) {
  std::lock_guard l(rwlock_);
  LogOffset cur_offset;
  applied_win_.Update(SyncWinItem(offset), SyncWinItem(offset), &cur_offset);
  if (cur_offset > applied_index_) {
    applied_index_ = cur_offset;
    StableSave();
  }
}

void Context::Reset(const LogOffset& offset) {
  std::lock_guard l(rwlock_);
  applied_index_ = offset;
  applied_win_.Reset();
  StableSave();
}

/* SyncProgress */

std::shared_ptr<SlaveNode> SyncProgress::GetSlaveNode(const std::string& ip, int port) {
  std::string slave_key = ip + std::to_string(port);
  std::shared_lock l(rwlock_);
  if (slaves_.find(slave_key) == slaves_.end()) {
    return nullptr;
  }
  return slaves_[slave_key];
}

std::unordered_map<std::string, std::shared_ptr<SlaveNode>> SyncProgress::GetAllSlaveNodes() {
  std::shared_lock l(rwlock_);
  return slaves_;
}

Status SyncProgress::AddSlaveNode(const std::string& ip, int port, const std::string& db_name, int session_id) {
  std::string slave_key = ip + std::to_string(port);
  std::shared_ptr<SlaveNode> exist_ptr = GetSlaveNode(ip, port);
  if (exist_ptr) {
    LOG(WARNING) << "SlaveNode " << exist_ptr->ToString() << " already exist, set new session " << session_id;
    exist_ptr->SetSessionId(session_id);
    return Status::OK();
  }
  std::shared_ptr<SlaveNode> slave_ptr = std::make_shared<SlaveNode>(ip, port, db_name, session_id);
  slave_ptr->SetLastSendTime(pstd::NowMicros());
  slave_ptr->SetLastRecvTime(pstd::NowMicros());

  {
    std::lock_guard l(rwlock_);
    slaves_[slave_key] = slave_ptr;
    // add slave to match_index
    match_index_[slave_key] = LogOffset();
  }
  return Status::OK();
}

Status SyncProgress::RemoveSlaveNode(const std::string& ip, int port) {
  std::string slave_key = ip + std::to_string(port);
  {
    std::lock_guard l(rwlock_);
    slaves_.erase(slave_key);
    // remove slave to match_index
    match_index_.erase(slave_key);
  }
  return Status::OK();
}

Status SyncProgress::Update(const std::string& ip, int port, const LogOffset& start, const LogOffset& end,
                            LogOffset* committed_index) {
  std::shared_ptr<SlaveNode> slave_ptr = GetSlaveNode(ip, port);
  if (!slave_ptr) {
    return Status::NotFound("ip " + ip + " port " + std::to_string(port));
  }

  LogOffset acked_offset;
  {
    // update slave_ptr
    std::lock_guard l(slave_ptr->slave_mu);
    Status s = slave_ptr->Update(start, end, &acked_offset);
    if (!s.ok()) {
      return s;
    }
    // update match_index_
    // shared slave_ptr->slave_mu
    match_index_[ip + std::to_string(port)] = acked_offset;
  }

  return Status::OK();
}

int SyncProgress::SlaveSize() {
  std::shared_lock l(rwlock_);
  return static_cast<int32_t>(slaves_.size());
}

/* MemLog */

MemLog::MemLog()  = default;

int MemLog::Size() { return static_cast<int>(logs_.size()); }

// keep mem_log [mem_log.begin, offset]
Status MemLog::TruncateTo(const LogOffset& offset) {
  std::lock_guard l_logs(logs_mu_);
  int index = InternalFindLogByBinlogOffset(offset);
  if (index < 0) {
    return Status::Corruption("Cant find correct index");
  }
  last_offset_ = logs_[index].offset;
  logs_.erase(logs_.begin() + index + 1, logs_.end());
  return Status::OK();
}

void MemLog::Reset(const LogOffset& offset) {
  std::lock_guard l_logs(logs_mu_);
  logs_.erase(logs_.begin(), logs_.end());
  last_offset_ = offset;
}

bool MemLog::FindLogItem(const LogOffset& offset, LogOffset* found_offset) {
  std::lock_guard l_logs(logs_mu_);
  int index = InternalFindLogByLogicIndex(offset);
  if (index < 0) {
    return false;
  }
  *found_offset = logs_[index].offset;
  return true;
}

int MemLog::InternalFindLogByLogicIndex(const LogOffset& offset) {
  for (size_t i = 0; i < logs_.size(); ++i) {
    if (logs_[i].offset.l_offset.index > offset.l_offset.index) {
      return -1;
    }
    if (logs_[i].offset.l_offset.index == offset.l_offset.index) {
      return static_cast<int32_t>(i);
    }
  }
  return -1;
}

int MemLog::InternalFindLogByBinlogOffset(const LogOffset& offset) {
  for (size_t i = 0; i < logs_.size(); ++i) {
    if (logs_[i].offset > offset) {
      return -1;
    }
    if (logs_[i].offset == offset) {
      return static_cast<int32_t>(i);
    }
  }
  return -1;
}

/* ConsensusCoordinator */

ConsensusCoordinator::ConsensusCoordinator(const std::string& db_name)
    : db_name_(db_name) {
  std::string db_log_path = g_pika_conf->log_path() + "log_" + db_name + "/";
  std::string log_path = db_log_path;
  context_ = std::make_shared<Context>(log_path + kContext);
  stable_logger_ = std::make_shared<StableLog>(db_name, log_path);
  mem_logger_ = std::make_shared<MemLog>();
}

ConsensusCoordinator::~ConsensusCoordinator() = default;

// since it is invoked in constructor all locks not hold
void ConsensusCoordinator::Init() {
  // load committed_index_ & applied_index
  context_->Init();
  committed_index_ = context_->applied_index_;

  // load term_
  term_ = stable_logger_->Logger()->term();

  LOG(INFO) << DBInfo(db_name_).ToString() << "Restore applied index "
            << context_->applied_index_.ToString() << " current term " << term_;
  if (committed_index_ == LogOffset()) {
    return;
  }
  // load mem_logger_
  mem_logger_->SetLastOffset(committed_index_);
  net::RedisParserSettings settings;
  settings.DealMessage = &(ConsensusCoordinator::InitCmd);
  net::RedisParser redis_parser;
  redis_parser.RedisParserInit(REDIS_PARSER_REQUEST, settings);
  PikaBinlogReader binlog_reader;
  int res =
      binlog_reader.Seek(stable_logger_->Logger(), committed_index_.b_offset.filenum, committed_index_.b_offset.offset);
  if (res != 0) {
    LOG(FATAL) << DBInfo(db_name_).ToString() << "Binlog reader init failed";
  }

  while (true) {
    LogOffset offset;
    std::string binlog;
    Status s = binlog_reader.Get(&binlog, &(offset.b_offset.filenum), &(offset.b_offset.offset));
    if (s.IsEndFile()) {
      break;
    } else if (s.IsCorruption() || s.IsIOError()) {
      LOG(FATAL) << DBInfo(db_name_).ToString() << "Read Binlog error";
    }
    BinlogItem item;
    if (!PikaBinlogTransverter::BinlogItemWithoutContentDecode(TypeFirst, binlog, &item)) {
      LOG(FATAL) << DBInfo(db_name_).ToString() << "Binlog item decode failed";
    }
    offset.l_offset.term = item.term_id();
    offset.l_offset.index = item.logic_id();

    redis_parser.data = static_cast<void*>(&db_name_);
    const char* redis_parser_start = binlog.data() + BINLOG_ENCODE_LEN;
    int redis_parser_len = static_cast<int>(binlog.size()) - BINLOG_ENCODE_LEN;
    int processed_len = 0;
    net::RedisParserStatus ret = redis_parser.ProcessInputBuffer(redis_parser_start, redis_parser_len, &processed_len);
    if (ret != net::kRedisParserDone) {
      LOG(FATAL) << DBInfo(db_name_).ToString() << "Redis parser parse failed";
      return;
    }
    auto arg = static_cast<CmdPtrArg*>(redis_parser.data);
    std::shared_ptr<Cmd> cmd_ptr = arg->cmd_ptr;
    delete arg;
    redis_parser.data = nullptr;

    mem_logger_->AppendLog(MemLog::LogItem(offset, cmd_ptr, nullptr, nullptr));
  }
}

Status ConsensusCoordinator::Reset(const LogOffset& offset) {
  context_->Reset(offset);
  {
    std::lock_guard l(index_mu_);
    committed_index_ = offset;
  }

  UpdateTerm(offset.l_offset.term);
  Status s = stable_logger_->Logger()->SetProducerStatus(offset.b_offset.filenum, offset.b_offset.offset,
                                                         offset.l_offset.term, offset.l_offset.index);
  if (!s.ok()) {
    LOG(WARNING) << DBInfo(db_name_).ToString() << "Consensus reset status failed "
                 << s.ToString();
    return s;
  }

  stable_logger_->SetFirstOffset(offset);

  stable_logger_->Logger()->Lock();
  mem_logger_->Reset(offset);
  stable_logger_->Logger()->Unlock();
  return Status::OK();
}

Status ConsensusCoordinator::ProposeLog(const std::shared_ptr<Cmd>& cmd_ptr) {
  std::vector<std::string> keys = cmd_ptr->current_key();
  // slotkey shouldn't add binlog
  if (cmd_ptr->name() == kCmdNameSAdd && !keys.empty() &&
      (keys[0].compare(0, SlotKeyPrefix.length(), SlotKeyPrefix) == 0 || keys[0].compare(0, SlotTagPrefix.length(), SlotTagPrefix) == 0)) {
    return Status::OK();
  }

<<<<<<< HEAD
  BinlogItem item;
=======
>>>>>>> b7f6c58d
  // make sure stable log and mem log consistent
  Status s = InternalAppendLog(cmd_ptr);
  if (!s.ok()) {
    return s;
  }

  g_pika_server->SignalAuxiliary();
  return Status::OK();
}

<<<<<<< HEAD
Status ConsensusCoordinator::ProposeLog(const std::shared_ptr<Cmd>& cmd_ptr) {
  return ProposeLog(cmd_ptr, nullptr, nullptr);
}

Status ConsensusCoordinator::InternalAppendLog(const BinlogItem& item, const std::shared_ptr<Cmd>& cmd_ptr,
                                               std::shared_ptr<PikaClientConn> conn_ptr,
                                               std::shared_ptr<std::string> resp_ptr) {
  LogOffset log_offset;
  Status s = InternalAppendBinlog(item, cmd_ptr, &log_offset);
  if (!s.ok()) {
    return s;
  }
  return Status::OK();
=======
Status ConsensusCoordinator::InternalAppendLog(const std::shared_ptr<Cmd>& cmd_ptr) {
  return InternalAppendBinlog(cmd_ptr);
>>>>>>> b7f6c58d
}

// precheck if prev_offset match && drop this log if this log exist
Status ConsensusCoordinator::ProcessLeaderLog(const std::shared_ptr<Cmd>& cmd_ptr, const BinlogItem& attribute) {
  LogOffset last_index = mem_logger_->last_offset();
  if (attribute.logic_id() < last_index.l_offset.index) {
    LOG(WARNING) << DBInfo(db_name_).ToString() << "Drop log from leader logic_id "
                 << attribute.logic_id() << " cur last index " << last_index.l_offset.index;
    return Status::OK();
  }

  Status s = InternalAppendLog(cmd_ptr);

  InternalApplyFollower(MemLog::LogItem(LogOffset(), cmd_ptr, nullptr, nullptr));
  return Status::OK();
}

Status ConsensusCoordinator::UpdateSlave(const std::string& ip, int port, const LogOffset& start,
                                         const LogOffset& end) {
  LogOffset committed_index;
  Status s = sync_pros_.Update(ip, port, start, end, &committed_index);
  if (!s.ok()) {
    return s;
  }

  return Status::OK();
}

Status ConsensusCoordinator::InternalAppendBinlog(const std::shared_ptr<Cmd>& cmd_ptr) {
  std::string content = cmd_ptr->ToRedisProtocol();
  Status s = stable_logger_->Logger()->Put(content);
  if (!s.ok()) {
    std::string db_name = cmd_ptr->db_name().empty() ? g_pika_conf->default_db() : cmd_ptr->db_name();
    std::shared_ptr<DB> db = g_pika_server->GetDB(db_name);
    if (db) {
      db->SetBinlogIoError();
    }
    return s;
  }
  uint32_t filenum = 0;
  uint64_t offset = 0;
  return stable_logger_->Logger()->GetProducerStatus(&filenum, &offset);
}

Status ConsensusCoordinator::AddSlaveNode(const std::string& ip, int port, int session_id) {
  Status s = sync_pros_.AddSlaveNode(ip, port, db_name_, session_id);
  if (!s.ok()) {
    return s;
  }
  return Status::OK();
}

Status ConsensusCoordinator::RemoveSlaveNode(const std::string& ip, int port) {
  Status s = sync_pros_.RemoveSlaveNode(ip, port);
  if (!s.ok()) {
    return s;
  }
  return Status::OK();
}

void ConsensusCoordinator::UpdateTerm(uint32_t term) {
  stable_logger_->Logger()->Lock();
  std::lock_guard l(term_rwlock_);
  term_ = term;
  stable_logger_->Logger()->SetTerm(term);
  stable_logger_->Logger()->Unlock();
}

uint32_t ConsensusCoordinator::term() {
  std::shared_lock l(term_rwlock_);
  return term_;
}

void ConsensusCoordinator::InternalApplyFollower(const MemLog::LogItem& log) {
  g_pika_rm->ScheduleWriteDBTask(log.cmd_ptr, log.offset, db_name_);
}

int ConsensusCoordinator::InitCmd(net::RedisParser* parser, const net::RedisCmdArgsType& argv) {
  auto db_name = static_cast<std::string*>(parser->data);
  std::string opt = argv[0];
  std::shared_ptr<Cmd> c_ptr = g_pika_cmd_table_manager->GetCmd(pstd::StringToLower(opt));
  if (!c_ptr) {
    LOG(WARNING) << "Command " << opt << " not in the command table";
    return -1;
  }
  // Initial
  c_ptr->Initial(argv, *db_name);
  if (!c_ptr->res().ok()) {
    LOG(WARNING) << "Fail to initial command from binlog: " << opt;
    return -1;
  }
  parser->data = static_cast<void*>(new CmdPtrArg(c_ptr));
  return 0;
}

Status ConsensusCoordinator::TruncateTo(const LogOffset& offset) {
  LOG(INFO) << DBInfo(db_name_).ToString() << "Truncate to " << offset.ToString();
  LogOffset founded_offset;
  Status s = FindLogicOffset(offset.b_offset, offset.l_offset.index, &founded_offset);
  if (!s.ok()) {
    return s;
  }
  LOG(INFO) << DBInfo(db_name_).ToString() << " Founded truncate pos "
            << founded_offset.ToString();
  LogOffset committed = committed_index();
  stable_logger_->Logger()->Lock();
  if (founded_offset.l_offset.index == committed.l_offset.index) {
    mem_logger_->Reset(committed);
  } else {
    Status s = mem_logger_->TruncateTo(founded_offset);
    if (!s.ok()) {
      stable_logger_->Logger()->Unlock();
      return s;
    }
  }
  s = stable_logger_->TruncateTo(founded_offset);
  if (!s.ok()) {
    stable_logger_->Logger()->Unlock();
    return s;
  }
  stable_logger_->Logger()->Unlock();
  return Status::OK();
}

Status ConsensusCoordinator::GetBinlogOffset(const BinlogOffset& start_offset, LogOffset* log_offset) {
  PikaBinlogReader binlog_reader;
  int res = binlog_reader.Seek(stable_logger_->Logger(), start_offset.filenum, start_offset.offset);
  if (res != 0) {
    return Status::Corruption("Binlog reader init failed");
  }
  std::string binlog;
  BinlogOffset offset;
  Status s = binlog_reader.Get(&binlog, &(offset.filenum), &(offset.offset));
  if (!s.ok()) {
    return Status::Corruption("Binlog reader get failed");
  }
  BinlogItem item;
  if (!PikaBinlogTransverter::BinlogItemWithoutContentDecode(TypeFirst, binlog, &item)) {
    return Status::Corruption("Binlog item decode failed");
  }
  log_offset->b_offset = offset;
  log_offset->l_offset.term = item.term_id();
  log_offset->l_offset.index = item.logic_id();
  return Status::OK();
}

// get binlog offset range [start_offset, end_offset]
// start_offset 0,0 end_offset 1,129, result will include binlog (1,129)
// start_offset 0,0 end_offset 1,0, result will NOT include binlog (1,xxx)
// start_offset 0,0 end_offset 0,0, resulet will NOT include binlog(0,xxx)
Status ConsensusCoordinator::GetBinlogOffset(const BinlogOffset& start_offset, const BinlogOffset& end_offset,
                                             std::vector<LogOffset>* log_offset) {
  PikaBinlogReader binlog_reader;
  int res = binlog_reader.Seek(stable_logger_->Logger(), start_offset.filenum, start_offset.offset);
  if (res != 0) {
    return Status::Corruption("Binlog reader init failed");
  }
  while (true) {
    BinlogOffset b_offset;
    std::string binlog;
    Status s = binlog_reader.Get(&binlog, &(b_offset.filenum), &(b_offset.offset));
    if (s.IsEndFile()) {
      return Status::OK();
    } else if (s.IsCorruption() || s.IsIOError()) {
      return Status::Corruption("Read Binlog error");
    }
    BinlogItem item;
    if (!PikaBinlogTransverter::BinlogItemWithoutContentDecode(TypeFirst, binlog, &item)) {
      return Status::Corruption("Binlog item decode failed");
    }
    LogOffset offset;
    offset.b_offset = b_offset;
    offset.l_offset.term = item.term_id();
    offset.l_offset.index = item.logic_id();
    if (offset.b_offset > end_offset) {
      return Status::OK();
    }
    log_offset->push_back(offset);
  }
  return Status::OK();
}

Status ConsensusCoordinator::FindBinlogFileNum(const std::map<uint32_t, std::string>& binlogs, uint64_t target_index,
                                               uint32_t start_filenum, uint32_t* founded_filenum) {
  // low boundary & high boundary
  uint32_t lb_binlogs = binlogs.begin()->first;
  uint32_t hb_binlogs = binlogs.rbegin()->first;
  bool first_time_left = false;
  bool first_time_right = false;
  uint32_t filenum = start_filenum;
  while (true) {
    LogOffset first_offset;
    Status s = GetBinlogOffset(BinlogOffset(filenum, 0), &first_offset);
    if (!s.ok()) {
      return s;
    }
    if (target_index < first_offset.l_offset.index) {
      if (first_time_right) {
        // last filenum
        filenum = filenum - 1;
        break;
      }
      // move left
      first_time_left = true;
      if (filenum == 0 || filenum - 1 < lb_binlogs) {
        return Status::NotFound(std::to_string(target_index) + " hit low boundary");
      }
      filenum = filenum - 1;
    } else if (target_index > first_offset.l_offset.index) {
      if (first_time_left) {
        break;
      }
      // move right
      first_time_right = true;
      if (filenum + 1 > hb_binlogs) {
        break;
      }
      filenum = filenum + 1;
    } else {
      break;
    }
  }
  *founded_filenum = filenum;
  return Status::OK();
}

Status ConsensusCoordinator::FindLogicOffsetBySearchingBinlog(const BinlogOffset& hint_offset, uint64_t target_index,
                                                              LogOffset* found_offset) {
  LOG(INFO) << DBInfo(db_name_).ToString() << "FindLogicOffsetBySearchingBinlog hint offset "
            << hint_offset.ToString() << " target_index " << target_index;
  BinlogOffset start_offset;
  std::map<uint32_t, std::string> binlogs;
  if (!stable_logger_->GetBinlogFiles(&binlogs)) {
    return Status::Corruption("Get binlog files failed");
  }
  if (binlogs.empty()) {
    return Status::NotFound("Binlogs is empty");
  }
  if (binlogs.find(hint_offset.filenum) == binlogs.end()) {
    start_offset = BinlogOffset(binlogs.crbegin()->first, 0);
  } else {
    start_offset = hint_offset;
  }

  uint32_t found_filenum;
  Status s = FindBinlogFileNum(binlogs, target_index, start_offset.filenum, &found_filenum);
  if (!s.ok()) {
    return s;
  }

  LOG(INFO) << DBInfo(db_name_).ToString() << "FindBinlogFilenum res "  // NOLINT
            << found_filenum;
  BinlogOffset traversal_start(found_filenum, 0);
  BinlogOffset traversal_end(found_filenum + 1, 0);
  std::vector<LogOffset> offsets;
  s = GetBinlogOffset(traversal_start, traversal_end, &offsets);
  if (!s.ok()) {
    return s;
  }
  for (auto& offset : offsets) {
    if (offset.l_offset.index == target_index) {
      LOG(INFO) << DBInfo(db_name_).ToString() << "Founded " << target_index << " "
                << offset.ToString();
      *found_offset = offset;
      return Status::OK();
    }
  }
  return Status::NotFound("Logic index not found");
}

Status ConsensusCoordinator::FindLogicOffset(const BinlogOffset& start_offset, uint64_t target_index,
                                             LogOffset* found_offset) {
  LogOffset possible_offset;
  Status s = GetBinlogOffset(start_offset, &possible_offset);
  if (!s.ok() || possible_offset.l_offset.index != target_index) {
    if (!s.ok()) {
      LOG(INFO) << DBInfo(db_name_).ToString() << "GetBinlogOffset res: " << s.ToString();
    } else {
      LOG(INFO) << DBInfo(db_name_).ToString() << "GetBInlogOffset res: " << s.ToString()
                << " possible_offset " << possible_offset.ToString() << " target_index " << target_index;
    }
    return FindLogicOffsetBySearchingBinlog(start_offset, target_index, found_offset);
  }
  *found_offset = possible_offset;
  return Status::OK();
}

Status ConsensusCoordinator::GetLogsBefore(const BinlogOffset& start_offset, std::vector<LogOffset>* hints) {
  BinlogOffset traversal_end = start_offset;
  BinlogOffset traversal_start(traversal_end.filenum, 0);
  traversal_start.filenum = traversal_start.filenum == 0 ? 0 : traversal_start.filenum - 1;
  std::map<uint32_t, std::string> binlogs;
  if (!stable_logger_->GetBinlogFiles(&binlogs)) {
    return Status::Corruption("Get binlog files failed");
  }
  if (binlogs.find(traversal_start.filenum) == binlogs.end()) {
    traversal_start.filenum = traversal_end.filenum;
  }
  std::vector<LogOffset> res;
  Status s = GetBinlogOffset(traversal_start, traversal_end, &res);
  if (!s.ok()) {
    return s;
  }
  if (res.size() > 100) {
    res.assign(res.end() - 100, res.end());
  }
  *hints = res;
  return Status::OK();
}

Status ConsensusCoordinator::LeaderNegotiate(const LogOffset& f_last_offset, bool* reject,
                                             std::vector<LogOffset>* hints) {
  uint64_t f_index = f_last_offset.l_offset.index;
  LOG(INFO) << DBInfo(db_name_).ToString() << "LeaderNeotiate follower last offset "
            << f_last_offset.ToString() << " first_offsert " << stable_logger_->first_offset().ToString()
            << " last_offset " << mem_logger_->last_offset().ToString();
  *reject = true;
  if (f_index > mem_logger_->last_offset().l_offset.index) {
    // hints starts from last_offset() - 100;
    Status s = GetLogsBefore(mem_logger_->last_offset().b_offset, hints);
    if (!s.ok()) {
      LOG(WARNING) << f_index << " is larger than last index " << mem_logger_->last_offset().ToString()
                   << " get logs before last index failed " << s.ToString();
      return s;
    }
    LOG(INFO) << DBInfo(db_name_).ToString()
              << "follower index larger then last_offset index, get logs before "
              << mem_logger_->last_offset().ToString();
    return Status::OK();
  }
  if (f_index < stable_logger_->first_offset().l_offset.index) {
    // need full sync
    LOG(INFO) << DBInfo(db_name_).ToString() << f_index << " not found current first index"
              << stable_logger_->first_offset().ToString();
    return Status::NotFound("logic index");
  }
  if (f_last_offset.l_offset.index == 0) {
    *reject = false;
    return Status::OK();
  }

  LogOffset found_offset;
  Status s = FindLogicOffset(f_last_offset.b_offset, f_index, &found_offset);
  if (!s.ok()) {
    if (s.IsNotFound()) {
      LOG(INFO) << DBInfo(db_name_).ToString() << f_last_offset.ToString() << " not found "
                << s.ToString();
      return s;
    } else {
      LOG(WARNING) << DBInfo(db_name_).ToString() << "find logic offset failed"
                   << s.ToString();
      return s;
    }
  }

  if (found_offset.l_offset.term != f_last_offset.l_offset.term || !(f_last_offset.b_offset == found_offset.b_offset)) {
    Status s = GetLogsBefore(found_offset.b_offset, hints);
    if (!s.ok()) {
      LOG(WARNING) << DBInfo(db_name_).ToString() << "Try to get logs before "
                   << found_offset.ToString() << " failed";
      return s;
    }
    return Status::OK();
  }

  LOG(INFO) << DBInfo(db_name_).ToString() << "Found equal offset " << found_offset.ToString();
  *reject = false;
  return Status::OK();
}

// memlog order: committed_index , [committed_index + 1, memlogger.end()]
Status ConsensusCoordinator::FollowerNegotiate(const std::vector<LogOffset>& hints, LogOffset* reply_offset) {
  if (hints.empty()) {
    return Status::Corruption("hints empty");
  }
  LOG(INFO) << DBInfo(db_name_).ToString() << "FollowerNegotiate from " << hints[0].ToString()
            << " to " << hints[hints.size() - 1].ToString();
  if (mem_logger_->last_offset().l_offset.index < hints[0].l_offset.index) {
    *reply_offset = mem_logger_->last_offset();
    return Status::OK();
  }
  if (committed_index().l_offset.index > hints[hints.size() - 1].l_offset.index) {
    return Status::Corruption("invalid hints all smaller than committed_index");
  }
  if (mem_logger_->last_offset().l_offset.index > hints[hints.size() - 1].l_offset.index) {
    const auto &truncate_offset = hints[hints.size() - 1];
    // trunck to hints end
    Status s = TruncateTo(truncate_offset);
    if (!s.ok()) {
      return s;
    }
  }

  LogOffset committed = committed_index();
  for (size_t i = hints.size() - 1; i >= 0; i--) {
    if (hints[i].l_offset.index < committed.l_offset.index) {
      return Status::Corruption("hints less than committed index");
    }
    if (hints[i].l_offset.index == committed.l_offset.index) {
      if (hints[i].l_offset.term == committed.l_offset.term) {
        Status s = TruncateTo(hints[i]);
        if (!s.ok()) {
          return s;
        }
        *reply_offset = mem_logger_->last_offset();
        return Status::OK();
      }
    }
    LogOffset found_offset;
    bool res = mem_logger_->FindLogItem(hints[i], &found_offset);
    if (!res) {
      return Status::Corruption("hints not found " + hints[i].ToString());
    }
    if (found_offset.l_offset.term == hints[i].l_offset.term) {
      // trunk to found_offsett
      Status s = TruncateTo(found_offset);
      if (!s.ok()) {
        return s;
      }
      *reply_offset = mem_logger_->last_offset();
      return Status::OK();
    }
  }

  Status s = TruncateTo(hints[0]);
  if (!s.ok()) {
    return s;
  }
  *reply_offset = mem_logger_->last_offset();
  return Status::OK();
}<|MERGE_RESOLUTION|>--- conflicted
+++ resolved
@@ -319,10 +319,6 @@
     return Status::OK();
   }
 
-<<<<<<< HEAD
-  BinlogItem item;
-=======
->>>>>>> b7f6c58d
   // make sure stable log and mem log consistent
   Status s = InternalAppendLog(cmd_ptr);
   if (!s.ok()) {
@@ -333,24 +329,8 @@
   return Status::OK();
 }
 
-<<<<<<< HEAD
-Status ConsensusCoordinator::ProposeLog(const std::shared_ptr<Cmd>& cmd_ptr) {
-  return ProposeLog(cmd_ptr, nullptr, nullptr);
-}
-
-Status ConsensusCoordinator::InternalAppendLog(const BinlogItem& item, const std::shared_ptr<Cmd>& cmd_ptr,
-                                               std::shared_ptr<PikaClientConn> conn_ptr,
-                                               std::shared_ptr<std::string> resp_ptr) {
-  LogOffset log_offset;
-  Status s = InternalAppendBinlog(item, cmd_ptr, &log_offset);
-  if (!s.ok()) {
-    return s;
-  }
-  return Status::OK();
-=======
 Status ConsensusCoordinator::InternalAppendLog(const std::shared_ptr<Cmd>& cmd_ptr) {
   return InternalAppendBinlog(cmd_ptr);
->>>>>>> b7f6c58d
 }
 
 // precheck if prev_offset match && drop this log if this log exist
