--- conflicted
+++ resolved
@@ -213,11 +213,7 @@
 }
 
 void Table::DoKeyScan(void* arg) {
-<<<<<<< HEAD
-  auto* bg_task_arg = reinterpret_cast<BgTaskArg*>(arg);
-=======
   std::unique_ptr <BgTaskArg> bg_task_arg(static_cast<BgTaskArg*>(arg));
->>>>>>> 07b2c6dd
   bg_task_arg->table->RunKeyScan();
 }
 
