--- conflicted
+++ resolved
@@ -226,48 +226,10 @@
   ./build_docker.sh -p linux/amd64 -t private_registry/pika:latest
   ```
 
-<<<<<<< HEAD
-
-=======
-* #### 3.3 使用 pika-operator 部署
-
-  使用 `pika-operator` 可以简单地在 Kubernetes 环境中部署单实例 `pika` 。
-  >注：__请勿在生产环境中使用此功能__。
-
-  本地安装：
-
-  1. 安装 [MiniKube](https://minikube.sigs.k8s.io/docs/start/)
-
-  2. 部署 Pika-operator
-
-    ```bash
-    cd tools/pika_operator
-    make minikube-up # run this if you don't have a minikube cluster
-    make local-deploy
-    ```
-
-  3. 创建 Pika 实例
-
-    ```bash
-    cd tools/pika_operator
-    kubectl apply -f examples/pika-sample/
-    ```
-
-  4. 检查 Pika 状态
-
-    ```bash
-      kubectl get pika pika-sample
-    ```
-
-  5. 获取 Pika 实例信息
-
-    ```bash
-    kubectl run pika-sample-test \
-      --image redis -it --rm --restart=Never \
-      -- /usr/local/bin/redis-cli -h pika-sample -p 9221 info
-    ```
 * #### 3.4 使用 docker-compose
+
  docker-compose.yaml
+ 
 ```yaml
   pikadb:
     image: pikadb/pika:lastest
@@ -284,7 +246,7 @@
     privileged: true
     restart: always
 ```
->>>>>>> 168d8481
+
 ## Pika 未来工作规划
 
 ### 1、Pika 单机版
