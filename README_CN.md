--- conflicted
+++ resolved
@@ -148,31 +148,24 @@
 
     Pika 默认使用 `release` 模式编译，不支持调试，如果需要调试，请使用 `debug` 模式编译。
 
-<<<<<<< HEAD
     ```bash
       rm -rf output/
       cmake -B output -DCMAKE_BUILD_TYPE=Debug
       cd output && make
     ```
-=======
-其他子组件，如 `codis` 和 `pika_operator` 也可以用 `build.sh` 进行编译。
-
-```bash
-  # 编译 codis, 默认 target，build-all
-  ./build.sh codis
-
-  # 编译 codis, 但只构建 codis-proxy
-  ./build.sh codis codis-proxy
-
-  # 编译 pika_operator
-  ./build.sh operator
-```
-
-## 使用
-```
-  ./output/pika -c ./conf/pika.conf
-```
->>>>>>> cacb4280
+
+    其他子组件，如 `codis` 和 `pika_operator` 也可以用 `build.sh` 进行编译。
+
+    ```bash
+      # 编译 codis, 默认 target，build-all
+      ./build.sh codis
+
+      # 编译 codis, 但只构建 codis-proxy
+      ./build.sh codis codis-proxy
+
+      # 编译 pika_operator
+      ./build.sh operator
+    ```
 
 * #### 2.4 启动 Pika
 
