// Copyright 2016 CodisLabs. All Rights Reserved.
// Licensed under the MIT (MIT-LICENSE.txt) license.

package proxy

import (
	"fmt"
	"net"
	"net/http"
	"os"
	"os/exec"
	"path/filepath"
	"runtime"
	"strconv"
	"strings"
	"sync"
	"time"

	"pika/codis/v2/pkg/models"
	"pika/codis/v2/pkg/proxy/redis"
	"pika/codis/v2/pkg/utils"
	"pika/codis/v2/pkg/utils/errors"
	"pika/codis/v2/pkg/utils/log"
	"pika/codis/v2/pkg/utils/math2"
	"pika/codis/v2/pkg/utils/rpc"
	"pika/codis/v2/pkg/utils/unsafe2"
)

type Proxy struct {
	mu sync.Mutex

	xauth string
	model *models.Proxy

	exit struct {
		C chan struct{}
	}
	online bool
	closed bool

	config *Config
	router *Router
	ignore []byte

	lproxy net.Listener
	ladmin net.Listener

	ha struct {
		masters map[int]string
		servers []string
	}
	jodis *Jodis
}

var ErrClosedProxy = errors.New("use of closed proxy")

func New(config *Config) (*Proxy, error) {
	if err := config.Validate(); err != nil {
		return nil, errors.Trace(err)
	}
	if err := models.ValidateProduct(config.ProductName); err != nil {
		return nil, errors.Trace(err)
	}

	p := &Proxy{}
	p.config = config
	p.exit.C = make(chan struct{})
	p.router = NewRouter(config)
	p.ignore = make([]byte, config.ProxyHeapPlaceholder.Int64())

	p.model = &models.Proxy{
		StartTime: time.Now().String(),
	}
	p.model.ProductName = config.ProductName
	p.model.DataCenter = config.ProxyDataCenter
	p.model.Pid = os.Getpid()
	p.model.Pwd, _ = os.Getwd()
	if b, err := exec.Command("uname", "-a").Output(); err != nil {
		log.WarnErrorf(err, "run command uname failed")
	} else {
		p.model.Sys = strings.TrimSpace(string(b))
	}
	p.model.Hostname = utils.Hostname

	if err := p.setup(config); err != nil {
		p.Close()
		return nil, err
	}

	log.Warnf("[%p] create new proxy:\n%s", p, p.model.Encode())

	unsafe2.SetMaxOffheapBytes(config.ProxyMaxOffheapBytes.Int64())

	go p.serveAdmin()
	go p.serveProxy()

	p.startMetricsJson()
	p.startMetricsInfluxdb()
	p.startMetricsStatsd()

	return p, nil
}

func (p *Proxy) setup(config *Config) error {
	proto := config.ProtoType
	if l, err := net.Listen(proto, config.ProxyAddr); err != nil {
		return errors.Trace(err)
	} else {
		p.lproxy = l

		x, err := utils.ReplaceUnspecifiedIP(proto, l.Addr().String(), config.HostProxy)
		if err != nil {
			return err
		}
		p.model.ProtoType = proto
		p.model.ProxyAddr = x
	}

	proto = "tcp"
	if l, err := net.Listen(proto, config.AdminAddr); err != nil {
		return errors.Trace(err)
	} else {
		p.ladmin = l

		x, err := utils.ReplaceUnspecifiedIP(proto, l.Addr().String(), config.HostAdmin)
		if err != nil {
			return err
		}
		p.model.AdminAddr = x
	}

	p.model.Token = rpc.NewToken(
		config.ProductName,
		p.lproxy.Addr().String(),
		p.ladmin.Addr().String(),
	)
	p.xauth = rpc.NewXAuth(
		config.ProductName,
		config.ProductAuth,
		p.model.Token,
	)

	if config.JodisAddr != "" {
		c, err := models.NewClient(config.JodisName, config.JodisAddr, config.JodisAuth, config.JodisTimeout.Duration())
		if err != nil {
			return err
		}
		if config.JodisCompatible {
			p.model.JodisPath = filepath.Join("/zk/codis", fmt.Sprintf("db_%s", config.ProductName), "proxy", p.model.Token)
		} else {
			p.model.JodisPath = models.JodisPath(config.ProductName, p.model.Token)
		}
		p.jodis = NewJodis(c, p.model)
	}
	p.model.MaxSlotNum = config.MaxSlotNum

	return nil
}

func (p *Proxy) Start() error {
	p.mu.Lock()
	defer p.mu.Unlock()
	if p.closed {
		return ErrClosedProxy
	}
	if p.online {
		return nil
	}
	p.online = true
	p.router.Start()
	if p.jodis != nil {
		p.jodis.Start()
	}
	return nil
}

func (p *Proxy) Close() error {
	p.mu.Lock()
	defer p.mu.Unlock()
	if p.closed {
		return nil
	}
	p.closed = true
	close(p.exit.C)

	if p.jodis != nil {
		p.jodis.Close()
	}
	if p.ladmin != nil {
		p.ladmin.Close()
	}
	if p.lproxy != nil {
		p.lproxy.Close()
	}
	if p.router != nil {
		p.router.Close()
	}
	return nil
}

func (p *Proxy) XAuth() string {
	return p.xauth
}

func (p *Proxy) Model() *models.Proxy {
	return p.model
}

func (p *Proxy) Config() *Config {
	p.mu.Lock()
	defer p.mu.Unlock()
	return p.config
}

func (p *Proxy) ConfigGet(key string) *redis.Resp {
	p.mu.Lock()
	defer p.mu.Unlock()
	switch key {
	case "jodis":
		return redis.NewArray([]*redis.Resp{
			redis.NewBulkBytes([]byte("jodis_name")),
			redis.NewBulkBytes([]byte(p.config.JodisName)),
			redis.NewBulkBytes([]byte("jodis_addr")),
			redis.NewBulkBytes([]byte(p.config.JodisAddr)),
			redis.NewBulkBytes([]byte("jodis_auth")),
			redis.NewBulkBytes([]byte(p.config.JodisAuth)),
			redis.NewBulkBytes([]byte("jodis_timeout")),
			redis.NewBulkBytes([]byte(p.config.JodisTimeout.Duration().String())),
			redis.NewBulkBytes([]byte("jodis_compatible")),
			redis.NewBulkBytes([]byte(strconv.FormatBool(p.config.JodisCompatible))),
		})
	case "proxy":
		return redis.NewArray([]*redis.Resp{
			redis.NewBulkBytes([]byte("proxy_datacenter")),
			redis.NewBulkBytes([]byte(p.config.ProxyDataCenter)),
			redis.NewBulkBytes([]byte("proxy_max_clients")),
			redis.NewBulkBytes([]byte(strconv.Itoa(p.config.ProxyMaxClients))),
			redis.NewBulkBytes([]byte("proxy_max_offheap_size")),
			redis.NewBulkBytes([]byte(p.config.ProxyMaxOffheapBytes.HumanString())),
			redis.NewBulkBytes([]byte("proxy_heap_placeholder")),
			redis.NewBulkBytes([]byte(p.config.ProxyHeapPlaceholder.HumanString())),
		})
	case "backend_ping_period":
		return redis.NewBulkBytes([]byte(p.config.BackendPingPeriod.Duration().String()))
	case "backend_buffer_size":
		return redis.NewArray([]*redis.Resp{
			redis.NewBulkBytes([]byte("backend_recv_bufsize")),
			redis.NewBulkBytes([]byte(p.config.BackendRecvBufsize.HumanString())),
			redis.NewBulkBytes([]byte("backend_send_bufsize")),
			redis.NewBulkBytes([]byte(p.config.BackendSendBufsize.HumanString())),
		})
	case "backend_timeout":
		return redis.NewArray([]*redis.Resp{
			redis.NewBulkBytes([]byte("backend_recv_timeout")),
			redis.NewBulkBytes([]byte(p.config.BackendRecvTimeout.Duration().String())),
			redis.NewBulkBytes([]byte("backend_send_timeout")),
			redis.NewBulkBytes([]byte(p.config.BackendSendTimeout.Duration().String())),
		})
	case "backend_max_pipeline":
		return redis.NewBulkBytes([]byte(strconv.Itoa(p.config.BackendMaxPipeline)))
	case "backend_primary_only":
		return redis.NewBulkBytes([]byte(strconv.FormatBool(p.config.BackendPrimaryOnly)))
	case "max_slot_num":
		return redis.NewBulkBytes([]byte(strconv.Itoa(p.config.MaxSlotNum)))
	case "backend_primary_parallel":
		return redis.NewBulkBytes([]byte(strconv.Itoa(p.config.BackendPrimaryParallel)))
	case "backend_replica_parallel":
		return redis.NewBulkBytes([]byte(strconv.Itoa(p.config.BackendReplicaParallel)))
	case "backend_primary_quick":
		return redis.NewBulkBytes([]byte(strconv.Itoa(p.config.BackendPrimaryQuick)))
	case "backend_replica_quick":
		return redis.NewBulkBytes([]byte(strconv.Itoa(p.config.BackendReplicaQuick)))
	case "backend_keepalive_period":
		return redis.NewBulkBytes([]byte(p.config.BackendKeepAlivePeriod.Duration().String()))
	case "backend_number_databases":
		return redis.NewBulkBytes([]byte(strconv.FormatInt(int64(p.config.BackendNumberDatabases), 10)))
	case "session_buffer_size":
		return redis.NewArray([]*redis.Resp{
			redis.NewBulkBytes([]byte("session_recv_bufsize")),
			redis.NewBulkBytes([]byte(p.config.SessionRecvBufsize.HumanString())),
			redis.NewBulkBytes([]byte("session_send_bufsize")),
			redis.NewBulkBytes([]byte(p.config.SessionSendBufsize.HumanString())),
		})
	case "session_timeout":
		return redis.NewArray([]*redis.Resp{
			redis.NewBulkBytes([]byte("session_recv_timeout")),
			redis.NewBulkBytes([]byte(p.config.SessionRecvTimeout.Duration().String())),
			redis.NewBulkBytes([]byte("session_send_timeout")),
			redis.NewBulkBytes([]byte(p.config.SessionSendTimeout.Duration().String())),
		})
	case "slowlog_log_slower_than":
		return redis.NewBulkBytes([]byte(strconv.FormatInt(p.config.SlowlogLogSlowerThan, 10)))
	case "metrics_report_server":
		return redis.NewBulkBytes([]byte(p.config.MetricsReportServer))
	case "metrics_report_period":
		return redis.NewBulkBytes([]byte(p.config.MetricsReportPeriod.Duration().String()))
	case "metrics_report_influxdb":
		return redis.NewArray([]*redis.Resp{
			redis.NewBulkBytes([]byte("metrics_report_influxdb_server")),
			redis.NewBulkBytes([]byte(p.config.MetricsReportInfluxdbServer)),
			redis.NewBulkBytes([]byte("metrics_report_influxdb_period")),
			redis.NewBulkBytes([]byte(p.config.MetricsReportInfluxdbPeriod.Duration().String())),
			redis.NewBulkBytes([]byte("metrics_report_influxdb_username")),
			redis.NewBulkBytes([]byte(p.config.MetricsReportInfluxdbUsername)),
			redis.NewBulkBytes([]byte("metrics_report_influxdb_database")),
			redis.NewBulkBytes([]byte(p.config.MetricsReportInfluxdbDatabase)),
		})
	case "metrics_report_statsd":
		return redis.NewArray([]*redis.Resp{
			redis.NewBulkBytes([]byte("metrics_report_statsd_server")),
			redis.NewBulkBytes([]byte(p.config.MetricsReportStatsdServer)),
			redis.NewBulkBytes([]byte("metrics_report_statsd_period")),
			redis.NewBulkBytes([]byte(p.config.MetricsReportStatsdPeriod.Duration().String())),
			redis.NewBulkBytes([]byte("metrics_report_statsd_prefix")),
			redis.NewBulkBytes([]byte(p.config.MetricsReportStatsdPrefix)),
		})
<<<<<<< HEAD
	case "quick_cmd_list":
		return redis.NewBulkBytes([]byte(p.config.QuickCmdList))
	case "slow_cmd_list":
		return redis.NewBulkBytes([]byte(p.config.SlowCmdList))
	case "quick_slow_cmd":
		return getCmdFlag()
=======
	case "max_delay_refresh_time_interval":
		if text, err := p.config.MaxDelayRefreshTimeInterval.MarshalText(); err != nil {
			return redis.NewErrorf("cant get max_delay_refresh_time_interval value.")
		} else {
			return redis.NewBulkBytes(text)
		}
>>>>>>> 0989258c
	default:
		return redis.NewErrorf("unsupported key: %s", key)
	}
}

func (p *Proxy) ConfigSet(key, value string) *redis.Resp {
	p.mu.Lock()
	defer p.mu.Unlock()
	switch key {
	case "product_name":
		p.config.ProductName = value
		return redis.NewString([]byte("OK"))
	case "proxy_max_clients":
		n, err := strconv.Atoi(value)
		if err != nil {
			return redis.NewErrorf("err：%s", err)
		}
		if n <= 0 {
			return redis.NewErrorf("invalid proxy_max_clients")
		}
		p.config.ProxyMaxClients = n
		return redis.NewString([]byte("OK"))
	case "backend_primary_only":
		return redis.NewErrorf("not currently supported")
	case "slowlog_log_slower_than":
		n, err := strconv.ParseInt(value, 10, 64)
		if err != nil {
			return redis.NewErrorf("err：%s", err)
		}
		if n < 0 {
			return redis.NewErrorf("invalid slowlog_log_slower_than")
		}
		p.config.SlowlogLogSlowerThan = n
		return redis.NewString([]byte("OK"))
<<<<<<< HEAD
	case "quick_cmd_list":
		err := setQuickCmdList(value)
		if err != nil {
			log.Warnf("setQuickCmdList config[%s] failed, recover old config[%s].", value, p.config.QuickCmdList)
			setQuickCmdList(p.config.QuickCmdList)
			return redis.NewErrorf("err：%s.", err)
		}
		p.config.QuickCmdList = value
		return redis.NewString([]byte("OK"))
	case "slow_cmd_list":
		err := setSlowCmdList(value)
		if err != nil {
			log.Warnf("setSlowCmdList config[%s] failed, recover old config[%s].", value, p.config.SlowCmdList)
			setSlowCmdList(p.config.SlowCmdList)
			return redis.NewErrorf("err：%s.", err)
		}
		p.config.SlowCmdList = value
		return redis.NewString([]byte("OK"))
	case "backend_replica_quick":
		n, err := strconv.Atoi(value)
		if err != nil {
			return redis.NewErrorf("err：%s.", err)
		}

		if n < 0 || n >= p.config.BackendReplicaParallel {
			return redis.NewErrorf("invalid backend_replica_quick")
		} else {
			p.config.BackendReplicaQuick = n
			p.router.SetReplicaQuickConn(p.config.BackendReplicaQuick)
			return redis.NewString([]byte("OK"))
		}
	case "backend_primary_quick":
		n, err := strconv.Atoi(value)
		if err != nil {
			return redis.NewErrorf("err：%s.", err)
		}

		if n < 0 || n >= p.config.BackendPrimaryParallel {
			return redis.NewErrorf("invalid backend_primary_quick")
		} else {
			p.config.BackendPrimaryQuick = n
			p.router.SetPrimaryQuickConn(p.config.BackendPrimaryQuick)
=======
	case "max_delay_refresh_time_interval":
		s := &(p.config.MaxDelayRefreshTimeInterval)
		err := s.UnmarshalText([]byte(value))
		if err != nil {
			return redis.NewErrorf("err：%s.", err)
		}
		if d := p.config.MaxDelayRefreshTimeInterval.Duration(); d <= 0 {
			return redis.NewErrorf("max_delay_refresh_time_interval must be greater than 0")
		} else {
			RefreshPeriod.Set(int64(d))
>>>>>>> 0989258c
			return redis.NewString([]byte("OK"))
		}
	default:
		return redis.NewErrorf("unsupported key: %s", key)
	}
}

func (p *Proxy) ConfigRewrite() *redis.Resp {
	p.mu.Lock()
	defer p.mu.Unlock()
	utils.RewriteConfig(*(p.config), p.config.ConfigFileName, "=", true)
	return redis.NewString([]byte("OK"))
}

func (p *Proxy) IsOnline() bool {
	p.mu.Lock()
	defer p.mu.Unlock()
	return p.online && !p.closed
}

func (p *Proxy) IsClosed() bool {
	p.mu.Lock()
	defer p.mu.Unlock()
	return p.closed
}

func (p *Proxy) HasSwitched() bool {
	p.mu.Lock()
	defer p.mu.Unlock()
	return p.router.HasSwitched()
}

func (p *Proxy) Slots() []*models.Slot {
	p.mu.Lock()
	defer p.mu.Unlock()
	return p.router.GetSlots()
}

func (p *Proxy) FillSlot(m *models.Slot) error {
	p.mu.Lock()
	defer p.mu.Unlock()
	if p.closed {
		return ErrClosedProxy
	}
	return p.router.FillSlot(m)
}

func (p *Proxy) FillSlots(slots []*models.Slot) error {
	p.mu.Lock()
	defer p.mu.Unlock()
	if p.closed {
		return ErrClosedProxy
	}
	for _, m := range slots {
		if err := p.router.FillSlot(m); err != nil {
			return err
		}
	}
	return nil
}

func (p *Proxy) SwitchMasters(masters map[int]string) error {
	p.mu.Lock()
	defer p.mu.Unlock()
	if p.closed {
		return ErrClosedProxy
	}
	p.ha.masters = masters

	if len(masters) != 0 {
		p.router.SwitchMasters(masters)
	}
	return nil
}

func (p *Proxy) GetSentinels() ([]string, map[int]string) {
	p.mu.Lock()
	defer p.mu.Unlock()
	if p.closed {
		return nil, nil
	}
	return p.ha.servers, p.ha.masters
}

func (p *Proxy) serveAdmin() {
	if p.IsClosed() {
		return
	}
	defer p.Close()

	log.Warnf("[%p] admin start service on %s", p, p.ladmin.Addr())

	eh := make(chan error, 1)
	go func(l net.Listener) {
		h := http.NewServeMux()
		h.Handle("/", newApiServer(p))
		hs := &http.Server{Handler: h}
		eh <- hs.Serve(l)
	}(p.ladmin)

	select {
	case <-p.exit.C:
		log.Warnf("[%p] admin shutdown", p)
	case err := <-eh:
		log.ErrorErrorf(err, "[%p] admin exit on error", p)
	}
}

func (p *Proxy) serveProxy() {
	if p.IsClosed() {
		return
	}
	defer p.Close()

	log.Warnf("[%p] proxy start service on %s", p, p.lproxy.Addr())

	eh := make(chan error, 1)
	go func(l net.Listener) (err error) {
		defer func() {
			eh <- err
		}()
		for {
			c, err := p.acceptConn(l)
			if err != nil {
				return err
			}
			NewSession(c, p.config, p).Start(p.router)
		}
	}(p.lproxy)

	if d := p.config.BackendPingPeriod.Duration(); d != 0 {
		go p.keepAlive(d)
	}

	if err := setQuickCmdList(p.config.QuickCmdList); err != nil {
		log.PanicErrorf(err, "setQuickCmdList [%s] failed", p.config.QuickCmdList)
	}
	if err := setSlowCmdList(p.config.SlowCmdList); err != nil {
		log.PanicErrorf(err, "setSlowCmdList [%s] failed", p.config.SlowCmdList)
	}

	select {
	case <-p.exit.C:
		log.Warnf("[%p] proxy shutdown", p)
	case err := <-eh:
		log.ErrorErrorf(err, "[%p] proxy exit on error", p)
	}
}

func (p *Proxy) keepAlive(d time.Duration) {
	var ticker = time.NewTicker(math2.MaxDuration(d, time.Second))
	defer ticker.Stop()
	for {
		select {
		case <-p.exit.C:
			return
		case <-ticker.C:
			p.router.KeepAlive()
		}
	}
}

func (p *Proxy) acceptConn(l net.Listener) (net.Conn, error) {
	var delay = &DelayExp2{
		Min: 10, Max: 500,
		Unit: time.Millisecond,
	}
	for {
		c, err := l.Accept()
		if err != nil {
			if e, ok := err.(net.Error); ok && e.Temporary() {
				log.WarnErrorf(err, "[%p] proxy accept new connection failed", p)
				delay.Sleep()
				continue
			}
		}
		return c, err
	}
}

type Overview struct {
	Version string         `json:"version"`
	Compile string         `json:"compile"`
	Config  *Config        `json:"config,omitempty"`
	Model   *models.Proxy  `json:"model,omitempty"`
	Stats   *Stats         `json:"stats,omitempty"`
	Slots   []*models.Slot `json:"slots,omitempty"`
}

type Stats struct {
	Online bool `json:"online"`
	Closed bool `json:"closed"`

	Sentinels struct {
		Servers  []string          `json:"servers,omitempty"`
		Masters  map[string]string `json:"masters,omitempty"`
		Switched bool              `json:"switched,omitempty"`
	} `json:"sentinels"`

	Ops struct {
		Total int64 `json:"total"`
		Fails int64 `json:"fails"`
		Redis struct {
			Errors int64 `json:"errors"`
		} `json:"redis"`
		QPS int64      `json:"qps"`
		Cmd []*OpStats `json:"cmd,omitempty"`
	} `json:"ops"`

	Sessions struct {
		Total int64 `json:"total"`
		Alive int64 `json:"alive"`
	} `json:"sessions"`

	Rusage struct {
		Now string       `json:"now"`
		CPU float64      `json:"cpu"`
		Mem int64        `json:"mem"`
		Raw *utils.Usage `json:"raw,omitempty"`
	} `json:"rusage"`

	Backend struct {
		PrimaryOnly bool `json:"primary_only"`
	} `json:"backend"`

	Runtime      *RuntimeStats `json:"runtime,omitempty"`
	SlowCmdCount int64         `json:"slow_cmd_count"` // Cumulative count of slow log
}

type RuntimeStats struct {
	General struct {
		Alloc   uint64 `json:"alloc"`
		Sys     uint64 `json:"sys"`
		Lookups uint64 `json:"lookups"`
		Mallocs uint64 `json:"mallocs"`
		Frees   uint64 `json:"frees"`
	} `json:"general"`

	Heap struct {
		Alloc   uint64 `json:"alloc"`
		Sys     uint64 `json:"sys"`
		Idle    uint64 `json:"idle"`
		Inuse   uint64 `json:"inuse"`
		Objects uint64 `json:"objects"`
	} `json:"heap"`

	GC struct {
		Num          uint32  `json:"num"`
		CPUFraction  float64 `json:"cpu_fraction"`
		TotalPauseMs uint64  `json:"total_pausems"`
	} `json:"gc"`

	NumProcs      int   `json:"num_procs"`
	NumGoroutines int   `json:"num_goroutines"`
	NumCgoCall    int64 `json:"num_cgo_call"`
	MemOffheap    int64 `json:"mem_offheap"`
}

type StatsFlags uint32

func (s StatsFlags) HasBit(m StatsFlags) bool {
	return (s & m) != 0
}

const (
	StatsCmds = StatsFlags(1 << iota)
	StatsSlots
	StatsRuntime

	StatsFull = StatsFlags(^uint32(0))
)

func (p *Proxy) Overview(flags StatsFlags) *Overview {
	o := &Overview{
		Version: utils.Version,
		Compile: utils.Compile,
		Config:  p.Config(),
		Model:   p.Model(),
		Stats:   p.Stats(flags),
	}
	if flags.HasBit(StatsSlots) {
		o.Slots = p.Slots()
	}
	return o
}

func (p *Proxy) Stats(flags StatsFlags) *Stats {
	stats := &Stats{}
	stats.Online = p.IsOnline()
	stats.Closed = p.IsClosed()

	stats.Ops.Total = OpTotal()
	stats.Ops.Fails = OpFails()
	stats.Ops.Redis.Errors = OpRedisErrors()
	stats.Ops.QPS = OpQPS()

	if flags.HasBit(StatsCmds) {
		stats.Ops.Cmd = GetOpStatsAll()
	}

	stats.Sessions.Total = SessionsTotal()
	stats.Sessions.Alive = SessionsAlive()

	if u := GetSysUsage(); u != nil {
		stats.Rusage.Now = u.Now.String()
		stats.Rusage.CPU = u.CPU
		stats.Rusage.Mem = u.MemTotal()
		stats.Rusage.Raw = u.Usage
	}

	stats.Backend.PrimaryOnly = p.Config().BackendPrimaryOnly

	if flags.HasBit(StatsRuntime) {
		var r runtime.MemStats
		runtime.ReadMemStats(&r)

		stats.Runtime = &RuntimeStats{}
		stats.Runtime.General.Alloc = r.Alloc
		stats.Runtime.General.Sys = r.Sys
		stats.Runtime.General.Lookups = r.Lookups
		stats.Runtime.General.Mallocs = r.Mallocs
		stats.Runtime.General.Frees = r.Frees
		stats.Runtime.Heap.Alloc = r.HeapAlloc
		stats.Runtime.Heap.Sys = r.HeapSys
		stats.Runtime.Heap.Idle = r.HeapIdle
		stats.Runtime.Heap.Inuse = r.HeapInuse
		stats.Runtime.Heap.Objects = r.HeapObjects
		stats.Runtime.GC.Num = r.NumGC
		stats.Runtime.GC.CPUFraction = r.GCCPUFraction
		stats.Runtime.GC.TotalPauseMs = r.PauseTotalNs / uint64(time.Millisecond)
		stats.Runtime.NumProcs = runtime.GOMAXPROCS(0)
		stats.Runtime.NumGoroutines = runtime.NumGoroutine()
		stats.Runtime.NumCgoCall = runtime.NumCgoCall()
		stats.Runtime.MemOffheap = unsafe2.OffheapBytes()
	}
	stats.SlowCmdCount = SlowCmdCount.Int64()
	return stats
}<|MERGE_RESOLUTION|>--- conflicted
+++ resolved
@@ -314,21 +314,18 @@
 			redis.NewBulkBytes([]byte("metrics_report_statsd_prefix")),
 			redis.NewBulkBytes([]byte(p.config.MetricsReportStatsdPrefix)),
 		})
-<<<<<<< HEAD
 	case "quick_cmd_list":
 		return redis.NewBulkBytes([]byte(p.config.QuickCmdList))
 	case "slow_cmd_list":
 		return redis.NewBulkBytes([]byte(p.config.SlowCmdList))
 	case "quick_slow_cmd":
 		return getCmdFlag()
-=======
 	case "max_delay_refresh_time_interval":
 		if text, err := p.config.MaxDelayRefreshTimeInterval.MarshalText(); err != nil {
 			return redis.NewErrorf("cant get max_delay_refresh_time_interval value.")
 		} else {
 			return redis.NewBulkBytes(text)
 		}
->>>>>>> 0989258c
 	default:
 		return redis.NewErrorf("unsupported key: %s", key)
 	}
@@ -363,7 +360,6 @@
 		}
 		p.config.SlowlogLogSlowerThan = n
 		return redis.NewString([]byte("OK"))
-<<<<<<< HEAD
 	case "quick_cmd_list":
 		err := setQuickCmdList(value)
 		if err != nil {
@@ -406,7 +402,8 @@
 		} else {
 			p.config.BackendPrimaryQuick = n
 			p.router.SetPrimaryQuickConn(p.config.BackendPrimaryQuick)
-=======
+			return redis.NewString([]byte("OK"))
+		}
 	case "max_delay_refresh_time_interval":
 		s := &(p.config.MaxDelayRefreshTimeInterval)
 		err := s.UnmarshalText([]byte(value))
@@ -417,7 +414,6 @@
 			return redis.NewErrorf("max_delay_refresh_time_interval must be greater than 0")
 		} else {
 			RefreshPeriod.Set(int64(d))
->>>>>>> 0989258c
 			return redis.NewString([]byte("OK"))
 		}
 	default:
