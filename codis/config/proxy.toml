--- conflicted
+++ resolved
@@ -102,12 +102,6 @@
 # Slowlog-log-slower-than(us), from receive command to send response, 0 is allways print slow log
 slowlog_log_slower_than = 100000
 
-<<<<<<< HEAD
-=======
-# set the number of slowlog in memory, max len is 10000000. (0 to disable)
-slowlog_max_len = 128000
->>>>>>> 8ed11238
-
 # Set metrics server (such as http://localhost:28000), proxy will report json formatted metrics to specified server in a predefined period.
 metrics_report_server = ""
 metrics_report_period = "1s"
