--- conflicted
+++ resolved
@@ -1,656 +1,11 @@
-# ###########################
-# # Pika configuration file #
-# ###########################
-
-# # Pika port, the default value is 9221.
-# # [NOTICE] Port Magic offsets of port+1000 / port+2000 are used by Pika at present.
-# # Port 10221 is used for Rsync, and port 11221 is used for Replication, while the listening port is 9221.
-# port : 9221
-
-# db-instance-num : 3
-# rocksdb-ttl-second : 86400 * 7;
-# rocksdb-periodic-second : 86400 * 3;
-
-# # Random value identifying the Pika server, its string length must be 40.
-# # If not set, Pika will generate a random string with a length of 40 random characters.
-# # run-id :
-
-# # Master's run-id
-# # master-run-id :
-
-# # The number of threads for running Pika.
-# # It's not recommended to set this value exceeds
-# # the number of CPU cores on the deployment server.
-# thread-num : 1
-
-# # Size of the thread pool, The threads within this pool
-# # are dedicated to handling user requests.
-# thread-pool-size : 12
-
-# # This parameter is used to control whether to separate fast and slow commands.
-# # When slow-cmd-pool is set to yes, fast and slow commands are separated.
-# # When set to no, they are not separated.
-# slow-cmd-pool : no
-
-# # Size of the low level thread pool, The threads within this pool
-# # are dedicated to handling slow user requests.
-# slow-cmd-thread-pool-size : 1
-
-# # Size of the low level thread pool, The threads within this pool
-# # are dedicated to handling slow user requests.
-# admin-thread-pool-size : 2
-
-# # Slow cmd list e.g. hgetall, mset
-# slow-cmd-list :
-
-# # List of commands considered as administrative. These commands will be handled by the admin thread pool. Modify this list as needed.
-# # Default commands: info, ping, monitor
-# # This parameter is only supported by the CONFIG GET command and not by CONFIG SET.
-# admin-cmd-list : info, ping, monitor
-
-# # The number of threads to write DB in slaveNode when replicating.
-# # It's preferable to set slave's sync-thread-num value close to master's thread-pool-size.
-# sync-thread-num : 6
-
-# # The num of threads to write binlog in slaveNode when replicating,
-# # each DB cloud only bind to one sync-binlog-thread to write binlog in maximum
-# #[NOTICE] It's highly recommended to set sync-binlog-thread-num equal to conf item 'database'(then each DB cloud have a exclusive thread to write binlog),
-# # eg. if you use 8 DBs(databases_ is 8), sync-binlog-thread-num is preferable to be 8
-# # Valid range of sync-binlog-thread-num is [1, databases], the final value of it is Min(sync-binlog-thread-num, databases)
-# sync-binlog-thread-num : 1
-
-# # Directory to store log files of Pika, which contains multiple types of logs,
-# # Including: INFO, WARNING, ERROR log, as well as binglog(write2fine) file which
-# # is used for replication.
-# log-path : ./log/
-
-# # Directory to store the data of Pika.
-# db-path : ./db/
-
-# # The size of a single RocksDB memtable at the Pika's bottom layer(Pika use RocksDB to store persist data).
-# # [Tip] Big write-buffer-size can improve writing performance,
-# # but this will generate heavier IO load when flushing from buffer to disk,
-# # you should configure it based on you usage scenario.
-# # Supported Units [K|M|G], write-buffer-size default unit is in [bytes].
-# write-buffer-size : 256M
-
-# # The size of one block in arena memory allocation.
-# # If <= 0, a proper value is automatically calculated.
-# # (usually 1/8 of writer-buffer-size, rounded up to a multiple of 4KB)
-# # Supported Units [K|M|G], arena-block-size default unit is in [bytes].
-# arena-block-size :
-
-# # Timeout of Pika's connection, counting down starts When there are no requests
-# # on a connection (it enters sleep state), when the countdown reaches 0, the connection
-# # will be closed by Pika.
-# # [Tip] The issue of running out of Pika's connections may be avoided if this value
-# # is configured properly.
-# # The Unit of timeout is in [seconds] and its default value is 60(s).
-# timeout : 60
-
-# # The [password of administrator], which is empty by default.
-# # [NOTICE] If this admin password is the same as user password (including both being empty),
-# # the value of userpass will be ignored and all users are considered as administrators,
-# # in this scenario, users are not subject to the restrictions imposed by the userblacklist.
-# # PS: "user password" refers to value of the parameter below: userpass.
-# requirepass :
-
-# # Password for replication verify, used for authentication when a slave
-# # connects to a master to request replication.
-# # [NOTICE] The value of this parameter must match the "requirepass" setting on the master.
-# masterauth :
-
-# # The [password of user], which is empty by default.
-# # [NOTICE] If this user password is the same as admin password (including both being empty),
-# # the value of this parameter will be ignored and all users are considered as administrators,
-# # in this scenario, users are not subject to the restrictions imposed by the userblacklist.
-# # PS: "admin password" refers to value of the parameter above: requirepass.
-# # userpass :
-
-# # The blacklist of commands for users that logged in by userpass,
-# # the commands that added to this list will not be available for users except for administrator.
-# # [Advice] It's recommended to add high-risk commands to this list.
-# # [Format] Commands should be separated by ",". For example: FLUSHALL, SHUTDOWN, KEYS, CONFIG
-# # By default, this list is empty.
-# # userblacklist :
-
-# # Running Mode of Pika, The current version only supports running in "classic mode".
-# # If set to 'classic', Pika will create multiple DBs whose number is the value of configure item "databases".
-# instance-mode : classic
-
-# # The number of databases when Pika runs in classic mode.
-# # The default database id is DB 0. You can select a different one on
-# # a per-connection by using SELECT. The db id range is [0, 'databases' value -1].
-# # The value range of this parameter is [1, 8].
-# # [NOTICE] It's RECOMMENDED to set sync-binlog-thread-num equal to DB num(databases),
-# # if you've changed the value of databases, remember to check if the value of sync-binlog-thread-num is proper.
-# databases : 1
-
-# # The number of followers of a master. Only [0, 1, 2, 3, 4] is valid at present.
-# # By default, this num is set to 0, which means this feature is [not enabled]
-# # and the Pika runs in standalone mode.
-# replication-num : 0
-
-# # consensus level defines the num of confirms(ACKs) the leader node needs to receive from
-# # follower nodes before returning the result to the client that sent the request.
-# # The [value range] of this parameter is: [0, ...replicaiton-num].
-# # The default value of consensus-level is 0, which means this feature is not enabled.
-# consensus-level : 0
-
-# # The Prefix of dump file's name.
-# # All the files that generated by command "bgsave" will be name with this prefix.
-# dump-prefix :
-
-# # daemonize  [yes | no].
-# #daemonize : yes
-
-# # The directory to stored dump files that generated by command "bgsave".
-# dump-path : ./dump/
-
-# # TTL of dump files that generated by command "bgsave".
-# # Any dump files which exceed this TTL will be deleted.
-# # Unit of dump-expire is in [days] and the default value is 0(day),
-# # which means dump files never expire.
-# dump-expire : 0
-
-# # Pid file Path of Pika.
-# pidfile : ./pika.pid
-
-# # The Maximum number of Pika's Connection.
-# maxclients : 20000
-
-# # The size of sst file in RocksDB(Pika is based on RocksDB).
-# # sst files are hierarchical, the smaller the sst file size, the higher the performance and the lower the merge cost,
-# # the price is that the number of sst files could be huge. On the contrary, the bigger the sst file size, the lower
-# # the performance and the higher the merge cost, while the number of files is fewer.
-# # Supported Units [K|M|G], target-file-size-base default unit is in [bytes] and the default value is 20M.
-# target-file-size-base : 20M
-
-# # Expire-time of binlog(write2file) files that stored within log-path.
-# # Any binlog(write2file) files that exceed this expire time will be cleaned up.
-# # The unit of expire-logs-days is in [days] and the default value is 7(days).
-# # The [Minimum value] of this parameter is 1(day).
-# expire-logs-days : 7
-
-# # The maximum number of binlog(write2file) files.
-# # Once the total number of binlog files exceed this value,
-# # automatic cleaning will start to ensure the maximum number
-# # of binlog files is equal to expire-logs-nums.
-# # The [Minimum value] of this parameter is 10.
-# expire-logs-nums : 10
-
-# # The number of guaranteed connections for root user.
-# # This parameter guarantees that there are 2(By default) connections available
-# # for root user to log in Pika from 127.0.0.1, even if the maximum connection limit is reached.
-# # PS: The maximum connection refers to the parameter above: maxclients.
-# # The default value of root-connection-num is 2.
-# root-connection-num : 2
-
-# # Slowlog-write-errorlog
-# slowlog-write-errorlog : no
-
-# # The time threshold for slow log recording.
-# # Any command whose execution time exceeds this threshold will be recorded in pika-ERROR.log,
-# # which is stored in log-path.
-# # The unit of slowlog-log-slower-than is in [microseconds(μs)] and the default value is 10000 μs / 10 ms.
-# slowlog-log-slower-than : 10000
-
-# # Slowlog-max-len
-# slowlog-max-len : 128
-
-# # Pika db sync path
-# db-sync-path : ./dbsync/
-
-# # The maximum Transmission speed during full synchronization.
-# # The exhaustion of network can be prevented by setting this parameter properly.
-# # The value range of this parameter is [1,1024] with unit in [MB/s].
-# # [NOTICE] If this parameter is set to an invalid value(smaller than 0 or bigger than 1024),
-# # it will be automatically reset to 1024.
-# # The default value of db-sync-speed is -1 (1024MB/s).
-# db-sync-speed : -1
-
-# # The priority of slave node when electing new master node.
-# # The slave node with [lower] value of slave-priority will have [higher priority] to be elected as the new master node.
-# # This parameter is only used in conjunction with sentinel and serves no other purpose.
-# # The default value of slave-priority is 100.
-# slave-priority : 100
-
-# # Specify network interface that work with Pika.
-# #network-interface : eth1
-
-# # The IP and port of the master node are specified by this parameter for
-# # replication between master and slaves.
-# # [Format] is "ip:port" , for example: "192.168.1.2:6666" indicates that
-# # the slave instances that configured with this value will automatically send
-# # SLAVEOF command to port 6666 of 192.168.1.2 after startup.
-# # This parameter should be configured on slave nodes.
-# #slaveof : master-ip:master-port
-
-
-# # Daily/Weekly Automatic full compaction task is configured by compact-cron.
-# #
-# #  [Format-daily]: start time(hour)-end time(hour)/disk-free-space-ratio,
-# #  example: with value of "02-04/60", Pika will perform full compaction task between 2:00-4:00 AM everyday if
-# #  the disk-free-size / disk-size > 60%.
-# #
-# #  [Format-weekly]: week/start time(hour)-end time(hour)/disk-free-space-ratio,
-# #  example: with value of "3/02-04/60", Pika will perform full compaction task between 2:00-4:00 AM every Wednesday if
-# #  the disk-free-size / disk-size > 60%.
-# #
-# #  [Tip] Automatic full compaction is suitable for scenarios with multiple data structures
-# #  and lots of items are expired or deleted, or key names are frequently reused.
-# #
-# #  [NOTICE]: If compact-interval is set, compact-cron will be masked and disabled.
-# #
-# #compact-cron : 3/02-04/60
-
-
-# # Automatic full synchronization task between a time interval is configured by compact-interval.
-# # [Format]: time interval(hour)/disk-free-space-ratio, example: "6/60", Pika will perform full compaction every 6 hours,
-# # if the disk-free-size / disk-size > 60%.
-# # [NOTICE]: compact-interval is prior than compact-cron.
-# #compact-interval :
-
-# # The disable_auto_compactions option is [true | false]
-# disable_auto_compactions : false
-
-# # Rocksdb max_subcompactions, increasing this value can accelerate the exec speed of a single compaction task
-# # it's recommended to increase it's value if large compaction is found in you instance
-# max-subcompactions : 1
-# # The minimum disk usage ratio for checking resume.
-# # If the disk usage ratio is lower than min-check-resume-ratio, it will not check resume, only higher will check resume.
-# # Its default value is 0.7.
-# #min-check-resume-ratio : 0.7
-
-# # The minimum free disk space to trigger db resume.
-# # If the db has a background error, only the free disk size is larger than this configuration can trigger manually resume db.
-# # Its default value is 256MB.
-# # [NOTICE]: least-free-disk-resume-size should not smaller than write-buffer-size!
-# #least-free-disk-resume-size : 256M
-
-# # Manually trying to resume db interval is configured by manually-resume-interval.
-# # If db has a background error, it will try to manually call resume() to resume db if satisfy the least free disk to resume.
-# # Its default value is 60 seconds.
-# #manually-resume-interval : 60
-
-# # This window-size determines the amount of data that can be transmitted in a single synchronization process.
-# # [Tip] In the scenario of high network latency. Increasing this size can improve synchronization efficiency.
-# # Its default value is 9000. the [maximum] value is 90000.
-# sync-window-size : 9000
-
-# # Maximum buffer size of a client connection.
-# # [NOTICE] Master and slaves must have exactly the same value for the max-conn-rbuf-size.
-# # Supported Units [K|M|G]. Its default unit is in [bytes] and its default value is 268435456(256MB). The value range is [64MB, 1GB].
-# max-conn-rbuf-size : 268435456
-
-
-# #######################################################################E#######
-# #! Critical Settings !#
-# #######################################################################E#######
-
-# # write_binlog  [yes | no]
-# write-binlog : yes
-
-# # The size of binlog file, which can not be modified once Pika instance started.
-# # [NOTICE] Master and slaves must have exactly the same value for the binlog-file-size.
-# # The [value range] of binlog-file-size is [1K, 2G].
-# # Supported Units [K|M|G], binlog-file-size default unit is in [bytes] and the default value is 100M.
-# binlog-file-size : 104857600
-
-# # Automatically triggers a small compaction according to statistics
-# # Use the cache to store up to 'max-cache-statistic-keys' keys
-# # If 'max-cache-statistic-keys' set to '0', that means turn off the statistics function
-# # and this automatic small compaction feature is disabled.
-# max-cache-statistic-keys : 0
-
-# # When 'delete' or 'overwrite' a specific multi-data structure key 'small-compaction-threshold' times,
-# # a small compact is triggered automatically if the small compaction feature is enabled.
-# # small-compaction-threshold default value is 5000 and the value range is [1, 100000].
-# small-compaction-threshold : 5000
-# small-compaction-duration-threshold : 10000
-
-# # The maximum total size of all live memtables of the RocksDB instance that owned by Pika.
-# # Flushing from memtable to disk will be triggered if the actual memory usage of RocksDB
-# # exceeds max-write-buffer-size when next write operation is issued.
-# # [RocksDB-Basic-Tuning](https://github.com/facebook/rocksdb/wiki/Setup-Options-and-Basic-Tuning)
-# # Supported Units [K|M|G], max-write-buffer-size default unit is in [bytes].
-# max-write-buffer-size : 10737418240
-
-# # The maximum number of write buffers(memtables) that are built up in memory for one ColumnFamily in DB.
-# # The default and the minimum number is 2. It means that Pika(RocksDB) will write to a write buffer
-# # when it flushes the data of another write buffer to storage.
-# # If max-write-buffer-num > 3, writing will be slowed down.
-# max-write-buffer-num : 2
-
-# # `min_write_buffer_number_to_merge` is the minimum number of memtables 
-# # that need to be merged before placing the order. For example, if the 
-# # option is set to 2, immutable memtables will only be flushed if there 
-# # are two of them - a single immutable memtable will never be flushed. 
-# # If multiple memtables are merged together, less data will be written 
-# # to storage because the two updates are merged into a single key. However, 
-# # each Get() must linearly traverse all unmodifiable memtables and check 
-# # whether the key exists. Setting this value too high may hurt performance.
-# min-write-buffer-number-to-merge : 1
-
-# # The total size of wal files, when reaches this limit, rocksdb will force the flush of column-families
-# # whose memtables are backed by the oldest live WAL file. Also used to control the rocksdb open time when
-# # process restart.
-# max-total-wal-size : 1073741824
-
-# # rocksdb level0_stop_writes_trigger
-# level0-stop-writes-trigger : 36
-
-# # rocksdb level0_slowdown_writes_trigger
-# level0-slowdown-writes-trigger : 20
-
-# # rocksdb level0_file_num_compaction_trigger
-# level0-file-num-compaction-trigger : 4
-
-# # The maximum size of the response package to client to prevent memory
-# # exhaustion caused by commands like 'keys *' and 'Scan' which can generate huge response.
-# # Supported Units [K|M|G]. The default unit is in [bytes].
-# max-client-response-size : 1073741824
-
-# # The compression algorithm. You can not change it when Pika started.
-# # Supported types: [snappy, zlib, lz4, zstd]. If you do not wanna compress the SST file, please set its value as none.
-# # [NOTICE] The Pika official binary release just linking the snappy library statically, which means that
-# # you should compile the Pika from the source code and then link it with other compression algorithm library statically by yourself.
-# compression : snappy
-
-# # if the vector size is smaller than the level number, the undefined lower level uses the
-# # last option in the configurable array, for example, for 3 level
-# # LSM tree the following settings are the same:
-# # configurable array: [none:snappy]
-# # LSM settings: [none:snappy:snappy]
-# # When this configurable is enabled, compression is ignored,
-# # default l0 l1 noCompression, l2 and more use `compression` option
-# # https://github.com/facebook/rocksdb/wiki/Compression
-# #compression_per_level : [none:none:snappy:lz4:lz4]
-
-# # The number of rocksdb background threads(sum of max-background-compactions and max-background-flushes)
-# # If max-background-jobs has a valid value AND both 'max-background-flushs' and 'max-background-compactions' is set to -1,
-# # then max-background-flushs' and 'max-background-compactions will be auto config by rocksdb, specifically:
-# # 1/4 of max-background-jobs will be given to max-background-flushs' and the rest(3/4) will be given to  'max-background-compactions'.
-# # 'max-background-jobs' default value is 3 and the value range is [2, 12].
-# max-background-jobs : 3
-
-# # The number of background flushing threads.
-# # max-background-flushes default value is -1 and the value range is [1, 4] or -1.
-# # if 'max-background-flushes' is set to -1, the 'max-background-compactions' should also be set to -1,
-# # which means let rocksdb to auto config them based on the value of 'max-background-jobs'
-# max-background-flushes : -1
-
-# # [NOTICE] you MUST NOT set one of the max-background-flushes or max-background-compactions to -1 while setting another one to other values(not -1).
-# # They SHOULD both be -1 or both not(if you want to config them manually).
-
-# # The number of background compacting threads.
-# # max-background-compactions default value is -1 and the value range is [1, 8] or -1.
-# # if 'max-background-compactions' is set to -1, the 'max-background-flushes' should also be set to -1,
-# # which means let rocksdb to auto config them based on the value of 'max-background-jobs'
-# max-background-compactions : -1
-
-# # RocksDB delayed-write-rate, default is 0(infer from rate-limiter by RocksDB)
-# # Ref from rocksdb: Whenever stall conditions are triggered, RocksDB will reduce write rate to delayed_write_rate,
-# # and could possibly reduce write rate to even lower than delayed_write_rate if estimated pending compaction bytes accumulates.
-# # If the value is 0, RcoksDB will infer a value from `rater_limiter` value if it is not empty, or 16MB if `rater_limiter` is empty.
-# # Note that if users change the rate in `rate_limiter` after DB is opened, delayed_write_rate won't be adjusted.
-# # [Support Dynamically changeable] send 'config set delayed-write-rate' to a running pika can change it's value dynamically
-# delayed-write-rate : 0
-
-
-# # RocksDB will try to limit number of bytes in one compaction to be lower than this max-compaction-bytes.
-# # But it's NOT guaranteed.
-# # default value is -1, means let it be 25 * target-file-size-base (Which is RocksDB's default value)
-# max-compaction-bytes : -1
-
-
-# # maximum value of RocksDB cached open file descriptors
-# max-cache-files : 5000
-
-# # The ratio between the total size of RocksDB level-(L+1) files and the total size of RocksDB level-L files for all L.
-# # Its default value is 10(x). You can also change it to 5(x).
-# max-bytes-for-level-multiplier : 10
-
-# # slotmigrate is mainly used to migrate slots, usually we will set it to no.
-# # When you migrate slots, you need to set it to yes, and reload slotskeys before.
-# # slotmigrate  [yes | no]
-# slotmigrate : no
-
-# # slotmigrate thread num
-# slotmigrate-thread-num : 1
-
-# # thread-migrate-keys-num  1/8 of the write_buffer_size_
-# thread-migrate-keys-num : 64
-
-# # BlockBasedTable block_size, default 4k
-# # block-size: 4096
-
-# # block LRU cache, default 8M, 0 to disable
-# # Supported Units [K|M|G], default unit [bytes]
-# # block-cache: 8388608
-
-# # num-shard-bits default -1, the number of bits from cache keys to be use as shard id.
-# # The cache will be sharded into 2^num_shard_bits shards.
-# # https://github.com/EighteenZi/rocksdb_wiki/blob/master/Block-Cache.md#lru-cache
-# # num-shard-bits: -1
-
-# # whether the block cache is shared among the RocksDB instances, default is per CF
-# # share-block-cache: no
-
-# # The slot number of pika when used with codis.
-# default-slot-num : 1024
-
-# # enable-partitioned-index-filters [yes | no]
-# # When `cache-index-and-filter-blocks` is enabled, `pin_l0_filter_and_index_blocks_in_cache` 
-# # and `cache-index-and-filter-blocks` is suggested to be enabled
-# # https://github.com/facebook/rocksdb/wiki/Partitioned-Index-Filters
-# # enable-partitioned-index-filters: default no
-
-# # whether or not index and filter blocks is stored in block cache
-# # cache-index-and-filter-blocks: no
-
-# # pin_l0_filter_and_index_blocks_in_cache [yes | no]
-# # When `cache-index-and-filter-blocks` is enabled, `pin_l0_filter_and_index_blocks_in_cache` is suggested to be enabled
-# # pin_l0_filter_and_index_blocks_in_cache : no
-
-# # when set to yes, bloomfilter of the last level will not be built
-# # optimize-filters-for-hits: no
-# # https://github.com/facebook/rocksdb/wiki/Leveled-Compaction#levels-target-size
-# # level-compaction-dynamic-level-bytes: no
-
-# ################################## RocksDB Rate Limiter #######################
-# # rocksdb rate limiter
-# # https://rocksdb.org/blog/2017/12/18/17-auto-tuned-rate-limiter.html
-# # https://github.com/EighteenZi/rocksdb_wiki/blob/master/Rate-Limiter.md
-# #######################################################################E#######
-
-# # rate limiter mode 
-# # 0: Read 1: Write 2: ReadAndWrite
-# # rate-limiter-mode : default 1
-
-# # rate limiter bandwidth, units in bytes, default 1024GB/s (No limit)
-# # [Support Dynamically changeable] send 'rate-limiter-bandwidth' to a running pika can change it's value dynamically
-# #rate-limiter-bandwidth : 1099511627776
-
-# #rate-limiter-refill-period-us : 100000
-# #
-# #rate-limiter-fairness: 10
-
-# # if auto_tuned is true: Enables dynamic adjustment of rate limit within the range
-# #`[rate-limiter-bandwidth / 20, rate-limiter-bandwidth]`, according to the recent demand for background I/O.
-# # rate limiter auto tune https://rocksdb.org/blog/2017/12/18/17-auto-tuned-rate-limiter.html. the default value is true.
-# #rate-limiter-auto-tuned : true
-
-# ################################## RocksDB Blob Configure #####################
-# # rocksdb blob configure
-# # https://rocksdb.org/blog/2021/05/26/integrated-blob-db.html
-# # wiki https://github.com/facebook/rocksdb/wiki/BlobDB
-# #######################################################################E#######
-
-# # enable rocksdb blob, default no
-# # enable-blob-files : yes
-
-# # values at or above this threshold will be written to blob files during flush or compaction.
-# # Supported Units [K|M|G], default unit is in [bytes].
-# # min-blob-size : 4K
-
-# # the size limit for blob files
-# # Supported Units [K|M|G], default unit is in [bytes].
-# # blob-file-size : 256M
-
-# # the compression type to use for blob files. All blobs in the same file are compressed using the same algorithm.
-# # Supported types: [snappy, zlib, lz4, zstd]. If you do not wanna compress the SST file, please set its value as none.
-# # [NOTICE] The Pika official binary release just link the snappy library statically, which means that
-# # you should compile the Pika from the source code and then link it with other compression algorithm library statically by yourself.
-# # blob-compression-type : lz4
-
-# # set this to open to make BlobDB actively relocate valid blobs from the oldest blob files as they are encountered during compaction.
-# # The value option is [yes | no]
-# # enable-blob-garbage-collection : no
-
-# # the cutoff that the GC logic uses to determine which blob files should be considered “old“.
-# # This parameter can be tuned to adjust the trade-off between write amplification and space amplification.
-# # blob-garbage-collection-age-cutoff : 0.25
-
-# # if the ratio of garbage in the oldest blob files exceeds this threshold,
-# # targeted compactions are scheduled in order to force garbage collecting the blob files in question
-# # blob_garbage_collection_force_threshold : 1.0
-
-# # the Cache object to use for blobs, default not open
-# # blob-cache : 0
-
-# # blob-num-shard-bits default -1, the number of bits from cache keys to be use as shard id.
-# # The cache will be sharded into 2^blob-num-shard-bits shards.
-# # blob-num-shard-bits : -1
-
-# # Rsync Rate limiting configuration [Default value is 200MB/s]
-# # [USED BY SLAVE] The transmitting speed(Rsync Rate) In full replication is controlled BY SLAVE NODE, You should modify the throttle-bytes-per-second in slave's pika.conf if you wanna change the rsync rate limit.
-# # [Dynamic Change Supported] send command 'config set throttle-bytes-per-second new_value' to SLAVE NODE can dynamically adjust rsync rate during full sync(use config rewrite can persist the changes).
-# throttle-bytes-per-second : 207200000
-# # Rsync timeout in full sync stage[Default value is 1000 ms], unnecessary retries will happen if this value is too small.
-# # [Dynamic Change Supported] similar to throttle-bytes-per-second, rsync-timeout-ms can be dynamically changed by configset command
-# # [USED BY SLAVE] Similar to throttle-bytes-per-second, you should change rsync-timeout-ms's value in slave's conf file if it is needed to adjust.
-# rsync-timeout-ms : 1000
-# # The valid range for max-rsync-parallel-num is [1, 4].
-# # If an invalid value is provided, max-rsync-parallel-num will automatically be reset to 4.
-# max-rsync-parallel-num : 4
-
-# # The synchronization mode of Pika primary/secondary replication is determined by ReplicationID. ReplicationID in one replication_cluster are the same
-# # replication-id :
-
-# ###################
-# ## Cache Settings
-# ###################
-# # the number of caches for every db
-# cache-num : 16
-
-# # cache-model 0:cache_none 1:cache_read
-# cache-model : 1
-# # cache-type: string, set, zset, list, hash, bit
-# cache-type: string, set, zset, list, hash, bit
-
-# # Maximum number of keys in the zset redis cache
-# # On the disk DB, a zset field may have many fields. In the memory cache, we limit the maximum
-# # number of keys that can exist in a zset,  which is zset-zset-cache-field-num-per-key, with a
-# # default value of 512.
-# zset-cache-field-num-per-key : 512
-
-# # If the number of elements in a zset in the DB exceeds zset-cache-field-num-per-key,
-# # we determine whether to cache the first 512[zset-cache-field-num-per-key] elements
-# # or the last 512[zset-cache-field-num-per-key] elements in the zset based on zset-cache-start-direction.
-# #
-# # If zset-cache-start-direction is 0, cache the first 512[zset-cache-field-num-per-key] elements from the header
-# # If zset-cache-start-direction is -1, cache the last 512[zset-cache-field-num-per-key] elements
-# zset-cache-start-direction : 0
-
-
-# # the cache maxmemory of every db, configuration 10G
-# cache-maxmemory : 10737418240
-
-# # cache-maxmemory-policy
-# # 0: volatile-lru -> Evict using approximated LRU among the keys with an expire set.
-# # 1: allkeys-lru -> Evict any key using approximated LRU.
-# # 2: volatile-lfu -> Evict using approximated LFU among the keys with an expire set.
-# # 3: allkeys-lfu -> Evict any key using approximated LFU.
-# # 4: volatile-random -> Remove a random key among the ones with an expire set.
-# # 5: allkeys-random -> Remove a random key, any key.
-# # 6: volatile-ttl -> Remove the key with the nearest expire time (minor TTL)
-# # 7: noeviction -> Don't evict anything, just return an error on write operations.
-# cache-maxmemory-policy : 1
-
-# # cache-maxmemory-samples
-# cache-maxmemory-samples: 5
-
-# # cache-lfu-decay-time
-# cache-lfu-decay-time: 1
-
-
-# # is possible to manage access to Pub/Sub channels with ACL rules as well. The
-# # default Pub/Sub channels permission if new users is controlled by the
-# # acl-pubsub-default configuration directive, which accepts one of these values:
-# #
-# # allchannels: grants access to all Pub/Sub channels
-# # resetchannels: revokes access to all Pub/Sub channels
-# #
-# # acl-pubsub-default defaults to 'resetchannels' permission.
-# # acl-pubsub-default : resetchannels
-
-# # ACL users are defined in the following format:
-# # user : <username> ... acl rules ...
-# #
-# # For example:
-# #
-# # user : worker on >password ~key* +@all
-
-# # Using an external ACL file
-# #
-# # Instead of configuring users here in this file, it is possible to use
-# # a stand-alone file just listing users. The two methods cannot be mixed:
-# # if you configure users here and at the same time you activate the external
-# # ACL file, the server will refuse to start.
-# #
-# # The format of the external ACL user file is exactly the same as the
-# # format that is used inside pika.conf to describe users.
-# #
-# # aclfile : ../conf/users.acl
-
-# # (experimental)
-# # It is possible to change the name of dangerous commands in a shared environment.
-# # For instance the CONFIG command may be renamed into something Warning: To prevent
-# # data inconsistency caused by different configuration files, do not use the rename
-# # command to modify write commands on the primary and secondary servers. If necessary,
-# # ensure that the configuration files of the primary and secondary servers are consistent
-# # In addition, when using the command rename, you must not use ""  to modify the command,
-# # for example, rename-command: FLUSHDB "360flushdb" is incorrect; instead, use
-# # rename-command: FLUSHDB 360flushdb is correct. After the rename command is executed,
-# # it is most appropriate to use a numeric string with uppercase or lowercase letters
-# # for example: rename-command : FLUSHDB joYAPNXRPmcarcR4ZDgC81TbdkSmLAzRPmcarcR
-# # Warning: Currently only applies to flushdb, slaveof, bgsave, shutdown, config command
-# # Warning: Ensure that the Settings of rename-command on the master and slave servers are consistent
-# #
-# # Example:
-# # rename-command : FLUSHDB 360flushdb
-
-# # [You can ignore this item]
-# # This is NOT a regular conf item, it is a internal used metric that relies on pika.conf for persistent storage.
-# # 'internal-used-unfinished-full-sync' is used to generate a metric 'is_eligible_for_master_election'
-# # which serves for the scenario of codis-pika cluster reelection
-# # You'd better [DO NOT MODIFY IT UNLESS YOU KNOW WHAT YOU ARE DOING]
-# internal-used-unfinished-full-sync :
-
-
-
-
-
-
-block_cache_size
-# 360 dba pika conf pika3.5.2
+###########################
+# Pika configuration file #
+###########################
+
+# Pika port, the default value is 9221.
+# [NOTICE] Port Magic offsets of port+1000 / port+2000 are used by Pika at present.
+# Port 10221 is used for Rsync, and port 11221 is used for Replication, while the listening port is 9221.
 port : 9221
-<<<<<<< HEAD
-thread-num : 8
-log-path : ./log/
-loglevel : info
-=======
 
 db-instance-num : 3
 rocksdb-ttl-second : 86400 * 7;
@@ -720,28 +75,237 @@
 log-retention-time : 7
 
 # Directory to store the data of Pika.
->>>>>>> 7622e912
 db-path : ./db/
+
+# The size of a single RocksDB memtable at the Pika's bottom layer(Pika use RocksDB to store persist data).
+# [Tip] Big write-buffer-size can improve writing performance,
+# but this will generate heavier IO load when flushing from buffer to disk,
+# you should configure it based on you usage scenario.
+# Supported Units [K|M|G], write-buffer-size default unit is in [bytes].
 write-buffer-size : 256M
-timeout : 30
-#requirepass : 06154eee364854d5
-#masterauth : 06154eee364854d5
-#userpass : 06154eee364854d5360
-#userblacklist : bgsave,dumpoff,client
-dump-prefix : pika-
-dump-expire : 1
-pidfile : .pika.pid
-daemonize : yes
-dump-path : ./dump/block_cache_size
+
+# The size of one block in arena memory allocation.
+# If <= 0, a proper value is automatically calculated.
+# (usually 1/8 of writer-buffer-size, rounded up to a multiple of 4KB)
+# Supported Units [K|M|G], arena-block-size default unit is in [bytes].
+arena-block-size :
+
+# Timeout of Pika's connection, counting down starts When there are no requests
+# on a connection (it enters sleep state), when the countdown reaches 0, the connection
+# will be closed by Pika.
+# [Tip] The issue of running out of Pika's connections may be avoided if this value
+# is configured properly.
+# The Unit of timeout is in [seconds] and its default value is 60(s).
+timeout : 60
+
+# The [password of administrator], which is empty by default.
+# [NOTICE] If this admin password is the same as user password (including both being empty),
+# the value of userpass will be ignored and all users are considered as administrators,
+# in this scenario, users are not subject to the restrictions imposed by the userblacklist.
+# PS: "user password" refers to value of the parameter below: userpass.
+requirepass :
+
+# Password for replication verify, used for authentication when a slave
+# connects to a master to request replication.
+# [NOTICE] The value of this parameter must match the "requirepass" setting on the master.
+masterauth :
+
+# The [password of user], which is empty by default.
+# [NOTICE] If this user password is the same as admin password (including both being empty),
+# the value of this parameter will be ignored and all users are considered as administrators,
+# in this scenario, users are not subject to the restrictions imposed by the userblacklist.
+# PS: "admin password" refers to value of the parameter above: requirepass.
+# userpass :
+
+# The blacklist of commands for users that logged in by userpass,
+# the commands that added to this list will not be available for users except for administrator.
+# [Advice] It's recommended to add high-risk commands to this list.
+# [Format] Commands should be separated by ",". For example: FLUSHALL, SHUTDOWN, KEYS, CONFIG
+# By default, this list is empty.
+# userblacklist :
+
+# Running Mode of Pika, The current version only supports running in "classic mode".
+# If set to 'classic', Pika will create multiple DBs whose number is the value of configure item "databases".
+instance-mode : classic
+
+# The number of databases when Pika runs in classic mode.
+# The default database id is DB 0. You can select a different one on
+# a per-connection by using SELECT. The db id range is [0, 'databases' value -1].
+# The value range of this parameter is [1, 8].
+# [NOTICE] It's RECOMMENDED to set sync-binlog-thread-num equal to DB num(databases),
+# if you've changed the value of databases, remember to check if the value of sync-binlog-thread-num is proper.
+databases : 1
+
+# The number of followers of a master. Only [0, 1, 2, 3, 4] is valid at present.
+# By default, this num is set to 0, which means this feature is [not enabled]
+# and the Pika runs in standalone mode.
+replication-num : 0
+
+# consensus level defines the num of confirms(ACKs) the leader node needs to receive from
+# follower nodes before returning the result to the client that sent the request.
+# The [value range] of this parameter is: [0, ...replicaiton-num].
+# The default value of consensus-level is 0, which means this feature is not enabled.
+consensus-level : 0
+
+# The Prefix of dump file's name.
+# All the files that generated by command "bgsave" will be name with this prefix.
+dump-prefix :
+
+# daemonize  [yes | no].
+#daemonize : yes
+
+# The directory to stored dump files that generated by command "bgsave".
+dump-path : ./dump/
+
+# TTL of dump files that generated by command "bgsave".
+# Any dump files which exceed this TTL will be deleted.
+# Unit of dump-expire is in [days] and the default value is 0(day),
+# which means dump files never expire.
+dump-expire : 0
+
+# Pid file Path of Pika.
+pidfile : ./pika.pid
+
+# The Maximum number of Pika's Connection.
 maxclients : 20000
-target-file-size-base : 20971520
+
+# The size of sst file in RocksDB(Pika is based on RocksDB).
+# sst files are hierarchical, the smaller the sst file size, the higher the performance and the lower the merge cost,
+# the price is that the number of sst files could be huge. On the contrary, the bigger the sst file size, the lower
+# the performance and the higher the merge cost, while the number of files is fewer.
+# Supported Units [K|M|G], target-file-size-base default unit is in [bytes] and the default value is 20M.
+target-file-size-base : 20M
+
+# Expire-time of binlog(write2file) files that stored within log-path.
+# Any binlog(write2file) files that exceed this expire time will be cleaned up.
+# The unit of expire-logs-days is in [days] and the default value is 7(days).
+# The [Minimum value] of this parameter is 1(day).
 expire-logs-days : 7
-expire-logs-nums : 300
-root-connection-num : 10
-slowlog-log-slower-than : 100000
+
+# The maximum number of binlog(write2file) files.
+# Once the total number of binlog files exceed this value,
+# automatic cleaning will start to ensure the maximum number
+# of binlog files is equal to expire-logs-nums.
+# The [Minimum value] of this parameter is 10.
+expire-logs-nums : 10
+
+# The number of guaranteed connections for root user.
+# This parameter guarantees that there are 2(By default) connections available
+# for root user to log in Pika from 127.0.0.1, even if the maximum connection limit is reached.
+# PS: The maximum connection refers to the parameter above: maxclients.
+# The default value of root-connection-num is 2.
+root-connection-num : 2
+
+# Slowlog-write-errorlog
+slowlog-write-errorlog : no
+
+# The time threshold for slow log recording.
+# Any command whose execution time exceeds this threshold will be recorded in pika-ERROR.log,
+# which is stored in log-path.
+# The unit of slowlog-log-slower-than is in [microseconds(μs)] and the default value is 10000 μs / 10 ms.
+slowlog-log-slower-than : 10000
+
+# Slowlog-max-len
+slowlog-max-len : 128
+
+# Pika db sync path
+db-sync-path : ./dbsync/
+
+# The maximum Transmission speed during full synchronization.
+# The exhaustion of network can be prevented by setting this parameter properly.
+# The value range of this parameter is [1,1024] with unit in [MB/s].
+# [NOTICE] If this parameter is set to an invalid value(smaller than 0 or bigger than 1024),
+# it will be automatically reset to 1024.
+# The default value of db-sync-speed is -1 (1024MB/s).
+db-sync-speed : -1
+
+# The priority of slave node when electing new master node.
+# The slave node with [lower] value of slave-priority will have [higher priority] to be elected as the new master node.
+# This parameter is only used in conjunction with sentinel and serves no other purpose.
+# The default value of slave-priority is 100.
+slave-priority : 100
+
+# Specify network interface that work with Pika.
+#network-interface : eth1
+
+# The IP and port of the master node are specified by this parameter for
+# replication between master and slaves.
+# [Format] is "ip:port" , for example: "192.168.1.2:6666" indicates that
+# the slave instances that configured with this value will automatically send
+# SLAVEOF command to port 6666 of 192.168.1.2 after startup.
+# This parameter should be configured on slave nodes.
+#slaveof : master-ip:master-port
+
+
+# Daily/Weekly Automatic full compaction task is configured by compact-cron.
+#
+#  [Format-daily]: start time(hour)-end time(hour)/disk-free-space-ratio,
+#  example: with value of "02-04/60", Pika will perform full compaction task between 2:00-4:00 AM everyday if
+#  the disk-free-size / disk-size > 60%.
+#
+#  [Format-weekly]: week/start time(hour)-end time(hour)/disk-free-space-ratio,
+#  example: with value of "3/02-04/60", Pika will perform full compaction task between 2:00-4:00 AM every Wednesday if
+#  the disk-free-size / disk-size > 60%.
+#
+#  [Tip] Automatic full compaction is suitable for scenarios with multiple data structures
+#  and lots of items are expired or deleted, or key names are frequently reused.
+#
+#  [NOTICE]: If compact-interval is set, compact-cron will be masked and disabled.
+#
+#compact-cron : 3/02-04/60
+
+
+# Automatic full synchronization task between a time interval is configured by compact-interval.
+# [Format]: time interval(hour)/disk-free-space-ratio, example: "6/60", Pika will perform full compaction every 6 hours,
+# if the disk-free-size / disk-size > 60%.
+# [NOTICE]: compact-interval is prior than compact-cron.
+#compact-interval :
+
+# The disable_auto_compactions option is [true | false]
+disable_auto_compactions : false
+
+# Rocksdb max_subcompactions, increasing this value can accelerate the exec speed of a single compaction task
+# it's recommended to increase it's value if large compaction is found in you instance
+max-subcompactions : 1
+# The minimum disk usage ratio for checking resume.
+# If the disk usage ratio is lower than min-check-resume-ratio, it will not check resume, only higher will check resume.
+# Its default value is 0.7.
+#min-check-resume-ratio : 0.7
+
+# The minimum free disk space to trigger db resume.
+# If the db has a background error, only the free disk size is larger than this configuration can trigger manually resume db.
+# Its default value is 256MB.
+# [NOTICE]: least-free-disk-resume-size should not smaller than write-buffer-size!
+#least-free-disk-resume-size : 256M
+
+# Manually trying to resume db interval is configured by manually-resume-interval.
+# If db has a background error, it will try to manually call resume() to resume db if satisfy the least free disk to resume.
+# Its default value is 60 seconds.
+#manually-resume-interval : 60
+
+# This window-size determines the amount of data that can be transmitted in a single synchronization process.
+# [Tip] In the scenario of high network latency. Increasing this size can improve synchronization efficiency.
+# Its default value is 9000. the [maximum] value is 90000.
+sync-window-size : 9000
+
+# Maximum buffer size of a client connection.
+# [NOTICE] Master and slaves must have exactly the same value for the max-conn-rbuf-size.
+# Supported Units [K|M|G]. Its default unit is in [bytes] and its default value is 268435456(256MB). The value range is [64MB, 1GB].
+max-conn-rbuf-size : 268435456
+
+
+#######################################################################E#######
+#! Critical Settings !#
+#######################################################################E#######
+
+# write_binlog  [yes | no]
+write-binlog : yes
+
+# The size of binlog file, which can not be modified once Pika instance started.
+# [NOTICE] Master and slaves must have exactly the same value for the binlog-file-size.
+# The [value range] of binlog-file-size is [1K, 2G].
+# Supported Units [K|M|G], binlog-file-size default unit is in [bytes] and the default value is 100M.
 binlog-file-size : 104857600
-<<<<<<< HEAD
-=======
 
 # Automatically triggers a small compaction according to statistics
 # Use the cache to store up to 'max-cache-statistic-keys' keys
@@ -807,85 +371,215 @@
 # Supported types: [snappy, zlib, lz4, zstd]. If you do not wanna compress the SST file, please set its value as none.
 # [NOTICE] The Pika official binary release just linking the snappy library statically, which means that
 # you should compile the Pika from the source code and then link it with other compression algorithm library statically by yourself.
->>>>>>> 7622e912
 compression : snappy
-db-sync-path : ./dbsync
-db-sync-speed : 60
-slowlog-write-errorlog : yes
-small-compaction-threshold : 5000
-max-write-buffer-size : 20737418240
-max-cache-files : 8000
-replication-num : 0
-consensus-level : 0
-max-cache-statistic-keys : 0
-thread-pool-size : 50
-slowlog-write-errorlog : yes
+
+# if the vector size is smaller than the level number, the undefined lower level uses the
+# last option in the configurable array, for example, for 3 level
+# LSM tree the following settings are the same:
+# configurable array: [none:snappy]
+# LSM settings: [none:snappy:snappy]
+# When this configurable is enabled, compression is ignored,
+# default l0 l1 noCompression, l2 and more use `compression` option
+# https://github.com/facebook/rocksdb/wiki/Compression
+#compression_per_level : [none:none:snappy:lz4:lz4]
+
+# The number of rocksdb background threads(sum of max-background-compactions and max-background-flushes)
+# If max-background-jobs has a valid value AND both 'max-background-flushs' and 'max-background-compactions' is set to -1,
+# then max-background-flushs' and 'max-background-compactions will be auto config by rocksdb, specifically:
+# 1/4 of max-background-jobs will be given to max-background-flushs' and the rest(3/4) will be given to  'max-background-compactions'.
+# 'max-background-jobs' default value is 3 and the value range is [2, 12].
+max-background-jobs : 3
+
+# The number of background flushing threads.
+# max-background-flushes default value is -1 and the value range is [1, 4] or -1.
+# if 'max-background-flushes' is set to -1, the 'max-background-compactions' should also be set to -1,
+# which means let rocksdb to auto config them based on the value of 'max-background-jobs'
+max-background-flushes : -1
+
+# [NOTICE] you MUST NOT set one of the max-background-flushes or max-background-compactions to -1 while setting another one to other values(not -1).
+# They SHOULD both be -1 or both not(if you want to config them manually).
+
+# The number of background compacting threads.
+# max-background-compactions default value is -1 and the value range is [1, 8] or -1.
+# if 'max-background-compactions' is set to -1, the 'max-background-flushes' should also be set to -1,
+# which means let rocksdb to auto config them based on the value of 'max-background-jobs'
+max-background-compactions : -1
+
+# RocksDB delayed-write-rate, default is 0(infer from rate-limiter by RocksDB)
+# Ref from rocksdb: Whenever stall conditions are triggered, RocksDB will reduce write rate to delayed_write_rate,
+# and could possibly reduce write rate to even lower than delayed_write_rate if estimated pending compaction bytes accumulates.
+# If the value is 0, RcoksDB will infer a value from `rater_limiter` value if it is not empty, or 16MB if `rater_limiter` is empty.
+# Note that if users change the rate in `rate_limiter` after DB is opened, delayed_write_rate won't be adjusted.
+# [Support Dynamically changeable] send 'config set delayed-write-rate' to a running pika can change it's value dynamically
+delayed-write-rate : 0
+
+
+# RocksDB will try to limit number of bytes in one compaction to be lower than this max-compaction-bytes.
+# But it's NOT guaranteed.
+# default value is -1, means let it be 25 * target-file-size-base (Which is RocksDB's default value)
+max-compaction-bytes : -1
+
+
+# maximum value of RocksDB cached open file descriptors
+max-cache-files : 5000
+
+# The ratio between the total size of RocksDB level-(L+1) files and the total size of RocksDB level-L files for all L.
+# Its default value is 10(x). You can also change it to 5(x).
+max-bytes-for-level-multiplier : 10
+
+# slotmigrate is mainly used to migrate slots, usually we will set it to no.
+# When you migrate slots, you need to set it to yes, and reload slotskeys before.
+# slotmigrate  [yes | no]
+slotmigrate : no
+
+# slotmigrate thread num
+slotmigrate-thread-num : 1
+
+# thread-migrate-keys-num  1/8 of the write_buffer_size_
+thread-migrate-keys-num : 64
+
+# BlockBasedTable block_size, default 4k
+# block-size: 4096
+
+# block LRU cache, default 8M, 0 to disable
+# Supported Units [K|M|G], default unit [bytes]
+# block-cache: 8388608
+
+# num-shard-bits default -1, the number of bits from cache keys to be use as shard id.
+# The cache will be sharded into 2^num_shard_bits shards.
+# https://github.com/EighteenZi/rocksdb_wiki/blob/master/Block-Cache.md#lru-cache
+# num-shard-bits: -1
+
+# whether the block cache is shared among the RocksDB instances, default is per CF
+# share-block-cache: no
+
+# The slot number of pika when used with codis.
 default-slot-num : 1024
-instance-mode : classic
-databases : 1
-sync-thread-num : 1
-arena-block-size : 33554432
-max-background-jobs : 12
-max-background-flushes : 3
-max-background-compactions : 9
-rate-limiter-bandwidth : 1099511627776
-db-instance-num : 1
-block-size : 4096
-#block-cache : 5368709120
-block-cache : 4294967296
-max-subcompactions : 8
-
-#cache-maxmemory : 5368709120
-cache-lfu-decay-time : 1
-cache-maxmemory-samples : 5
-cache-maxmemory-policy : 1
-cache-num : 8
-cache-model : 0
+
+# enable-partitioned-index-filters [yes | no]
+# When `cache-index-and-filter-blocks` is enabled, `pin_l0_filter_and_index_blocks_in_cache` 
+# and `cache-index-and-filter-blocks` is suggested to be enabled
+# https://github.com/facebook/rocksdb/wiki/Partitioned-Index-Filters
+# enable-partitioned-index-filters: default no
+
+# whether or not index and filter blocks is stored in block cache
+# cache-index-and-filter-blocks: no
+
+# pin_l0_filter_and_index_blocks_in_cache [yes | no]
+# When `cache-index-and-filter-blocks` is enabled, `pin_l0_filter_and_index_blocks_in_cache` is suggested to be enabled
+# pin_l0_filter_and_index_blocks_in_cache : no
+
+# when set to yes, bloomfilter of the last level will not be built
+# optimize-filters-for-hits: no
+# https://github.com/facebook/rocksdb/wiki/Leveled-Compaction#levels-target-size
+# level-compaction-dynamic-level-bytes: no
+
+################################## RocksDB Rate Limiter #######################
+# rocksdb rate limiter
+# https://rocksdb.org/blog/2017/12/18/17-auto-tuned-rate-limiter.html
+# https://github.com/EighteenZi/rocksdb_wiki/blob/master/Rate-Limiter.md
+#######################################################################E#######
+
+# rate limiter mode 
+# 0: Read 1: Write 2: ReadAndWrite
+# rate-limiter-mode : default 1
+
+# rate limiter bandwidth, units in bytes, default 1024GB/s (No limit)
+# [Support Dynamically changeable] send 'rate-limiter-bandwidth' to a running pika can change it's value dynamically
+#rate-limiter-bandwidth : 1099511627776
+
+#rate-limiter-refill-period-us : 100000
+#
+#rate-limiter-fairness: 10
+
+# if auto_tuned is true: Enables dynamic adjustment of rate limit within the range
+#`[rate-limiter-bandwidth / 20, rate-limiter-bandwidth]`, according to the recent demand for background I/O.
+# rate limiter auto tune https://rocksdb.org/blog/2017/12/18/17-auto-tuned-rate-limiter.html. the default value is true.
+#rate-limiter-auto-tuned : true
+
+################################## RocksDB Blob Configure #####################
+# rocksdb blob configure
+# https://rocksdb.org/blog/2021/05/26/integrated-blob-db.html
+# wiki https://github.com/facebook/rocksdb/wiki/BlobDB
+#######################################################################E#######
+
+# enable rocksdb blob, default no
+# enable-blob-files : yes
+
+# values at or above this threshold will be written to blob files during flush or compaction.
+# Supported Units [K|M|G], default unit is in [bytes].
+# min-blob-size : 4K
+
+# the size limit for blob files
+# Supported Units [K|M|G], default unit is in [bytes].
+# blob-file-size : 256M
+
+# the compression type to use for blob files. All blobs in the same file are compressed using the same algorithm.
+# Supported types: [snappy, zlib, lz4, zstd]. If you do not wanna compress the SST file, please set its value as none.
+# [NOTICE] The Pika official binary release just link the snappy library statically, which means that
+# you should compile the Pika from the source code and then link it with other compression algorithm library statically by yourself.
+# blob-compression-type : lz4
+
+# set this to open to make BlobDB actively relocate valid blobs from the oldest blob files as they are encountered during compaction.
+# The value option is [yes | no]
+# enable-blob-garbage-collection : no
+
+# the cutoff that the GC logic uses to determine which blob files should be considered “old“.
+# This parameter can be tuned to adjust the trade-off between write amplification and space amplification.
+# blob-garbage-collection-age-cutoff : 0.25
+
+# if the ratio of garbage in the oldest blob files exceeds this threshold,
+# targeted compactions are scheduled in order to force garbage collecting the blob files in question
+# blob_garbage_collection_force_threshold : 1.0
+
+# the Cache object to use for blobs, default not open
+# blob-cache : 0
+
+# blob-num-shard-bits default -1, the number of bits from cache keys to be use as shard id.
+# The cache will be sharded into 2^blob-num-shard-bits shards.
+# blob-num-shard-bits : -1
+
+# Rsync Rate limiting configuration [Default value is 200MB/s]
+# [USED BY SLAVE] The transmitting speed(Rsync Rate) In full replication is controlled BY SLAVE NODE, You should modify the throttle-bytes-per-second in slave's pika.conf if you wanna change the rsync rate limit.
+# [Dynamic Change Supported] send command 'config set throttle-bytes-per-second new_value' to SLAVE NODE can dynamically adjust rsync rate during full sync(use config rewrite can persist the changes).
+throttle-bytes-per-second : 207200000
+# Rsync timeout in full sync stage[Default value is 1000 ms], unnecessary retries will happen if this value is too small.
+# [Dynamic Change Supported] similar to throttle-bytes-per-second, rsync-timeout-ms can be dynamically changed by configset command
+# [USED BY SLAVE] Similar to throttle-bytes-per-second, you should change rsync-timeout-ms's value in slave's conf file if it is needed to adjust.
+rsync-timeout-ms : 1000
+# The valid range for max-rsync-parallel-num is [1, 4].
+# If an invalid value is provided, max-rsync-parallel-num will automatically be reset to 4.
+max-rsync-parallel-num : 4
+
+# The synchronization mode of Pika primary/secondary replication is determined by ReplicationID. ReplicationID in one replication_cluster are the same
+# replication-id :
+
+###################
+## Cache Settings
+###################
+# the number of caches for every db
+cache-num : 16
+
+# cache-model 0:cache_none 1:cache_read
+cache-model : 1
+# cache-type: string, set, zset, list, hash, bit
+cache-type: string, set, zset, list, hash, bit
+
+# Maximum number of keys in the zset redis cache
+# On the disk DB, a zset field may have many fields. In the memory cache, we limit the maximum
+# number of keys that can exist in a zset,  which is zset-zset-cache-field-num-per-key, with a
+# default value of 512.
 zset-cache-field-num-per-key : 512
+
+# If the number of elements in a zset in the DB exceeds zset-cache-field-num-per-key,
+# we determine whether to cache the first 512[zset-cache-field-num-per-key] elements
+# or the last 512[zset-cache-field-num-per-key] elements in the zset based on zset-cache-start-direction.
+#
+# If zset-cache-start-direction is 0, cache the first 512[zset-cache-field-num-per-key] elements from the header
+# If zset-cache-start-direction is -1, cache the last 512[zset-cache-field-num-per-key] elements
 zset-cache-start-direction : 0
-cache-type :
-
-share-block-cache : yes
-throttle-bytes-per-second : 102400000
-max-rsync-parallel-num : 4
-write-binlog : no
-slotmigrate : no
-
-<<<<<<< HEAD
-# Pika automatic compact compact strategy, a complement to rocksdb compact.
-# Trigger the compact background task periodically according to `compact-interval`
-# Can choose `full-compact` or `obd-compact`.
-# obd-compact https://github.com/OpenAtomFoundation/pika/issues/2255
-compaction-strategy : obd-compact
-
-# For OBD_Compact 
-# According to the number of sst files in rocksdb, 
-# compact every `compact-every-num-of-files` file.
-compact-every-num-of-files : 50
-
-# For OBD_Compact 
-# In another search, if the file creation time is 
-# greater than `force-compact-file-age-seconds`, 
-# a compaction of the upper and lower boundaries 
-# of the file will be performed at the same time 
-# `compact-every-num-of-files` -1
-force-compact-file-age-seconds : 300
-
-# For OBD_Compact 
-# According to the number of sst files in rocksdb, 
-# compact every `compact-every-num-of-files` file.
-force-compact-min-delete-ratio : 10
-
-# For OBD_Compact 
-# According to the number of sst files in rocksdb, 
-# compact every `compact-every-num-of-files` file.
-dont-compact-sst-created-in-seconds : 20
-
-# For OBD_Compact 
-# According to the number of sst files in rocksdb, 
-# compact every `compact-every-num-of-files` file.
-best-delete-min-ratio : 40
-=======
+
+
 # the cache maxmemory of every db, configuration 10G
 cache-maxmemory : 10737418240
 
@@ -963,5 +657,4 @@
 # for wash data from 4.0.0 to 4.0.1
 # https://github.com/OpenAtomFoundation/pika/issues/2886
 # default value: true
-wash-data: true
->>>>>>> 7622e912
+wash-data: true