--- conflicted
+++ resolved
@@ -511,7 +511,6 @@
 #
 # aclfile : ../conf/users.acl
 
-<<<<<<< HEAD
 ######################################################################
 #         rocksdb-cloud options                    
 #######################################################################
@@ -540,7 +539,6 @@
 # cloud-dest-bucket-prefix :
 # cloud-dest-bucket-suffix :
 # cloud-dest-bucket-region : 
-=======
 # It is possible to change the name of dangerous commands in a shared environment.
 # For instance the CONFIG command may be renamed into something Warning: To prevent
 # data inconsistency caused by different configuration files, do not use the rename
@@ -555,5 +553,4 @@
 # Example:
 #
 # rename-command : FLUSHALL 360flushall
-# rename-command : FLUSHDB 360flushdb
->>>>>>> 1e27f896
+# rename-command : FLUSHDB 360flushdb