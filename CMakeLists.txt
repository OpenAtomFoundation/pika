--- conflicted
+++ resolved
@@ -772,22 +772,6 @@
   ${LIBUNWIND_LIBRARY}
   ${JEMALLOC_LIBRARY})
 
-<<<<<<< HEAD
-option(ENABLE_IPO "enable interprocedural optimization" ON)
-if (ENABLE_IPO)
-  include(CheckIPOSupported)
-  check_ipo_supported(RESULT ipo_result OUTPUT ipo_output LANGUAGES CXX)
-
-  if (ipo_result)
-    set_property(TARGET ${PROJECT_NAME} PROPERTY INTERPROCEDURAL_OPTIMIZATION TRUE)
-    if (CMAKE_CXX_COMPILER_ID STREQUAL "Clang")
-      target_link_libraries(${PROJECT_NAME} PUBLIC "-fuse-ld=lld")
-    endif ()
-  else ()
-    message(WARNING "IPO is not supported: ${ipo_output}")
-  endif ()
-endif ()
-
 option(USE_SSL "Enable SSL support" OFF)
 add_custom_target(
         clang-tidy
@@ -805,7 +789,4 @@
     -header-filter='${PROJECT_SOURCE_DIR}(/include|/tools|/src)/.*'
     -clang-apply-replacements-binary ${CLANG_APPLY_REPLACEMENTS_BIN}
     -fix
-)
-=======
-option(USE_SSL "Enable SSL support" OFF)
->>>>>>> 07b2c6dd
+)