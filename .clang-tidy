--- conflicted
+++ resolved
@@ -48,7 +48,7 @@
             -readability-implicit-bool-conversion,
             -use_of_tag_name_without_tag,
             '
-<<<<<<< HEAD
+            
 # naming check
 CheckOptions:
   - { key: readability-identifier-naming.ClassCase,                value: CamelCase  }
@@ -84,23 +84,6 @@
 
 WarningsAsErrors: '*'
 HeaderFilterRegex: '((pstd|net|storage)/include/.+\.h|include/pika_.+\.h)'
-=======
-# CheckOptions:
-#   - { key: readability-identifier-naming.ClassCase,           value: CamelCase  }
-#   - { key: readability-identifier-naming.EnumCase,            value: CamelCase  }
-#   - { key: readability-identifier-naming.FunctionCase,        value: CamelCase  }
-#   - { key: readability-identifier-naming.GlobalConstantCase,  value: UPPER_CASE }
-#   - { key: readability-identifier-naming.MemberCase,          value: lower_case }
-#   - { key: readability-identifier-naming.MemberSuffix,        value: _          }
-#   - { key: readability-identifier-naming.NamespaceCase,       value: lower_case }
-#   - { key: readability-identifier-naming.StructCase,          value: CamelCase  }
-#   - { key: readability-identifier-naming.UnionCase,           value: CamelCase  }
-#   - { key: readability-identifier-naming.VariableCase,        value: lower_case }
-
-WarningsAsErrors: '*'
-# HeaderFilterRegex: '(|/src|/src/net|/src/pstd|/src/storage)/include'
-# HeaderFilterRegex: '/src/(net|storage|pstd)/include'
->>>>>>> 8c79b5b6
 AnalyzeTemporaryDtors: true
 
 #### Disabled checks and why: #####
