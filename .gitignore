# vim temp files
*.swp
# Compiled Object files
*.slo
*.lo
*.o
*.obj
*pb.cc
*pb.h
build

# Precompiled Headers
*.gch
*.pch

# Compiled Dynamic libraries
*.so
*.dylib
*.dll

# Fortran module files
*.mod

# Compiled Static libraries
*.lai *.la
*.a
*.lib

# Executables
*.exe
*.out
*.app

# Log path
make_config.mk
log/
lib/
tools/
output/

# DB
db/
dump/

# third party
gdb.txt
tags

# IDE
.vscode

# generate
make_config.mk
src/*.d
src/build_version.cc

#cache
.cache
<<<<<<< HEAD
.idea/
=======

#build
build/
buildtrees
deps

#develop container
.devcontainer
>>>>>>> e7caf6a6
<|MERGE_RESOLUTION|>--- conflicted
+++ resolved
@@ -56,9 +56,9 @@
 
 #cache
 .cache
-<<<<<<< HEAD
+
 .idea/
-=======
+
 
 #build
 build/
@@ -67,4 +67,3 @@
 
 #develop container
 .devcontainer
->>>>>>> e7caf6a6
