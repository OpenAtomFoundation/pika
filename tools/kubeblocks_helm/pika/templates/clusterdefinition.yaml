apiVersion: apps.kubeblocks.io/v1alpha1
kind: ClusterDefinition
metadata:
  name: pika
  labels:
    {{- include "pika.labels" . | nindent 4 }}
spec:
  type: pika
  connectionCredential:
    username: default
    password: "$(RANDOM_PASSWD)"
    endpoint: "$(SVC_FQDN):$(SVC_PORT_pika)"
    host: "$(SVC_FQDN)"
    port: "$(SVC_PORT_pika)"
  componentDefs:
    - name: pika-group
      workloadType: Stateful
      characterType: pika
      service:
        ports:
          - name: pika
            port: 9221
            targetPort: pika
      configSpecs:
        - name: pika-config
          templateRef: pika-conf-template
          namespace: {{ .Release.Namespace }}
          volumeName: config
      scriptSpecs:
        - name: pika-script
          templateRef: pika-script-template
          namespace: {{ .Release.Namespace }}
          volumeName: script
          defaultMode: 0555
<<<<<<< HEAD
      postStartSpec:
        cmdExecutorConfig:
          image: {{ .Values.image.pika.registry | default "docker.io" }}/{{ .Values.image.pika.repository }}:{{ .Values.image.pika.tag }}
          command:
            - /script/pika-group-post-start.sh
=======
      volumeTypes:
        - name: data
          type: data
      postStartSpec:
        cmdExecutorConfig:
          image: {{ include "codis.image" . }}
          command:
            - "/bin/bash"
          args:
            - "-c"
            - "/script/admin.sh --rebalance"
>>>>>>> 9a6661cd
        scriptSpecSelectors:
          - name: pika-script
      podSpec:
        containers:
          - name: pika
            ports:
              - name: pika
                containerPort: 9221
            volumeMounts:
              - name: config
                mountPath: /etc/pika
              - name: data
                mountPath: /data
            command:
              - "/pika/bin/pika"
            args:
              - "-c"
              - "/etc/pika/pika.conf"
          - name: codis-admin
            volumeMounts:
              - name: script
                mountPath: /script
            command:
              - "/bin/bash"
            args:
              - "-c"
              - "/script/admin.sh --register-server;tail -f /dev/null"
    - name: etcd
      workloadType: Stateful
      characterType: etcd
      service:
        ports:
          - name: client
            port: 2379
            targetPort: client
          - name: peer
            port: 2380
            targetPort: peer
      volumeTypes:
        - name: data
          type: data
      configSpecs:
      podSpec:
        initContainers:
          - name: volume-permissions
            image: busybox:1.28
            imagePullPolicy: IfNotPresent
            command:
              - /bin/sh
              - -ec
              - |
                chown -R 1001:1001 /bitnami/etcd
            securityContext:
              runAsUser: 0
            volumeMounts:
              - name: data
                mountPath: /bitnami/etcd
        containers:
          - name: etcd
            imagePullPolicy: "IfNotPresent"
            securityContext:
              runAsNonRoot: false
              runAsUser: 1001
              allowPrivilegeEscalation: false
            terminationMessagePath: /dev/termination-log
            terminationMessagePolicy: File
            volumeMounts:
              - mountPath: /bitnami/etcd
                name: data
            ports:
              - name: client
                containerPort: 2379
              - name: peer
                containerPort: 2380
            env:
              - name: BITNAMI_DEBUG
                value: "true"
              - name: MY_POD_IP
                valueFrom:
                  fieldRef:
                    apiVersion: v1
                    fieldPath: status.podIP
              - name: MY_POD_NAME
                valueFrom:
                  fieldRef:
                    apiVersion: v1
                    fieldPath: metadata.name
              - name: MY_STS_NAME
                value: $(KB_CLUSTER_COMP_NAME)
              - name: ETCDCTL_API
                value: "3"
              - name: ETCD_ON_K8S
                value: "yes"
              - name: ETCD_START_FROM_SNAPSHOT
                value: "no"
              - name: ETCD_DISASTER_RECOVERY
                value: "no"
              - name: ETCD_NAME
                value: $(MY_POD_NAME)
              - name: ETCD_DATA_DIR
                value: /bitnami/etcd/data
              - name: ETCD_LOG_LEVEL
                value: info
              - name: ALLOW_NONE_AUTHENTICATION
                value: "yes"
              - name: ETCD_INITIAL_CLUSTER_TOKEN
                value: "$(KB_CLUSTER_NAME)"
              - name: ETCD_INITIAL_CLUSTER_STATE
                value: "new"
              - name: ETCD_INITIAL_CLUSTER
                value: "{{ include "etcd.initialCluster" .}}"
              - name: ETCD_CLUSTER_DOMAIN
                value: "{{ include "etcd.clusterDomain" .}}"
              - name: ETCD_AUTO_COMPACTION_MODE
                value: "periodic"
              - name: ETCD_AUTO_COMPACTION_RETENTION
                value: "1h"
              - name: ETCD_ADVERTISE_CLIENT_URLS
                value: "{{ include "etcd.advertiseClientURLs" .}}"
              - name: ETCD_LISTEN_CLIENT_URLS
                value: http://0.0.0.0:2379
              - name: ETCD_INITIAL_ADVERTISE_PEER_URLS
                value: http://$(KB_POD_FQDN){{ .Values.clusterDomain }}:2380
              - name: ETCD_LISTEN_PEER_URLS
                value: http://0.0.0.0:2380
              - name: ETCD_QUOTA_BACKEND_BYTES
                value: "4294967296"
              - name: ETCD_HEARTBEAT_INTERVAL
                value: "500"
              - name: ETCD_ELECTION_TIMEOUT
                value: "2500"
              - name: ETCD_ENABLE_V2
                value: "true"
    - name: codis-proxy
      workloadType: Stateful
      characterType: pika
      service:
        ports:
          - name: proxy
            targetPort: proxy
            port: 11080
          - name: admin
            targetPort: admin
            port: 19000
      configSpecs:
        - name: codis-proxy-config
          templateRef: pika-conf-template
          namespace: {{ .Release.Namespace }}
          volumeName: config
      podSpec:
        initContainers:
          - name: wait-etcd
            env:
              - name: ETCD_ADDR
                value: "{{ include "etcd.clusterDomain" .}}"
              - name: DASHBOARD_ADDR
                value: "$(KB_CLUSTER_NAME)-codis-dashboard"
            image: busybox:1.28
            command:
              - 'sh'
              - '-c'
              - "until nc -z ${ETCD_ADDR} 2379; do echo waiting for etcd; sleep 2; done;"
              - "until nc -z ${DASHBOARD_ADDR} 18080; do echo waiting for etcd; sleep 2; done;"
        containers:
          - name: codis-proxy
            imagePullPolicy: IfNotPresent
            ports:
              - containerPort: 11080
                name: proxy
              - containerPort: 19000
                name: admin
            volumeMounts:
              - name: config
                mountPath: /etc/codis
            env:
              - name: POD_IP
                valueFrom:
                  fieldRef:
                    fieldPath: status.podIP
              - name: POD_NAME
                valueFrom:
                  fieldRef:
                    fieldPath: metadata.name
              - name: ETCD_ADDR
                value: "{{ include "etcd.clusterDomain" .}}:2379"
              - name: DASHBOARD_ADDR
                value: "$(KB_CLUSTER_NAME)-codis-dashboard:18080"
              - name: PRODUCT_NAME
                value: "$(KB_CLUSTER_NAME)"
            command:
              - "/codis/bin/codis-proxy"
            args:
              - "-c"
              - "/etc/codis/proxy.toml"
              - "--host-admin"
              - "$(POD_IP):11080"
              - "--host-proxy"
              - "$(POD_IP):19000"
              - "--etcd"
              - "$(ETCD_ADDR)"
              - "--product_name"
              - "$(PRODUCT_NAME)"
              - "--pidfile"
              - "log/proxy.pid"
              - "--log-level=DEBUG"
            lifecycle:
              preStop:
                exec:
                  command:
                    - "/bin/sh"
                    - "-c"
                    - "/codis/bin/codis-admin --dashboard=${DASHBOARD_ADDR} --remove-proxy --addr=${POD_IP}:11080 1>/dev/null 2>&1"
    - name: codis-fe
      workloadType: Stateless
      characterType: pika
      service:
        ports:
          - name: fe
            targetPort: fe
            port: 8080
      podSpec:
        initContainers:
          - name: wait-etcd
            env:
              - name: ETCD_ADDR
                value: "{{ include "etcd.clusterDomain" .}}"
              - name: DASHBOARD_ADDR
                value: "$(KB_CLUSTER_NAME)-codis-dashboard"
            image: busybox:1.28
            command:
              - 'sh'
              - '-c'
              - "until nc -z ${ETCD_ADDR} 2379; do echo waiting for etcd; sleep 2; done;"
              - "until nc -z ${DASHBOARD_ADDR} 18080; do echo waiting for etcd; sleep 2; done;"
        containers:
          - name: codis-fe
            imagePullPolicy: IfNotPresent
            ports:
              - containerPort: 8080
                name: fe
            env:
              - name: POD_IP
                valueFrom:
                  fieldRef:
                    fieldPath: status.podIP
              - name: POD_NAME
                valueFrom:
                  fieldRef:
                    fieldPath: metadata.name
              - name: ETCD_ADDR
                value: "{{ include "etcd.clusterDomain" .}}:2379"
            command:
              - "/codis/bin/codis-fe"
            args:
              - "--etcd"
              - "$(ETCD_ADDR)"
              - "--listen=0.0.0.0:8080"
              - "--assets=/codis/bin/assets"
              - "--log-level=DEBUG"
    - name: codis-dashboard
      workloadType: Stateful
      characterType: pika
      service:
        ports:
          - name: dashboard
            targetPort: dashboard
            port: 18080
      configSpecs:
        - name: codis-dashboard-config
          templateRef: pika-conf-template
          namespace: {{ .Release.Namespace }}
          volumeName: config
      podSpec:
        initContainers:
          - name: wait-etcd
            env:
              - name: ETCD_ADDR
                value: "{{ include "etcd.clusterDomain" .}}"
            image: busybox:1.28
            command:
              - 'sh'
              - '-c'
              - "until nc -z ${ETCD_ADDR} 2379; do echo waiting for etcd; sleep 2; done;"
        containers:
          - name: codis-dashboard
            imagePullPolicy: IfNotPresent
            ports:
              - containerPort: 18080
                name: dashboard
            volumeMounts:
              - name: config
                mountPath: /etc/codis
            env:
              - name: POD_IP
                valueFrom:
                  fieldRef:
                    fieldPath: status.podIP
              - name: POD_NAME
                valueFrom:
                  fieldRef:
                    fieldPath: metadata.name
              - name: ETCD_ADDR
                value: "{{ include "etcd.clusterDomain" .}}:2379"
              - name: PRODUCT_NAME
                value: "$(KB_CLUSTER_NAME)"
            command:
              - "/codis/bin/codis-dashboard"
            args:
              - "-c"
              - "/etc/codis/dashboard.toml"
              - "--host-admin"
              - "$(POD_IP):18080"
              - "--etcd"
              - "$(ETCD_ADDR)"
              - "--product_name"
              - "$(PRODUCT_NAME)"
              - "--pidfile"
              - "log/dashboard.pid"
              - "--remove-lock"
              - "--log-level=DEBUG"
            lifecycle:
              postStart:
                exec:
                  command: [ "/bin/bash", "-c", "/codis/bin/codis-admin --dashboard-list  --etcd=${ETCD_ADDR}" ]
              preStop:
                exec:
                  command: [ "/bin/sh", "-c", "PID=$(cat log/dashboard.pid) && kill $PID && while ps -p 1 > /dev/null; do sleep 1; done" ]<|MERGE_RESOLUTION|>--- conflicted
+++ resolved
@@ -32,13 +32,6 @@
           namespace: {{ .Release.Namespace }}
           volumeName: script
           defaultMode: 0555
-<<<<<<< HEAD
-      postStartSpec:
-        cmdExecutorConfig:
-          image: {{ .Values.image.pika.registry | default "docker.io" }}/{{ .Values.image.pika.repository }}:{{ .Values.image.pika.tag }}
-          command:
-            - /script/pika-group-post-start.sh
-=======
       volumeTypes:
         - name: data
           type: data
@@ -50,7 +43,6 @@
           args:
             - "-c"
             - "/script/admin.sh --rebalance"
->>>>>>> 9a6661cd
         scriptSpecSelectors:
           - name: pika-script
       podSpec:
