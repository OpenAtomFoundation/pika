--- conflicted
+++ resolved
@@ -1,20 +1,5 @@
-<<<<<<< HEAD
 .PHONY: pika codis operator help
 .DEFAULT_GOAL := help
-=======
-CLEAN_FILES = # deliberately empty, so we can append below.
-CXX=g++
-PLATFORM_LDFLAGS= -lpthread -lrt
-PLATFORM_CXXFLAGS= -std=c++11 -fno-builtin-memcmp -msse -msse4.2
-ROCKSDB_CXXFLAGS=
-CC_VERSION_MAJOR := $(shell $(CXX) -dumpversion | cut -d '.' -f1)
-ifeq (1,$(shell expr $(CC_VERSION_MAJOR) \> 7))
-ROCKSDB_CXXFLAGS += -Wno-error=deprecated-copy -Wno-error=pessimizing-move -Wno-error=class-memaccess -Wno-error=array-bounds
-endif
-PROFILING_FLAGS=-pg
-OPT=
-LDFLAGS += -Wl,-rpath=$(RPATH)
->>>>>>> 0b34dcfc
 
 define BROWSER_PYSCRIPT
 import os, webbrowser, sys
@@ -51,202 +36,8 @@
 	cmake -Bbuild -DCMAKE_INSTALL_PREFIX=$(INSTALL_LOCATION)
 	cmake --build build --config Release
 
-<<<<<<< HEAD
-
 codis:
 	cd codis && make -j && cd -
 
 operator:
-	cd operator && make -j && cd -
-=======
-ifndef SLASH_PATH
-SLASH_PATH = $(THIRD_PATH)/pstd
-endif
-SLASH = $(SLASH_PATH)/pstd/lib/libpstd$(DEBUG_SUFFIX).a
-
-ifndef PINK_PATH
-PINK_PATH = $(THIRD_PATH)/net
-endif
-PINK = $(PINK_PATH)/net/lib/libnet$(DEBUG_SUFFIX).a
-
-ifndef ROCKSDB_PATH
-ROCKSDB_PATH = $(THIRD_PATH)/rocksdb
-endif
-ROCKSDB = $(ROCKSDB_PATH)/librocksdb$(DEBUG_SUFFIX).a
-
-ifndef GLOG_PATH
-GLOG_PATH = $(THIRD_PATH)/glog
-endif
-
-ifndef BLACKWIDOW_PATH
-BLACKWIDOW_PATH = $(THIRD_PATH)/blackwidow
-endif
-BLACKWIDOW = $(BLACKWIDOW_PATH)/lib/libblackwidow$(DEBUG_SUFFIX).a
-
-
-ifeq ($(360), 1)
-GLOG := $(GLOG_PATH)/.libs/libglog.a
-endif
-
-INCLUDE_PATH = -I. \
-							 -I$(SLASH_PATH) \
-							 -I$(PINK_PATH) \
-							 -I$(BLACKWIDOW_PATH)/include \
-							 -I$(ROCKSDB_PATH) \
-							 -I$(ROCKSDB_PATH)/include \
-
-ifeq ($(360),1)
-INCLUDE_PATH += -I$(GLOG_PATH)/src
-endif
-
-LIB_PATH = -L./ \
-					 -L$(SLASH_PATH)/pstd/lib \
-					 -L$(PINK_PATH)/net/lib \
-					 -L$(BLACKWIDOW_PATH)/lib \
-					 -L$(ROCKSDB_PATH)        \
-
-ifeq ($(360),1)
-LIB_PATH += -L$(GLOG_PATH)/.libs
-endif
-
-LDFLAGS += $(LIB_PATH) \
-			 		 -lnet$(DEBUG_SUFFIX) \
-			 		 -lpstd$(DEBUG_SUFFIX) \
-					 -lblackwidow$(DEBUG_SUFFIX) \
-					 -lrocksdb$(DEBUG_SUFFIX) \
-					 -lglog \
-					 -lprotobuf \
-
-# ---------------End Dependences----------------
-
-VERSION_CC=$(SRC_PATH)/build_version.cc
-LIB_SOURCES :=  $(VERSION_CC) \
-				$(filter-out $(VERSION_CC), $(wildcard $(SRC_PATH)/*.cc))
-
-PIKA_PROTO := $(wildcard $(SRC_PATH)/*.proto)
-PIKA_PROTO_GENS:= $(PIKA_PROTO:%.proto=%.pb.h) $(PIKA_PROTO:%.proto=%.pb.cc)
-
-
-#-----------------------------------------------
-
-AM_DEFAULT_VERBOSITY = 0
-
-AM_V_GEN = $(am__v_GEN_$(V))
-am__v_GEN_ = $(am__v_GEN_$(AM_DEFAULT_VERBOSITY))
-am__v_GEN_0 = @echo "  GEN     " $(notdir $@);
-am__v_GEN_1 =
-AM_V_at = $(am__v_at_$(V))
-am__v_at_ = $(am__v_at_$(AM_DEFAULT_VERBOSITY))
-am__v_at_0 = @
-am__v_at_1 =
-
-AM_V_CC = $(am__v_CC_$(V))
-am__v_CC_ = $(am__v_CC_$(AM_DEFAULT_VERBOSITY))
-am__v_CC_0 = @echo "  CC      " $(notdir $@);
-am__v_CC_1 =
-CCLD = $(CC)
-LINK = $(CCLD) $(AM_CFLAGS) $(CFLAGS) $(AM_LDFLAGS) $(LDFLAGS) -o $@
-AM_V_CCLD = $(am__v_CCLD_$(V))
-am__v_CCLD_ = $(am__v_CCLD_$(AM_DEFAULT_VERBOSITY))
-am__v_CCLD_0 = @echo "  CCLD    " $(notdir $@);
-am__v_CCLD_1 =
-
-AM_LINK = $(AM_V_CCLD)$(CXX) $^ $(EXEC_LDFLAGS) -o $@ $(LDFLAGS)
-
-CXXFLAGS += -g
-
-# This (the first rule) must depend on "all".
-default: all
-
-WARNING_FLAGS = -W -Wextra -Wall -Wsign-compare \
-  							-Wno-unused-parameter -Woverloaded-virtual \
-								-Wnon-virtual-dtor -Wno-missing-field-initializers
-
-ifndef DISABLE_WARNING_AS_ERROR
-  WARNING_FLAGS += -Werror
-endif
-
-CXXFLAGS += $(WARNING_FLAGS) $(INCLUDE_PATH) $(PLATFORM_CXXFLAGS) $(OPT)
-
-LDFLAGS += $(PLATFORM_LDFLAGS)
-
-date := $(shell date +%F)
-git_sha := $(shell git rev-parse HEAD 2>/dev/null)
-gen_build_version = sed -e s/@@GIT_SHA@@/$(git_sha)/ -e s/@@GIT_DATE_TIME@@/$(date)/ src/build_version.cc.in
-# Record the version of the source that we are compiling.
-# We keep a record of the git revision in this file.  It is then built
-# as a regular source file as part of the compilation process.
-# One can run "strings executable_filename | grep _build_" to find
-# the version of the source that we used to build the executable file.
-CLEAN_FILES += $(SRC_PATH)/build_version.cc
-
-$(SRC_PATH)/build_version.cc: FORCE
-	$(AM_V_GEN)rm -f $@-t
-	$(AM_V_at)$(gen_build_version) > $@-t
-	$(AM_V_at)if test -f $@; then         \
-	  cmp -s $@-t $@ && rm -f $@-t || mv -f $@-t $@;    \
-	else mv -f $@-t $@; fi
-FORCE:
-
-LIBOBJECTS = $(LIB_SOURCES:.cc=.o)
-PROTOOBJECTS = $(PIKA_PROTO:.proto=.pb.o)
-
-# if user didn't config LIBNAME, set the default
-ifeq ($(BINNAME),)
-# we should only run pika in production with DEBUG_LEVEL 0
-BINNAME=pika$(DEBUG_SUFFIX)
-endif
-BINARY = ${BINNAME}
-
-.PHONY: distclean clean dbg all
-
-%.pb.h %.pb.cc: %.proto
-	$(AM_V_GEN)protoc --proto_path=$(SRC_PATH) --cpp_out=$(SRC_PATH) $<
-
-%.o: %.cc
-	$(AM_V_CC)$(CXX) $(CXXFLAGS) -c $< -o $@
-
-proto: $(PIKA_PROTO_GENS)
-
-all: $(BINARY)
-
-dbg: $(BINARY)
-
-$(BINARY): $(SLASH) $(PINK) $(ROCKSDB) $(BLACKWIDOW) $(GLOG) $(PROTOOBJECTS) $(LIBOBJECTS)
-	$(AM_V_at)rm -f $@
-	$(AM_V_at)$(AM_LINK)
-	$(AM_V_at)rm -rf $(OUTPUT)
-	$(AM_V_at)mkdir -p $(OUTPUT)/bin
-	$(AM_V_at)mv $@ $(OUTPUT)/bin
-	$(AM_V_at)cp -r $(CURDIR)/conf $(OUTPUT)
-
-
-$(SLASH):
-	$(AM_V_at)make -C $(SLASH_PATH)/pstd/ DEBUG_LEVEL=$(DEBUG_LEVEL)
-
-$(PINK):
-	$(AM_V_at)make -C $(PINK_PATH)/net/ DEBUG_LEVEL=$(DEBUG_LEVEL) NO_PB=0 SLASH_PATH=$(SLASH_PATH)
-
-$(ROCKSDB):
-	$(AM_V_at) CXXFLAGS='$(ROCKSDB_CXXFLAGS)' make -j $(PROCESSOR_NUMS) -C $(ROCKSDB_PATH)/ static_lib DISABLE_JEMALLOC=1 DEBUG_LEVEL=$(DEBUG_LEVEL)
-
-$(BLACKWIDOW):
-	$(AM_V_at)make -C $(BLACKWIDOW_PATH) ROCKSDB_PATH=$(ROCKSDB_PATH) SLASH_PATH=$(SLASH_PATH) DEBUG_LEVEL=$(DEBUG_LEVEL)
-
-$(GLOG):
-	cd $(THIRD_PATH)/glog; if [ ! -f ./Makefile ]; then ./configure --disable-shared; fi; make; echo '*' > $(CURDIR)/third/glog/.gitignore;
-
-clean:
-	rm -rf $(OUTPUT)
-	rm -rf $(CLEAN_FILES)
-	rm -rf $(PIKA_PROTO_GENS)
-	find $(SRC_PATH) -name "*.[oda]*" -exec rm -f {} \;
-	find $(SRC_PATH) -type f -regex ".*\.\(\(gcda\)\|\(gcno\)\)" -exec rm {} \;
-
-distclean: clean
-	make -C $(PINK_PATH)/net/ SLASH_PATH=$(SLASH_PATH) clean
-	make -C $(SLASH_PATH)/pstd/ clean
-	make -C $(BLACKWIDOW_PATH)/ clean
-	make -C $(ROCKSDB_PATH)/ clean
-#	make -C $(GLOG_PATH)/ clean
->>>>>>> 0b34dcfc
+	cd operator && make -j && cd -