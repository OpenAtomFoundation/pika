--- conflicted
+++ resolved
@@ -117,14 +117,9 @@
     *is_eof = (offset + copy_count == total_size_);
     return pstd::Status::OK();
   }
-<<<<<<< HEAD
 
- private:
-  pstd::Status Seek(const std::string filepath, const size_t offset) {
-=======
 private:
   pstd::Status readAhead(const std::string filepath, const size_t offset) {
->>>>>>> 7c689df8
     if (filepath == filepath_ && offset >= start_offset_ && offset < end_offset_) {
       return pstd::Status::OK();
     }
