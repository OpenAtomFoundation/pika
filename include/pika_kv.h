// Copyright (c) 2015-present, Qihoo, Inc.  All rights reserved.
// This source code is licensed under the BSD-style license found in the
// LICENSE file in the root directory of this source tree. An additional grant
// of patent rights can be found in the PATENTS file in the same directory.

#ifndef PIKA_KV_H_
#define PIKA_KV_H_

#include "storage/storage.h"

#include "include/pika_command.h"
#include "include/pika_slot.h"

/*
 * kv
 */
class SetCmd : public Cmd {
 public:
  enum SetCondition { kNONE, kNX, kXX, kVX, kEXORPX };
  SetCmd(const std::string& name, int arity, uint16_t flag) : Cmd(name, arity, flag) {};
  std::vector<std::string> current_key() const override {
    std::vector<std::string> res;
    res.push_back(key_);
    return res;
  }
  void Do(std::shared_ptr<Slot> slot = nullptr) override;
<<<<<<< HEAD
  void DoUpdateCache(std::shared_ptr<Slot> slot = nullptr) override;
  void DoThroughDB(std::shared_ptr<Slot> slot = nullptr) override;
  void Split(std::shared_ptr<Slot> slot, const HintKeys& hint_keys) override{};
  void Merge() override{};
=======
  void Split(std::shared_ptr<Slot> slot, const HintKeys& hint_keys) override {};
  void Merge() override {};
>>>>>>> edeb1d97
  Cmd* Clone() override { return new SetCmd(*this); }
 private:
  std::string key_;
  std::string value_;
  std::string target_;
  int32_t success_ = 0;
  int64_t sec_ = 0;
  bool has_ttl_ = false;
  SetCmd::SetCondition condition_{kNONE};
  void DoInitial() override;
  void Clear() override {
    sec_ = 0;
    success_ = 0;
    condition_ = kNONE;
  }
<<<<<<< HEAD
  rocksdb::Status s_;
  std::string ToBinlog(uint32_t exec_time, uint32_t term_id, uint64_t logic_id, uint32_t filenum,
                       uint64_t offset) override;
=======
  std::string ToRedisProtocol() override;
>>>>>>> edeb1d97
};

class GetCmd : public Cmd {
 public:
  GetCmd(const std::string& name, int arity, uint16_t flag) : Cmd(name, arity, flag){};
  std::vector<std::string> current_key() const override {
    std::vector<std::string> res;
    res.push_back(key_);
    return res;
  }
  void Do(std::shared_ptr<Slot> slot = nullptr) override;
<<<<<<< HEAD
  void DoThroughDB(std::shared_ptr<Slot> slot = nullptr) override;
  void DoUpdateCache(std::shared_ptr<Slot> slot = nullptr) override;
  void ReadCache(std::shared_ptr<Slot> slot = nullptr) override;
  void Split(std::shared_ptr<Slot> slot, const HintKeys& hint_keys) override{};
  void Merge() override{};
=======
  void Split(std::shared_ptr<Slot> slot, const HintKeys& hint_keys) override {};
  void Merge() override {};
>>>>>>> edeb1d97
  Cmd* Clone() override { return new GetCmd(*this); }

 private:
  std::string key_;
  std::string value_;
  int64_t sec_ = 0;
  void DoInitial() override;
  rocksdb::Status s_;
};

class DelCmd : public Cmd {
 public:
  DelCmd(const std::string& name, int arity, uint16_t flag) : Cmd(name, arity, flag){};
  void Do(std::shared_ptr<Slot> slot = nullptr) override;
  void DoThroughDB(std::shared_ptr<Slot> slot = nullptr) override;
  void DoUpdateCache(std::shared_ptr<Slot> slot = nullptr) override;
  std::vector<std::string> current_key() const override { return keys_; }
  void Split(std::shared_ptr<Slot> slot, const HintKeys& hint_keys) override;
  void Merge() override;
  Cmd* Clone() override { return new DelCmd(*this); }
  void DoBinlog(const std::shared_ptr<SyncMasterSlot>& slot) override;

 private:
  std::vector<std::string> keys_;
  int64_t split_res_ = 0;
  void DoInitial() override;
  rocksdb::Status s_;
};

class IncrCmd : public Cmd {
 public:
  IncrCmd(const std::string& name, int arity, uint16_t flag) : Cmd(name, arity, flag){};
  std::vector<std::string> current_key() const override {
    std::vector<std::string> res;
    res.push_back(key_);
    return res;
  }
  void Do(std::shared_ptr<Slot> slot = nullptr) override;
<<<<<<< HEAD
  void DoThroughDB(std::shared_ptr<Slot> slot = nullptr) override;
  void DoUpdateCache(std::shared_ptr<Slot> slot = nullptr) override;
  void Split(std::shared_ptr<Slot> slot, const HintKeys& hint_keys) override{};
  void Merge() override{};
=======
  void Split(std::shared_ptr<Slot> slot, const HintKeys& hint_keys) override {};
  void Merge() override {};
>>>>>>> edeb1d97
  Cmd* Clone() override { return new IncrCmd(*this); }

 private:
  std::string key_;
  int64_t new_value_ = 0;
  void DoInitial() override;
  rocksdb::Status s_;
};

class IncrbyCmd : public Cmd {
 public:
  IncrbyCmd(const std::string& name, int arity, uint16_t flag) : Cmd(name, arity, flag){};
  std::vector<std::string> current_key() const override {
    std::vector<std::string> res;
    res.push_back(key_);
    return res;
  }
  void Do(std::shared_ptr<Slot> slot = nullptr) override;
<<<<<<< HEAD
  void DoThroughDB(std::shared_ptr<Slot> slot = nullptr) override;
  void DoUpdateCache(std::shared_ptr<Slot> slot = nullptr) override;
  void Split(std::shared_ptr<Slot> slot, const HintKeys& hint_keys) override{};
  void Merge() override{};
=======
  void Split(std::shared_ptr<Slot> slot, const HintKeys& hint_keys) override {};
  void Merge() override {};
>>>>>>> edeb1d97
  Cmd* Clone() override { return new IncrbyCmd(*this); }

 private:
  std::string key_;
  int64_t by_ = 0, new_value_ = 0;
  void DoInitial() override;
  rocksdb::Status s_;
};

class IncrbyfloatCmd : public Cmd {
 public:
  IncrbyfloatCmd(const std::string& name, int arity, uint16_t flag) : Cmd(name, arity, flag){};
  std::vector<std::string> current_key() const override {
    std::vector<std::string> res;
    res.push_back(key_);
    return res;
  }
  void Do(std::shared_ptr<Slot> slot = nullptr) override;
<<<<<<< HEAD
  void DoThroughDB(std::shared_ptr<Slot> slot = nullptr) override;
  void DoUpdateCache(std::shared_ptr<Slot> slot = nullptr) override;
  void Split(std::shared_ptr<Slot> slot, const HintKeys& hint_keys) override{};
  void Merge() override{};
=======
  void Split(std::shared_ptr<Slot> slot, const HintKeys& hint_keys) override {};
  void Merge() override {};
>>>>>>> edeb1d97
  Cmd* Clone() override { return new IncrbyfloatCmd(*this); }

 private:
  std::string key_, value_, new_value_;
  double by_ = 0;
  void DoInitial() override;
  rocksdb::Status s_;
};

class DecrCmd : public Cmd {
 public:
  DecrCmd(const std::string& name, int arity, uint16_t flag) : Cmd(name, arity, flag){};
  std::vector<std::string> current_key() const override {
    std::vector<std::string> res;
    res.push_back(key_);
    return res;
  }
  void Do(std::shared_ptr<Slot> slot = nullptr) override;
<<<<<<< HEAD
  void DoThroughDB(std::shared_ptr<Slot> slot = nullptr) override;
  void DoUpdateCache(std::shared_ptr<Slot> slot = nullptr) override;
  void Split(std::shared_ptr<Slot> slot, const HintKeys& hint_keys) override{};
  void Merge() override{};
=======
  void Split(std::shared_ptr<Slot> slot, const HintKeys& hint_keys) override {};
  void Merge() override {};
>>>>>>> edeb1d97
  Cmd* Clone() override { return new DecrCmd(*this); }

 private:
  std::string key_;
  int64_t new_value_ = 0;
  void DoInitial() override;
  rocksdb::Status s_;
};

class DecrbyCmd : public Cmd {
 public:
  DecrbyCmd(const std::string& name, int arity, uint16_t flag) : Cmd(name, arity, flag){};
  std::vector<std::string> current_key() const override {
    std::vector<std::string> res;
    res.push_back(key_);
    return res;
  }
  void Do(std::shared_ptr<Slot> slot = nullptr) override;
<<<<<<< HEAD
  void DoThroughDB(std::shared_ptr<Slot> slot = nullptr) override;
  void DoUpdateCache(std::shared_ptr<Slot> slot = nullptr) override;
  void Split(std::shared_ptr<Slot> slot, const HintKeys& hint_keys) override{};
  void Merge() override{};
=======
  void Split(std::shared_ptr<Slot> slot, const HintKeys& hint_keys) override {};
  void Merge() override {};
>>>>>>> edeb1d97
  Cmd* Clone() override { return new DecrbyCmd(*this); }

 private:
  std::string key_;
  int64_t by_ = 0, new_value_ = 0;
  void DoInitial() override;
  rocksdb::Status s_;
};

class GetsetCmd : public Cmd {
 public:
  GetsetCmd(const std::string& name, int arity, uint16_t flag) : Cmd(name, arity, flag){};
  std::vector<std::string> current_key() const override {
    std::vector<std::string> res;
    res.push_back(key_);
    return res;
  }
  void Do(std::shared_ptr<Slot> slot = nullptr) override;
<<<<<<< HEAD
  void DoThroughDB(std::shared_ptr<Slot> slot = nullptr) override;
  void DoUpdateCache(std::shared_ptr<Slot> slot = nullptr) override;
  void Split(std::shared_ptr<Slot> slot, const HintKeys& hint_keys) override{};
  void Merge() override{};
=======
  void Split(std::shared_ptr<Slot> slot, const HintKeys& hint_keys) override {};
  void Merge() override {};
>>>>>>> edeb1d97
  Cmd* Clone() override { return new GetsetCmd(*this); }

 private:
  std::string key_;
  std::string new_value_;
  void DoInitial() override;
  rocksdb::Status s_;
};

class AppendCmd : public Cmd {
 public:
  AppendCmd(const std::string& name, int arity, uint16_t flag) : Cmd(name, arity, flag){};
  std::vector<std::string> current_key() const override {
    std::vector<std::string> res;
    res.push_back(key_);
    return res;
  }
  void Do(std::shared_ptr<Slot> slot = nullptr) override;
<<<<<<< HEAD
  void DoThroughDB(std::shared_ptr<Slot> slot = nullptr) override;
  void DoUpdateCache(std::shared_ptr<Slot> slot = nullptr) override;
  void Split(std::shared_ptr<Slot> slot, const HintKeys& hint_keys) override{};
  void Merge() override{};
=======
  void Split(std::shared_ptr<Slot> slot, const HintKeys& hint_keys) override {};
  void Merge() override {};
>>>>>>> edeb1d97
  Cmd* Clone() override { return new AppendCmd(*this); }

 private:
  std::string key_;
  std::string value_;
  void DoInitial() override;
  rocksdb::Status s_;
};

class MgetCmd : public Cmd {
 public:
  MgetCmd(const std::string& name, int arity, uint16_t flag) : Cmd(name, arity, flag){};
  void Do(std::shared_ptr<Slot> slot = nullptr) override;
  void ReadCache(std::shared_ptr<Slot> slot = nullptr) override;
  void DoThroughDB(std::shared_ptr<Slot> slot = nullptr) override;
  void DoUpdateCache(std::shared_ptr<Slot> slot = nullptr) override;
  std::vector<std::string> current_key() const override { return keys_; }
  void Split(std::shared_ptr<Slot> slot, const HintKeys& hint_keys) override;
  void Merge() override;
  Cmd* Clone() override { return new MgetCmd(*this); }

 private:
  std::vector<std::string> keys_;
  std::string value_;
  std::vector<storage::ValueStatus> split_res_;
  std::vector<storage::ValueStatus> db_value_status_array_;
  std::vector<storage::ValueStatus> cache_value_status_array_;
  int64_t ttl_ = -1;
  void DoInitial() override;
  rocksdb::Status s_;
};

class KeysCmd : public Cmd {
 public:
  KeysCmd(const std::string& name, int arity, uint16_t flag) : Cmd(name, arity, flag) {}
  void Do(std::shared_ptr<Slot> slot = nullptr) override;
  void Split(std::shared_ptr<Slot> slot, const HintKeys& hint_keys) override {};
  void Merge() override {};
  Cmd* Clone() override { return new KeysCmd(*this); }

 private:
  std::string pattern_;
  storage::DataType type_{storage::DataType::kAll};
  void DoInitial() override;
  void Clear() override { type_ = storage::DataType::kAll; }
  rocksdb::Status s_;
};

class SetnxCmd : public Cmd {
 public:
  SetnxCmd(const std::string& name, int arity, uint16_t flag) : Cmd(name, arity, flag) {}
  std::vector<std::string> current_key() const override {
    std::vector<std::string> res;
    res.push_back(key_);
    return res;
  }
  void Do(std::shared_ptr<Slot> slot = nullptr) override;
  void Split(std::shared_ptr<Slot> slot, const HintKeys& hint_keys) override {};
  void Merge() override {};
  Cmd* Clone() override { return new SetnxCmd(*this); }

 private:
  std::string key_;
  std::string value_;
  int32_t success_ = 0;
  void DoInitial() override;
<<<<<<< HEAD
  std::string ToBinlog(uint32_t exec_time, uint32_t term_id, uint64_t logic_id, uint32_t filenum,
                       uint64_t offset) override;
  rocksdb::Status s_;
=======
  std::string ToRedisProtocol() override;
>>>>>>> edeb1d97
};

class SetexCmd : public Cmd {
 public:
  SetexCmd(const std::string& name, int arity, uint16_t flag) : Cmd(name, arity, flag) {}
  std::vector<std::string> current_key() const override {
    std::vector<std::string> res;
    res.push_back(key_);
    return res;
  }
  void Do(std::shared_ptr<Slot> slot = nullptr) override;
<<<<<<< HEAD
  void DoThroughDB(std::shared_ptr<Slot> slot = nullptr) override;
  void DoUpdateCache(std::shared_ptr<Slot> slot = nullptr) override;
  void Split(std::shared_ptr<Slot> slot, const HintKeys& hint_keys) override{};
  void Merge() override{};
=======
  void Split(std::shared_ptr<Slot> slot, const HintKeys& hint_keys) override {};
  void Merge() override {};
>>>>>>> edeb1d97
  Cmd* Clone() override { return new SetexCmd(*this); }

 private:
  std::string key_;
  int64_t sec_ = 0;
  std::string value_;
  void DoInitial() override;
<<<<<<< HEAD
  std::string ToBinlog(uint32_t exec_time, uint32_t term_id, uint64_t logic_id, uint32_t filenum,
                       uint64_t offset) override;
  rocksdb::Status s_;
=======
  std::string ToRedisProtocol() override;
>>>>>>> edeb1d97
};

class PsetexCmd : public Cmd {
 public:
  PsetexCmd(const std::string& name, int arity, uint16_t flag) : Cmd(name, arity, flag) {}
  std::vector<std::string> current_key() const override {
    std::vector<std::string> res;
    res.push_back(key_);
    return res;
  }
  void Do(std::shared_ptr<Slot> slot = nullptr) override;
<<<<<<< HEAD
  void DoThroughDB(std::shared_ptr<Slot> slot = nullptr) override;
  void DoUpdateCache(std::shared_ptr<Slot> slot = nullptr) override;
  void Split(std::shared_ptr<Slot> slot, const HintKeys& hint_keys) override{};
  void Merge() override{};
=======
  void Split(std::shared_ptr<Slot> slot, const HintKeys& hint_keys) override {};
  void Merge() override {};
>>>>>>> edeb1d97
  Cmd* Clone() override { return new PsetexCmd(*this); }

 private:
  std::string key_;
  int64_t usec_ = 0;
  std::string value_;
  void DoInitial() override;
<<<<<<< HEAD
  std::string ToBinlog(uint32_t exec_time, uint32_t term_id, uint64_t logic_id, uint32_t filenum,
                       uint64_t offset) override;
  rocksdb::Status s_;
=======
  std::string ToRedisProtocol() override;
>>>>>>> edeb1d97
};

class DelvxCmd : public Cmd {
 public:
  DelvxCmd(const std::string& name, int arity, uint16_t flag) : Cmd(name, arity, flag) {}
  std::vector<std::string> current_key() const override {
    std::vector<std::string> res;
    res.push_back(key_);
    return res;
  }
  void Do(std::shared_ptr<Slot> slot = nullptr) override;
  void Split(std::shared_ptr<Slot> slot, const HintKeys& hint_keys) override {};
  void Merge() override {};
  Cmd* Clone() override { return new DelvxCmd(*this); }

 private:
  std::string key_;
  std::string value_;
  int32_t success_ = 0;
  void DoInitial() override;
  rocksdb::Status s_;
};

class MsetCmd : public Cmd {
 public:
  MsetCmd(const std::string& name, int arity, uint16_t flag) : Cmd(name, arity, flag) {
    set_cmd_ = std::make_shared<SetCmd>(kCmdNameSet, -3, kCmdFlagsWrite | kCmdFlagsSingleSlot | kCmdFlagsKv);
  }
  MsetCmd(const MsetCmd& other) : Cmd(other), kvs_(other.kvs_) {
    set_cmd_ = std::make_shared<SetCmd>(kCmdNameSet, -3, kCmdFlagsWrite | kCmdFlagsSingleSlot | kCmdFlagsKv);
  }

  void Do(std::shared_ptr<Slot> slot = nullptr) override;
  void DoThroughDB(std::shared_ptr<Slot> slot = nullptr) override;
  void DoUpdateCache(std::shared_ptr<Slot> slot = nullptr) override;
  std::vector<std::string> current_key() const override {
    std::vector<std::string> res;
    for (auto& kv : kvs_) {
      res.push_back(kv.key);
    }
    return res;
  }
  void Split(std::shared_ptr<Slot> slot, const HintKeys& hint_keys) override;
  void Merge() override;
  Cmd* Clone() override { return new MsetCmd(*this); }
  void DoBinlog(const std::shared_ptr<SyncMasterSlot>& slot) override;

 private:
  std::vector<storage::KeyValue> kvs_;
  void DoInitial() override;
  // used for write binlog
  std::shared_ptr<SetCmd> set_cmd_;
  rocksdb::Status s_;
};

class MsetnxCmd : public Cmd {
 public:
  MsetnxCmd(const std::string& name, int arity, uint16_t flag) : Cmd(name, arity, flag) {
    set_cmd_ = std::make_shared<SetCmd>(kCmdNameSet, -3, kCmdFlagsWrite | kCmdFlagsSingleSlot | kCmdFlagsKv);
  }
  MsetnxCmd(const MsetnxCmd& other)
      : Cmd(other), kvs_(other.kvs_), success_(other.success_) {
    set_cmd_ = std::make_shared<SetCmd>(kCmdNameSet, -3, kCmdFlagsWrite | kCmdFlagsSingleSlot | kCmdFlagsKv);
  }
  std::vector<std::string> current_key() const override {
    std::vector<std::string> res;
    for (auto& kv : kvs_) {
      res.push_back(kv.key);
    }
    return res;
  }
  void Do(std::shared_ptr<Slot> slot = nullptr) override;
  void Split(std::shared_ptr<Slot> slot, const HintKeys& hint_keys) override {};
  void Merge() override {};
  Cmd* Clone() override { return new MsetnxCmd(*this); }
  void DoBinlog(const std::shared_ptr<SyncMasterSlot>& slot) override;

 private:
  std::vector<storage::KeyValue> kvs_;
  int32_t success_ = 0;
  void DoInitial() override;
  // used for write binlog
  std::shared_ptr<SetCmd> set_cmd_;
};

class GetrangeCmd : public Cmd {
 public:
  GetrangeCmd(const std::string& name, int arity, uint16_t flag) : Cmd(name, arity, flag) {}
  std::vector<std::string> current_key() const override {
    std::vector<std::string> res;
    res.push_back(key_);
    return res;
  }
  void Do(std::shared_ptr<Slot> slot = nullptr) override;
<<<<<<< HEAD
  void ReadCache(std::shared_ptr<Slot> slot = nullptr) override;
  void DoThroughDB(std::shared_ptr<Slot> slot = nullptr) override;
  void DoUpdateCache(std::shared_ptr<Slot> slot = nullptr) override;
  void Split(std::shared_ptr<Slot> slot, const HintKeys& hint_keys) override{};
  void Merge() override{};
=======
  void Split(std::shared_ptr<Slot> slot, const HintKeys& hint_keys) override {};
  void Merge() override {};
>>>>>>> edeb1d97
  Cmd* Clone() override { return new GetrangeCmd(*this); }

 private:
  std::string key_;
  int64_t start_ = 0;
  int64_t end_ = 0;
  std::string value_;
  int64_t sec_ = 0;
  rocksdb::Status s_;
  void DoInitial() override;
};

class SetrangeCmd : public Cmd {
 public:
  SetrangeCmd(const std::string& name, int arity, uint16_t flag) : Cmd(name, arity, flag) {}
  std::vector<std::string> current_key() const override {
    std::vector<std::string> res;
    res.push_back(key_);
    return res;
  }
  void Do(std::shared_ptr<Slot> slot = nullptr) override;
<<<<<<< HEAD
  void DoThroughDB(std::shared_ptr<Slot> slot = nullptr) override;
  void DoUpdateCache(std::shared_ptr<Slot> slot = nullptr) override;
  void Split(std::shared_ptr<Slot> slot, const HintKeys& hint_keys) override{};
  void Merge() override{};
=======
  void Split(std::shared_ptr<Slot> slot, const HintKeys& hint_keys) override {};
  void Merge() override {};
>>>>>>> edeb1d97
  Cmd* Clone() override { return new SetrangeCmd(*this); }

 private:
  std::string key_;
  int64_t offset_ = 0;
  std::string value_;
  void DoInitial() override;
  rocksdb::Status s_;
};

class StrlenCmd : public Cmd {
 public:
  StrlenCmd(const std::string& name, int arity, uint16_t flag) : Cmd(name, arity, flag) {}
  std::vector<std::string> current_key() const override {
    std::vector<std::string> res;
    res.push_back(key_);
    return res;
  }
  void Do(std::shared_ptr<Slot> slot = nullptr) override;
<<<<<<< HEAD
  void ReadCache(std::shared_ptr<Slot> slot = nullptr) override;
  void DoThroughDB(std::shared_ptr<Slot> slot = nullptr) override;
  void DoUpdateCache(std::shared_ptr<Slot> slot = nullptr) override;
  void Split(std::shared_ptr<Slot> slot, const HintKeys& hint_keys) override{};
  void Merge() override{};
=======
  void Split(std::shared_ptr<Slot> slot, const HintKeys& hint_keys) override {};
  void Merge() override {};
>>>>>>> edeb1d97
  Cmd* Clone() override { return new StrlenCmd(*this); }

 private:
  std::string key_;
  std::string value_;
  int64_t sec_ = 0;
  void DoInitial() override;
  rocksdb::Status s_;
};

class ExistsCmd : public Cmd {
 public:
  ExistsCmd(const std::string& name, int arity, uint16_t flag) : Cmd(name, arity, flag) {}
  void Do(std::shared_ptr<Slot> slot = nullptr) override;
  void ReadCache(std::shared_ptr<Slot> slot = nullptr) override;
  void DoThroughDB(std::shared_ptr<Slot> slot = nullptr) override;
  std::vector<std::string> current_key() const override { return keys_; }
  void Split(std::shared_ptr<Slot> slot, const HintKeys& hint_keys) override;
  void Merge() override;
  Cmd* Clone() override { return new ExistsCmd(*this); }

 private:
  std::vector<std::string> keys_;
  int64_t split_res_ = 0;
  void DoInitial() override;
  rocksdb::Status s_;
};

class ExpireCmd : public Cmd {
 public:
  ExpireCmd(const std::string& name, int arity, uint16_t flag) : Cmd(name, arity, flag) {}
  std::vector<std::string> current_key() const override {
    std::vector<std::string> res;
    res.push_back(key_);
    return res;
  }
  void Do(std::shared_ptr<Slot> slot = nullptr) override;
<<<<<<< HEAD
  void DoThroughDB(std::shared_ptr<Slot> slot = nullptr) override;
  void DoUpdateCache(std::shared_ptr<Slot> slot = nullptr) override;
  void Split(std::shared_ptr<Slot> slot, const HintKeys& hint_keys) override{};
  void Merge() override{};
=======
  void Split(std::shared_ptr<Slot> slot, const HintKeys& hint_keys) override {};
  void Merge() override {};
>>>>>>> edeb1d97
  Cmd* Clone() override { return new ExpireCmd(*this); }

 private:
  std::string key_;
  int64_t sec_ = 0;
  void DoInitial() override;
<<<<<<< HEAD
  std::string ToBinlog(uint32_t exec_time, uint32_t term_id, uint64_t logic_id, uint32_t filenum,
                       uint64_t offset) override;
  rocksdb::Status s_;
=======
  std::string ToRedisProtocol() override;
>>>>>>> edeb1d97
};

class PexpireCmd : public Cmd {
 public:
  PexpireCmd(const std::string& name, int arity, uint16_t flag) : Cmd(name, arity, flag) {}
  std::vector<std::string> current_key() const override {
    std::vector<std::string> res;
    res.push_back(key_);
    return res;
  }
  void Do(std::shared_ptr<Slot> slot = nullptr) override;
<<<<<<< HEAD
  void DoThroughDB(std::shared_ptr<Slot> slot = nullptr) override;
  void DoUpdateCache(std::shared_ptr<Slot> slot = nullptr) override;
  void Split(std::shared_ptr<Slot> slot, const HintKeys& hint_keys) override{};
  void Merge() override{};
=======
  void Split(std::shared_ptr<Slot> slot, const HintKeys& hint_keys) override {};
  void Merge() override {};
>>>>>>> edeb1d97
  Cmd* Clone() override { return new PexpireCmd(*this); }

 private:
  std::string key_;
  int64_t msec_ = 0;
  void DoInitial() override;
<<<<<<< HEAD
  std::string ToBinlog(uint32_t exec_time, uint32_t term_id, uint64_t logic_id, uint32_t filenum,
                       uint64_t offset) override;
  rocksdb::Status s_;
=======
  std::string ToRedisProtocol() override;
>>>>>>> edeb1d97
};

class ExpireatCmd : public Cmd {
 public:
  ExpireatCmd(const std::string& name, int arity, uint16_t flag) : Cmd(name, arity, flag) {}
  std::vector<std::string> current_key() const override {
    std::vector<std::string> res;
    res.push_back(key_);
    return res;
  }
  void Do(std::shared_ptr<Slot> slot = nullptr) override;
<<<<<<< HEAD
  void DoThroughDB(std::shared_ptr<Slot> slot = nullptr) override;
  void DoUpdateCache(std::shared_ptr<Slot> slot = nullptr) override;
  void Split(std::shared_ptr<Slot> slot, const HintKeys& hint_keys) override{};
  void Merge() override{};
=======
  void Split(std::shared_ptr<Slot> slot, const HintKeys& hint_keys) override {};
  void Merge() override {};
>>>>>>> edeb1d97
  Cmd* Clone() override { return new ExpireatCmd(*this); }

 private:
  std::string key_;
  int64_t time_stamp_ = 0;
  void DoInitial() override;
  rocksdb::Status s_;
};

class PexpireatCmd : public Cmd {
 public:
  PexpireatCmd(const std::string& name, int arity, uint16_t flag) : Cmd(name, arity, flag) {}
  std::vector<std::string> current_key() const override {
    std::vector<std::string> res;
    res.push_back(key_);
    return res;
  }
  void Do(std::shared_ptr<Slot> slot = nullptr) override;
<<<<<<< HEAD
  void DoThroughDB(std::shared_ptr<Slot> slot = nullptr) override;
  void DoUpdateCache(std::shared_ptr<Slot> slot = nullptr) override;
  void Split(std::shared_ptr<Slot> slot, const HintKeys& hint_keys) override{};
  void Merge() override{};
=======
  void Split(std::shared_ptr<Slot> slot, const HintKeys& hint_keys) override {};
  void Merge() override {};
>>>>>>> edeb1d97
  Cmd* Clone() override { return new PexpireatCmd(*this); }

 private:
  std::string key_;
  int64_t time_stamp_ms_ = 0;
  void DoInitial() override;
<<<<<<< HEAD
  std::string ToBinlog(uint32_t exec_time, uint32_t term_id, uint64_t logic_id, uint32_t filenum,
                       uint64_t offset) override;
  rocksdb::Status s_;
=======
  std::string ToRedisProtocol() override;
>>>>>>> edeb1d97
};

class TtlCmd : public Cmd {
 public:
  TtlCmd(const std::string& name, int arity, uint16_t flag) : Cmd(name, arity, flag) {}
  std::vector<std::string> current_key() const override {
    std::vector<std::string> res;
    res.push_back(key_);
    return res;
  }
  void Do(std::shared_ptr<Slot> slot = nullptr) override;
<<<<<<< HEAD
  void ReadCache(std::shared_ptr<Slot> slot = nullptr) override;
  void DoThroughDB(std::shared_ptr<Slot> slot = nullptr) override;
  void Split(std::shared_ptr<Slot> slot, const HintKeys& hint_keys) override{};
  void Merge() override{};
=======
  void Split(std::shared_ptr<Slot> slot, const HintKeys& hint_keys) override {};
  void Merge() override {};
>>>>>>> edeb1d97
  Cmd* Clone() override { return new TtlCmd(*this); }

 private:
  std::string key_;
  void DoInitial() override;
  rocksdb::Status s_;
};

class PttlCmd : public Cmd {
 public:
  PttlCmd(const std::string& name, int arity, uint16_t flag) : Cmd(name, arity, flag) {}
  std::vector<std::string> current_key() const override {
    std::vector<std::string> res;
    res.push_back(key_);
    return res;
  }
  void Do(std::shared_ptr<Slot> slot = nullptr) override;
<<<<<<< HEAD
  void ReadCache(std::shared_ptr<Slot> slot = nullptr) override;
  void DoThroughDB(std::shared_ptr<Slot> slot = nullptr) override;
  void Split(std::shared_ptr<Slot> slot, const HintKeys& hint_keys) override{};
  void Merge() override{};
=======
  void Split(std::shared_ptr<Slot> slot, const HintKeys& hint_keys) override {};
  void Merge() override {};
>>>>>>> edeb1d97
  Cmd* Clone() override { return new PttlCmd(*this); }

 private:
  std::string key_;
  void DoInitial() override;
  rocksdb::Status s_;
};

class PersistCmd : public Cmd {
 public:
  PersistCmd(const std::string& name, int arity, uint16_t flag) : Cmd(name, arity, flag) {}
  std::vector<std::string> current_key() const override {
    std::vector<std::string> res;
    res.push_back(key_);
    return res;
  }
  void Do(std::shared_ptr<Slot> slot = nullptr) override;
<<<<<<< HEAD
  void DoThroughDB(std::shared_ptr<Slot> slot = nullptr) override;
  void DoUpdateCache(std::shared_ptr<Slot> slot = nullptr) override;
  void Split(std::shared_ptr<Slot> slot, const HintKeys& hint_keys) override{};
  void Merge() override{};
=======
  void Split(std::shared_ptr<Slot> slot, const HintKeys& hint_keys) override {};
  void Merge() override {};
>>>>>>> edeb1d97
  Cmd* Clone() override { return new PersistCmd(*this); }

 private:
  std::string key_;
  void DoInitial() override;
  rocksdb::Status s_;
};

class TypeCmd : public Cmd {
 public:
  TypeCmd(const std::string& name, int arity, uint16_t flag) : Cmd(name, arity, flag) {}
  std::vector<std::string> current_key() const override {
    std::vector<std::string> res;
    res.push_back(key_);
    return res;
  }
  void Do(std::shared_ptr<Slot> slot = nullptr) override;
<<<<<<< HEAD
  void ReadCache(std::shared_ptr<Slot> slot = nullptr) override;
  void DoThroughDB(std::shared_ptr<Slot> slot = nullptr) override;
  void Split(std::shared_ptr<Slot> slot, const HintKeys& hint_keys) override{};
  void Merge() override{};
=======
  void Split(std::shared_ptr<Slot> slot, const HintKeys& hint_keys) override {};
  void Merge() override {};
>>>>>>> edeb1d97
  Cmd* Clone() override { return new TypeCmd(*this); }

 private:
  std::string key_;
  void DoInitial() override;
  rocksdb::Status s_;
};

class PTypeCmd : public Cmd {
 public:
  PTypeCmd(const std::string& name, int arity, uint16_t flag) : Cmd(name, arity, flag) {}
  std::vector<std::string> current_key() const override {
    std::vector<std::string> res;
    res.push_back(key_);
    return res;
  }
  void Do(std::shared_ptr<Slot> slot = nullptr) override;
  void Split(std::shared_ptr<Slot> slot, const HintKeys& hint_keys) override {};
  void Merge() override {};
  Cmd* Clone() override { return new PTypeCmd(*this); }

 private:
  std::string key_;
  void DoInitial() override;
  rocksdb::Status s_;
};

class ScanCmd : public Cmd {
 public:
  ScanCmd(const std::string& name, int arity, uint16_t flag) : Cmd(name, arity, flag), pattern_("*") {}
  void Do(std::shared_ptr<Slot> slot = nullptr) override;
  void Split(std::shared_ptr<Slot> slot, const HintKeys& hint_keys) override {};
  void Merge() override {};
  Cmd* Clone() override { return new ScanCmd(*this); }

 private:
  int64_t cursor_ = 0;
  std::string pattern_ = "*";
  int64_t count_ = 10;
  storage::DataType type_ = storage::DataType::kAll;
  void DoInitial() override;
  void Clear() override {
    pattern_ = "*";
    count_ = 10;
    type_ = storage::DataType::kAll;
  }
  rocksdb::Status s_;
};

class ScanxCmd : public Cmd {
 public:
  ScanxCmd(const std::string& name, int arity, uint16_t flag) : Cmd(name, arity, flag), pattern_("*") {}
  void Do(std::shared_ptr<Slot> slot = nullptr) override;
  void Split(std::shared_ptr<Slot> slot, const HintKeys& hint_keys) override {};
  void Merge() override {};
  Cmd* Clone() override { return new ScanxCmd(*this); }

 private:
  storage::DataType type_;
  std::string start_key_;
  std::string pattern_ = "*";
  int64_t count_ = 10;
  void DoInitial() override;
  void Clear() override {
    pattern_ = "*";
    count_ = 10;
  }
  rocksdb::Status s_;
};

class PKSetexAtCmd : public Cmd {
 public:
  PKSetexAtCmd(const std::string& name, int arity, uint16_t flag) : Cmd(name, arity, flag) {}
  std::vector<std::string> current_key() const override {
    std::vector<std::string> res;
    res.push_back(key_);
    return res;
  }
  void Do(std::shared_ptr<Slot> slot = nullptr) override;
  void Split(std::shared_ptr<Slot> slot, const HintKeys& hint_keys) override {};
  void Merge() override {};
  Cmd* Clone() override { return new PKSetexAtCmd(*this); }

 private:
  std::string key_;
  std::string value_;
  int64_t time_stamp_ = 0;
  void DoInitial() override;
  void Clear() override { time_stamp_ = 0; }
  rocksdb::Status s_;
};

class PKScanRangeCmd : public Cmd {
 public:
  PKScanRangeCmd(const std::string& name, int arity, uint16_t flag) : Cmd(name, arity, flag), pattern_("*") {}
  std::vector<std::string> current_key() const override {
    std::vector<std::string> res;
    res.push_back(key_start_);
    return res;
  }
  void Do(std::shared_ptr<Slot> slot = nullptr) override;
  void Split(std::shared_ptr<Slot> slot, const HintKeys& hint_keys) override {};
  void Merge() override {};
  Cmd* Clone() override { return new PKScanRangeCmd(*this); }

 private:
  storage::DataType type_;
  std::string key_start_;
  std::string key_end_;
  std::string pattern_ = "*";
  int64_t limit_ = 10;
  bool string_with_value = false;
  void DoInitial() override;
  void Clear() override {
    pattern_ = "*";
    limit_ = 10;
    string_with_value = false;
  }
  rocksdb::Status s_;
};

class PKRScanRangeCmd : public Cmd {
 public:
  PKRScanRangeCmd(const std::string& name, int arity, uint16_t flag) : Cmd(name, arity, flag), pattern_("*") {}
  std::vector<std::string> current_key() const override {
    std::vector<std::string> res;
    res.push_back(key_start_);
    return res;
  }
  void Do(std::shared_ptr<Slot> slot = nullptr) override;
  void Split(std::shared_ptr<Slot> slot, const HintKeys& hint_keys) override {};
  void Merge() override {};
  Cmd* Clone() override { return new PKRScanRangeCmd(*this); }

 private:
  storage::DataType type_ = storage::kAll;
  std::string key_start_;
  std::string key_end_;
  std::string pattern_ = "*";
  int64_t limit_ = 10;
  bool string_with_value = false;
  void DoInitial() override;
  void Clear() override {
    pattern_ = "*";
    limit_ = 10;
    string_with_value = false;
  }
  rocksdb::Status s_;
};
#endif<|MERGE_RESOLUTION|>--- conflicted
+++ resolved
@@ -24,15 +24,10 @@
     return res;
   }
   void Do(std::shared_ptr<Slot> slot = nullptr) override;
-<<<<<<< HEAD
-  void DoUpdateCache(std::shared_ptr<Slot> slot = nullptr) override;
-  void DoThroughDB(std::shared_ptr<Slot> slot = nullptr) override;
-  void Split(std::shared_ptr<Slot> slot, const HintKeys& hint_keys) override{};
-  void Merge() override{};
-=======
-  void Split(std::shared_ptr<Slot> slot, const HintKeys& hint_keys) override {};
-  void Merge() override {};
->>>>>>> edeb1d97
+  void DoUpdateCache(std::shared_ptr<Slot> slot = nullptr) override;
+  void DoThroughDB(std::shared_ptr<Slot> slot = nullptr) override;
+  void Split(std::shared_ptr<Slot> slot, const HintKeys& hint_keys) override{};
+  void Merge() override{};
   Cmd* Clone() override { return new SetCmd(*this); }
  private:
   std::string key_;
@@ -48,13 +43,8 @@
     success_ = 0;
     condition_ = kNONE;
   }
-<<<<<<< HEAD
-  rocksdb::Status s_;
-  std::string ToBinlog(uint32_t exec_time, uint32_t term_id, uint64_t logic_id, uint32_t filenum,
-                       uint64_t offset) override;
-=======
   std::string ToRedisProtocol() override;
->>>>>>> edeb1d97
+  rocksdb::Status s_;
 };
 
 class GetCmd : public Cmd {
@@ -66,16 +56,11 @@
     return res;
   }
   void Do(std::shared_ptr<Slot> slot = nullptr) override;
-<<<<<<< HEAD
   void DoThroughDB(std::shared_ptr<Slot> slot = nullptr) override;
   void DoUpdateCache(std::shared_ptr<Slot> slot = nullptr) override;
   void ReadCache(std::shared_ptr<Slot> slot = nullptr) override;
   void Split(std::shared_ptr<Slot> slot, const HintKeys& hint_keys) override{};
   void Merge() override{};
-=======
-  void Split(std::shared_ptr<Slot> slot, const HintKeys& hint_keys) override {};
-  void Merge() override {};
->>>>>>> edeb1d97
   Cmd* Clone() override { return new GetCmd(*this); }
 
  private:
@@ -114,15 +99,10 @@
     return res;
   }
   void Do(std::shared_ptr<Slot> slot = nullptr) override;
-<<<<<<< HEAD
-  void DoThroughDB(std::shared_ptr<Slot> slot = nullptr) override;
-  void DoUpdateCache(std::shared_ptr<Slot> slot = nullptr) override;
-  void Split(std::shared_ptr<Slot> slot, const HintKeys& hint_keys) override{};
-  void Merge() override{};
-=======
-  void Split(std::shared_ptr<Slot> slot, const HintKeys& hint_keys) override {};
-  void Merge() override {};
->>>>>>> edeb1d97
+  void DoThroughDB(std::shared_ptr<Slot> slot = nullptr) override;
+  void DoUpdateCache(std::shared_ptr<Slot> slot = nullptr) override;
+  void Split(std::shared_ptr<Slot> slot, const HintKeys& hint_keys) override{};
+  void Merge() override{};
   Cmd* Clone() override { return new IncrCmd(*this); }
 
  private:
@@ -141,15 +121,10 @@
     return res;
   }
   void Do(std::shared_ptr<Slot> slot = nullptr) override;
-<<<<<<< HEAD
-  void DoThroughDB(std::shared_ptr<Slot> slot = nullptr) override;
-  void DoUpdateCache(std::shared_ptr<Slot> slot = nullptr) override;
-  void Split(std::shared_ptr<Slot> slot, const HintKeys& hint_keys) override{};
-  void Merge() override{};
-=======
-  void Split(std::shared_ptr<Slot> slot, const HintKeys& hint_keys) override {};
-  void Merge() override {};
->>>>>>> edeb1d97
+  void DoThroughDB(std::shared_ptr<Slot> slot = nullptr) override;
+  void DoUpdateCache(std::shared_ptr<Slot> slot = nullptr) override;
+  void Split(std::shared_ptr<Slot> slot, const HintKeys& hint_keys) override{};
+  void Merge() override{};
   Cmd* Clone() override { return new IncrbyCmd(*this); }
 
  private:
@@ -168,15 +143,10 @@
     return res;
   }
   void Do(std::shared_ptr<Slot> slot = nullptr) override;
-<<<<<<< HEAD
-  void DoThroughDB(std::shared_ptr<Slot> slot = nullptr) override;
-  void DoUpdateCache(std::shared_ptr<Slot> slot = nullptr) override;
-  void Split(std::shared_ptr<Slot> slot, const HintKeys& hint_keys) override{};
-  void Merge() override{};
-=======
-  void Split(std::shared_ptr<Slot> slot, const HintKeys& hint_keys) override {};
-  void Merge() override {};
->>>>>>> edeb1d97
+  void DoThroughDB(std::shared_ptr<Slot> slot = nullptr) override;
+  void DoUpdateCache(std::shared_ptr<Slot> slot = nullptr) override;
+  void Split(std::shared_ptr<Slot> slot, const HintKeys& hint_keys) override{};
+  void Merge() override{};
   Cmd* Clone() override { return new IncrbyfloatCmd(*this); }
 
  private:
@@ -195,15 +165,10 @@
     return res;
   }
   void Do(std::shared_ptr<Slot> slot = nullptr) override;
-<<<<<<< HEAD
-  void DoThroughDB(std::shared_ptr<Slot> slot = nullptr) override;
-  void DoUpdateCache(std::shared_ptr<Slot> slot = nullptr) override;
-  void Split(std::shared_ptr<Slot> slot, const HintKeys& hint_keys) override{};
-  void Merge() override{};
-=======
-  void Split(std::shared_ptr<Slot> slot, const HintKeys& hint_keys) override {};
-  void Merge() override {};
->>>>>>> edeb1d97
+  void DoThroughDB(std::shared_ptr<Slot> slot = nullptr) override;
+  void DoUpdateCache(std::shared_ptr<Slot> slot = nullptr) override;
+  void Split(std::shared_ptr<Slot> slot, const HintKeys& hint_keys) override{};
+  void Merge() override{};
   Cmd* Clone() override { return new DecrCmd(*this); }
 
  private:
@@ -222,15 +187,10 @@
     return res;
   }
   void Do(std::shared_ptr<Slot> slot = nullptr) override;
-<<<<<<< HEAD
-  void DoThroughDB(std::shared_ptr<Slot> slot = nullptr) override;
-  void DoUpdateCache(std::shared_ptr<Slot> slot = nullptr) override;
-  void Split(std::shared_ptr<Slot> slot, const HintKeys& hint_keys) override{};
-  void Merge() override{};
-=======
-  void Split(std::shared_ptr<Slot> slot, const HintKeys& hint_keys) override {};
-  void Merge() override {};
->>>>>>> edeb1d97
+  void DoThroughDB(std::shared_ptr<Slot> slot = nullptr) override;
+  void DoUpdateCache(std::shared_ptr<Slot> slot = nullptr) override;
+  void Split(std::shared_ptr<Slot> slot, const HintKeys& hint_keys) override{};
+  void Merge() override{};
   Cmd* Clone() override { return new DecrbyCmd(*this); }
 
  private:
@@ -249,15 +209,10 @@
     return res;
   }
   void Do(std::shared_ptr<Slot> slot = nullptr) override;
-<<<<<<< HEAD
-  void DoThroughDB(std::shared_ptr<Slot> slot = nullptr) override;
-  void DoUpdateCache(std::shared_ptr<Slot> slot = nullptr) override;
-  void Split(std::shared_ptr<Slot> slot, const HintKeys& hint_keys) override{};
-  void Merge() override{};
-=======
-  void Split(std::shared_ptr<Slot> slot, const HintKeys& hint_keys) override {};
-  void Merge() override {};
->>>>>>> edeb1d97
+  void DoThroughDB(std::shared_ptr<Slot> slot = nullptr) override;
+  void DoUpdateCache(std::shared_ptr<Slot> slot = nullptr) override;
+  void Split(std::shared_ptr<Slot> slot, const HintKeys& hint_keys) override{};
+  void Merge() override{};
   Cmd* Clone() override { return new GetsetCmd(*this); }
 
  private:
@@ -276,15 +231,10 @@
     return res;
   }
   void Do(std::shared_ptr<Slot> slot = nullptr) override;
-<<<<<<< HEAD
-  void DoThroughDB(std::shared_ptr<Slot> slot = nullptr) override;
-  void DoUpdateCache(std::shared_ptr<Slot> slot = nullptr) override;
-  void Split(std::shared_ptr<Slot> slot, const HintKeys& hint_keys) override{};
-  void Merge() override{};
-=======
-  void Split(std::shared_ptr<Slot> slot, const HintKeys& hint_keys) override {};
-  void Merge() override {};
->>>>>>> edeb1d97
+  void DoThroughDB(std::shared_ptr<Slot> slot = nullptr) override;
+  void DoUpdateCache(std::shared_ptr<Slot> slot = nullptr) override;
+  void Split(std::shared_ptr<Slot> slot, const HintKeys& hint_keys) override{};
+  void Merge() override{};
   Cmd* Clone() override { return new AppendCmd(*this); }
 
  private:
@@ -351,13 +301,8 @@
   std::string value_;
   int32_t success_ = 0;
   void DoInitial() override;
-<<<<<<< HEAD
-  std::string ToBinlog(uint32_t exec_time, uint32_t term_id, uint64_t logic_id, uint32_t filenum,
-                       uint64_t offset) override;
-  rocksdb::Status s_;
-=======
+  rocksdb::Status s_;
   std::string ToRedisProtocol() override;
->>>>>>> edeb1d97
 };
 
 class SetexCmd : public Cmd {
@@ -369,15 +314,10 @@
     return res;
   }
   void Do(std::shared_ptr<Slot> slot = nullptr) override;
-<<<<<<< HEAD
-  void DoThroughDB(std::shared_ptr<Slot> slot = nullptr) override;
-  void DoUpdateCache(std::shared_ptr<Slot> slot = nullptr) override;
-  void Split(std::shared_ptr<Slot> slot, const HintKeys& hint_keys) override{};
-  void Merge() override{};
-=======
-  void Split(std::shared_ptr<Slot> slot, const HintKeys& hint_keys) override {};
-  void Merge() override {};
->>>>>>> edeb1d97
+  void DoThroughDB(std::shared_ptr<Slot> slot = nullptr) override;
+  void DoUpdateCache(std::shared_ptr<Slot> slot = nullptr) override;
+  void Split(std::shared_ptr<Slot> slot, const HintKeys& hint_keys) override{};
+  void Merge() override{};
   Cmd* Clone() override { return new SetexCmd(*this); }
 
  private:
@@ -385,13 +325,8 @@
   int64_t sec_ = 0;
   std::string value_;
   void DoInitial() override;
-<<<<<<< HEAD
-  std::string ToBinlog(uint32_t exec_time, uint32_t term_id, uint64_t logic_id, uint32_t filenum,
-                       uint64_t offset) override;
-  rocksdb::Status s_;
-=======
+  rocksdb::Status s_;
   std::string ToRedisProtocol() override;
->>>>>>> edeb1d97
 };
 
 class PsetexCmd : public Cmd {
@@ -403,15 +338,10 @@
     return res;
   }
   void Do(std::shared_ptr<Slot> slot = nullptr) override;
-<<<<<<< HEAD
-  void DoThroughDB(std::shared_ptr<Slot> slot = nullptr) override;
-  void DoUpdateCache(std::shared_ptr<Slot> slot = nullptr) override;
-  void Split(std::shared_ptr<Slot> slot, const HintKeys& hint_keys) override{};
-  void Merge() override{};
-=======
-  void Split(std::shared_ptr<Slot> slot, const HintKeys& hint_keys) override {};
-  void Merge() override {};
->>>>>>> edeb1d97
+  void DoThroughDB(std::shared_ptr<Slot> slot = nullptr) override;
+  void DoUpdateCache(std::shared_ptr<Slot> slot = nullptr) override;
+  void Split(std::shared_ptr<Slot> slot, const HintKeys& hint_keys) override{};
+  void Merge() override{};
   Cmd* Clone() override { return new PsetexCmd(*this); }
 
  private:
@@ -419,13 +349,8 @@
   int64_t usec_ = 0;
   std::string value_;
   void DoInitial() override;
-<<<<<<< HEAD
-  std::string ToBinlog(uint32_t exec_time, uint32_t term_id, uint64_t logic_id, uint32_t filenum,
-                       uint64_t offset) override;
-  rocksdb::Status s_;
-=======
+  rocksdb::Status s_;
   std::string ToRedisProtocol() override;
->>>>>>> edeb1d97
 };
 
 class DelvxCmd : public Cmd {
@@ -520,16 +445,11 @@
     return res;
   }
   void Do(std::shared_ptr<Slot> slot = nullptr) override;
-<<<<<<< HEAD
   void ReadCache(std::shared_ptr<Slot> slot = nullptr) override;
   void DoThroughDB(std::shared_ptr<Slot> slot = nullptr) override;
   void DoUpdateCache(std::shared_ptr<Slot> slot = nullptr) override;
   void Split(std::shared_ptr<Slot> slot, const HintKeys& hint_keys) override{};
   void Merge() override{};
-=======
-  void Split(std::shared_ptr<Slot> slot, const HintKeys& hint_keys) override {};
-  void Merge() override {};
->>>>>>> edeb1d97
   Cmd* Clone() override { return new GetrangeCmd(*this); }
 
  private:
@@ -551,15 +471,10 @@
     return res;
   }
   void Do(std::shared_ptr<Slot> slot = nullptr) override;
-<<<<<<< HEAD
-  void DoThroughDB(std::shared_ptr<Slot> slot = nullptr) override;
-  void DoUpdateCache(std::shared_ptr<Slot> slot = nullptr) override;
-  void Split(std::shared_ptr<Slot> slot, const HintKeys& hint_keys) override{};
-  void Merge() override{};
-=======
-  void Split(std::shared_ptr<Slot> slot, const HintKeys& hint_keys) override {};
-  void Merge() override {};
->>>>>>> edeb1d97
+  void DoThroughDB(std::shared_ptr<Slot> slot = nullptr) override;
+  void DoUpdateCache(std::shared_ptr<Slot> slot = nullptr) override;
+  void Split(std::shared_ptr<Slot> slot, const HintKeys& hint_keys) override{};
+  void Merge() override{};
   Cmd* Clone() override { return new SetrangeCmd(*this); }
 
  private:
@@ -579,16 +494,11 @@
     return res;
   }
   void Do(std::shared_ptr<Slot> slot = nullptr) override;
-<<<<<<< HEAD
   void ReadCache(std::shared_ptr<Slot> slot = nullptr) override;
   void DoThroughDB(std::shared_ptr<Slot> slot = nullptr) override;
   void DoUpdateCache(std::shared_ptr<Slot> slot = nullptr) override;
   void Split(std::shared_ptr<Slot> slot, const HintKeys& hint_keys) override{};
   void Merge() override{};
-=======
-  void Split(std::shared_ptr<Slot> slot, const HintKeys& hint_keys) override {};
-  void Merge() override {};
->>>>>>> edeb1d97
   Cmd* Clone() override { return new StrlenCmd(*this); }
 
  private:
@@ -626,28 +536,18 @@
     return res;
   }
   void Do(std::shared_ptr<Slot> slot = nullptr) override;
-<<<<<<< HEAD
-  void DoThroughDB(std::shared_ptr<Slot> slot = nullptr) override;
-  void DoUpdateCache(std::shared_ptr<Slot> slot = nullptr) override;
-  void Split(std::shared_ptr<Slot> slot, const HintKeys& hint_keys) override{};
-  void Merge() override{};
-=======
-  void Split(std::shared_ptr<Slot> slot, const HintKeys& hint_keys) override {};
-  void Merge() override {};
->>>>>>> edeb1d97
+  void DoThroughDB(std::shared_ptr<Slot> slot = nullptr) override;
+  void DoUpdateCache(std::shared_ptr<Slot> slot = nullptr) override;
+  void Split(std::shared_ptr<Slot> slot, const HintKeys& hint_keys) override{};
+  void Merge() override{};
   Cmd* Clone() override { return new ExpireCmd(*this); }
 
  private:
   std::string key_;
   int64_t sec_ = 0;
   void DoInitial() override;
-<<<<<<< HEAD
-  std::string ToBinlog(uint32_t exec_time, uint32_t term_id, uint64_t logic_id, uint32_t filenum,
-                       uint64_t offset) override;
-  rocksdb::Status s_;
-=======
   std::string ToRedisProtocol() override;
->>>>>>> edeb1d97
+  rocksdb::Status s_;
 };
 
 class PexpireCmd : public Cmd {
@@ -659,28 +559,18 @@
     return res;
   }
   void Do(std::shared_ptr<Slot> slot = nullptr) override;
-<<<<<<< HEAD
-  void DoThroughDB(std::shared_ptr<Slot> slot = nullptr) override;
-  void DoUpdateCache(std::shared_ptr<Slot> slot = nullptr) override;
-  void Split(std::shared_ptr<Slot> slot, const HintKeys& hint_keys) override{};
-  void Merge() override{};
-=======
-  void Split(std::shared_ptr<Slot> slot, const HintKeys& hint_keys) override {};
-  void Merge() override {};
->>>>>>> edeb1d97
+  void DoThroughDB(std::shared_ptr<Slot> slot = nullptr) override;
+  void DoUpdateCache(std::shared_ptr<Slot> slot = nullptr) override;
+  void Split(std::shared_ptr<Slot> slot, const HintKeys& hint_keys) override{};
+  void Merge() override{};
   Cmd* Clone() override { return new PexpireCmd(*this); }
 
  private:
   std::string key_;
   int64_t msec_ = 0;
   void DoInitial() override;
-<<<<<<< HEAD
-  std::string ToBinlog(uint32_t exec_time, uint32_t term_id, uint64_t logic_id, uint32_t filenum,
-                       uint64_t offset) override;
-  rocksdb::Status s_;
-=======
   std::string ToRedisProtocol() override;
->>>>>>> edeb1d97
+  rocksdb::Status s_;
 };
 
 class ExpireatCmd : public Cmd {
@@ -692,15 +582,10 @@
     return res;
   }
   void Do(std::shared_ptr<Slot> slot = nullptr) override;
-<<<<<<< HEAD
-  void DoThroughDB(std::shared_ptr<Slot> slot = nullptr) override;
-  void DoUpdateCache(std::shared_ptr<Slot> slot = nullptr) override;
-  void Split(std::shared_ptr<Slot> slot, const HintKeys& hint_keys) override{};
-  void Merge() override{};
-=======
-  void Split(std::shared_ptr<Slot> slot, const HintKeys& hint_keys) override {};
-  void Merge() override {};
->>>>>>> edeb1d97
+  void DoThroughDB(std::shared_ptr<Slot> slot = nullptr) override;
+  void DoUpdateCache(std::shared_ptr<Slot> slot = nullptr) override;
+  void Split(std::shared_ptr<Slot> slot, const HintKeys& hint_keys) override{};
+  void Merge() override{};
   Cmd* Clone() override { return new ExpireatCmd(*this); }
 
  private:
@@ -719,28 +604,18 @@
     return res;
   }
   void Do(std::shared_ptr<Slot> slot = nullptr) override;
-<<<<<<< HEAD
-  void DoThroughDB(std::shared_ptr<Slot> slot = nullptr) override;
-  void DoUpdateCache(std::shared_ptr<Slot> slot = nullptr) override;
-  void Split(std::shared_ptr<Slot> slot, const HintKeys& hint_keys) override{};
-  void Merge() override{};
-=======
-  void Split(std::shared_ptr<Slot> slot, const HintKeys& hint_keys) override {};
-  void Merge() override {};
->>>>>>> edeb1d97
+  void DoThroughDB(std::shared_ptr<Slot> slot = nullptr) override;
+  void DoUpdateCache(std::shared_ptr<Slot> slot = nullptr) override;
+  void Split(std::shared_ptr<Slot> slot, const HintKeys& hint_keys) override{};
+  void Merge() override{};
   Cmd* Clone() override { return new PexpireatCmd(*this); }
 
  private:
   std::string key_;
   int64_t time_stamp_ms_ = 0;
   void DoInitial() override;
-<<<<<<< HEAD
-  std::string ToBinlog(uint32_t exec_time, uint32_t term_id, uint64_t logic_id, uint32_t filenum,
-                       uint64_t offset) override;
-  rocksdb::Status s_;
-=======
+  rocksdb::Status s_;
   std::string ToRedisProtocol() override;
->>>>>>> edeb1d97
 };
 
 class TtlCmd : public Cmd {
@@ -752,15 +627,10 @@
     return res;
   }
   void Do(std::shared_ptr<Slot> slot = nullptr) override;
-<<<<<<< HEAD
   void ReadCache(std::shared_ptr<Slot> slot = nullptr) override;
   void DoThroughDB(std::shared_ptr<Slot> slot = nullptr) override;
   void Split(std::shared_ptr<Slot> slot, const HintKeys& hint_keys) override{};
   void Merge() override{};
-=======
-  void Split(std::shared_ptr<Slot> slot, const HintKeys& hint_keys) override {};
-  void Merge() override {};
->>>>>>> edeb1d97
   Cmd* Clone() override { return new TtlCmd(*this); }
 
  private:
@@ -778,15 +648,10 @@
     return res;
   }
   void Do(std::shared_ptr<Slot> slot = nullptr) override;
-<<<<<<< HEAD
   void ReadCache(std::shared_ptr<Slot> slot = nullptr) override;
   void DoThroughDB(std::shared_ptr<Slot> slot = nullptr) override;
   void Split(std::shared_ptr<Slot> slot, const HintKeys& hint_keys) override{};
   void Merge() override{};
-=======
-  void Split(std::shared_ptr<Slot> slot, const HintKeys& hint_keys) override {};
-  void Merge() override {};
->>>>>>> edeb1d97
   Cmd* Clone() override { return new PttlCmd(*this); }
 
  private:
@@ -804,15 +669,10 @@
     return res;
   }
   void Do(std::shared_ptr<Slot> slot = nullptr) override;
-<<<<<<< HEAD
-  void DoThroughDB(std::shared_ptr<Slot> slot = nullptr) override;
-  void DoUpdateCache(std::shared_ptr<Slot> slot = nullptr) override;
-  void Split(std::shared_ptr<Slot> slot, const HintKeys& hint_keys) override{};
-  void Merge() override{};
-=======
-  void Split(std::shared_ptr<Slot> slot, const HintKeys& hint_keys) override {};
-  void Merge() override {};
->>>>>>> edeb1d97
+  void DoThroughDB(std::shared_ptr<Slot> slot = nullptr) override;
+  void DoUpdateCache(std::shared_ptr<Slot> slot = nullptr) override;
+  void Split(std::shared_ptr<Slot> slot, const HintKeys& hint_keys) override{};
+  void Merge() override{};
   Cmd* Clone() override { return new PersistCmd(*this); }
 
  private:
@@ -830,15 +690,10 @@
     return res;
   }
   void Do(std::shared_ptr<Slot> slot = nullptr) override;
-<<<<<<< HEAD
   void ReadCache(std::shared_ptr<Slot> slot = nullptr) override;
   void DoThroughDB(std::shared_ptr<Slot> slot = nullptr) override;
   void Split(std::shared_ptr<Slot> slot, const HintKeys& hint_keys) override{};
   void Merge() override{};
-=======
-  void Split(std::shared_ptr<Slot> slot, const HintKeys& hint_keys) override {};
-  void Merge() override {};
->>>>>>> edeb1d97
   Cmd* Clone() override { return new TypeCmd(*this); }
 
  private:
