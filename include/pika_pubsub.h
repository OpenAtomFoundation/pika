--- conflicted
+++ resolved
@@ -14,18 +14,11 @@
  */
 class PublishCmd : public Cmd {
  public:
-<<<<<<< HEAD
-  PublishCmd(const std::string& name, int arity, uint32_t flag) : Cmd(name, arity, flag) {}
-  void Do(std::shared_ptr<DB> db) override;
-  void Split(std::shared_ptr<DB> db, const HintKeys& hint_keys) override {};
-  void Merge() override {};
-=======
   PublishCmd(const std::string& name, int arity, uint32_t flag)
       : Cmd(name, arity, flag, static_cast<uint32_t>(AclCategory::PUBSUB)) {}
-  void Do(std::shared_ptr<Slot> slot = nullptr) override;
-  void Split(std::shared_ptr<Slot> slot, const HintKeys& hint_keys) override{};
+  void Do(std::shared_ptr<DB> db) override;
+  void Split(std::shared_ptr<DB> db, const HintKeys& hint_keys) override{};
   void Merge() override{};
->>>>>>> b7f6c58d
   Cmd* Clone() override { return new PublishCmd(*this); }
   std::vector<std::string> current_key() const override { return {channel_}; }
 
@@ -37,18 +30,11 @@
 
 class SubscribeCmd : public Cmd {
  public:
-<<<<<<< HEAD
-  SubscribeCmd(const std::string& name, int arity, uint32_t flag) : Cmd(name, arity, flag) {}
-  void Do(std::shared_ptr<DB> db) override;
-  void Split(std::shared_ptr<DB> db, const HintKeys& hint_keys) override {};
-  void Merge() override {};
-=======
   SubscribeCmd(const std::string& name, int arity, uint32_t flag)
       : Cmd(name, arity, flag, static_cast<uint32_t>(AclCategory::PUBSUB)) {}
-  void Do(std::shared_ptr<Slot> slot = nullptr) override;
-  void Split(std::shared_ptr<Slot> slot, const HintKeys& hint_keys) override{};
+  void Do(std::shared_ptr<DB> db) override;
+  void Split(std::shared_ptr<DB> db, const HintKeys& hint_keys) override{};
   void Merge() override{};
->>>>>>> b7f6c58d
   Cmd* Clone() override { return new SubscribeCmd(*this); }
   std::vector<std::string> current_key() const override { return channels_; }
 
@@ -59,18 +45,11 @@
 
 class UnSubscribeCmd : public Cmd {
  public:
-<<<<<<< HEAD
-  UnSubscribeCmd(const std::string& name, int arity, uint32_t flag) : Cmd(name, arity, flag) {}
-  void Do(std::shared_ptr<DB> db) override;
-  void Split(std::shared_ptr<DB> db, const HintKeys& hint_keys) override {};
-  void Merge() override {};
-=======
   UnSubscribeCmd(const std::string& name, int arity, uint32_t flag)
       : Cmd(name, arity, flag, static_cast<uint32_t>(AclCategory::PUBSUB)) {}
-  void Do(std::shared_ptr<Slot> slot = nullptr) override;
-  void Split(std::shared_ptr<Slot> slot, const HintKeys& hint_keys) override{};
+  void Do(std::shared_ptr<DB> db) override;
+  void Split(std::shared_ptr<DB> db, const HintKeys& hint_keys) override{};
   void Merge() override{};
->>>>>>> b7f6c58d
   Cmd* Clone() override { return new UnSubscribeCmd(*this); }
   std::vector<std::string> current_key() const override { return channels_; }
 
@@ -81,18 +60,11 @@
 
 class PUnSubscribeCmd : public Cmd {
  public:
-<<<<<<< HEAD
-  PUnSubscribeCmd(const std::string& name, int arity, uint32_t flag) : Cmd(name, arity, flag) {}
-  void Do(std::shared_ptr<DB> db) override;
-  void Split(std::shared_ptr<DB> db, const HintKeys& hint_keys) override {};
-  void Merge() override {};
-=======
   PUnSubscribeCmd(const std::string& name, int arity, uint32_t flag)
       : Cmd(name, arity, flag, static_cast<uint32_t>(AclCategory::PUBSUB)) {}
-  void Do(std::shared_ptr<Slot> slot = nullptr) override;
-  void Split(std::shared_ptr<Slot> slot, const HintKeys& hint_keys) override{};
+  void Do(std::shared_ptr<DB> db) override;
+  void Split(std::shared_ptr<DB> db, const HintKeys& hint_keys) override{};
   void Merge() override{};
->>>>>>> b7f6c58d
   Cmd* Clone() override { return new PUnSubscribeCmd(*this); }
   std::vector<std::string> current_key() const override { return {channels_}; }
 
@@ -103,18 +75,11 @@
 
 class PSubscribeCmd : public Cmd {
  public:
-<<<<<<< HEAD
-  PSubscribeCmd(const std::string& name, int arity, uint32_t flag) : Cmd(name, arity, flag) {}
-  void Do(std::shared_ptr<DB> db) override;
-  void Split(std::shared_ptr<DB> db, const HintKeys& hint_keys) override {};
-  void Merge() override {};
-=======
   PSubscribeCmd(const std::string& name, int arity, uint32_t flag)
       : Cmd(name, arity, flag, static_cast<uint32_t>(AclCategory::PUBSUB)) {}
-  void Do(std::shared_ptr<Slot> slot = nullptr) override;
-  void Split(std::shared_ptr<Slot> slot, const HintKeys& hint_keys) override{};
+  void Do(std::shared_ptr<DB> db) override;
+  void Split(std::shared_ptr<DB> db, const HintKeys& hint_keys) override{};
   void Merge() override{};
->>>>>>> b7f6c58d
   Cmd* Clone() override { return new PSubscribeCmd(*this); }
   std::vector<std::string> current_key() const override { return {channels_}; }
 
@@ -125,18 +90,11 @@
 
 class PubSubCmd : public Cmd {
  public:
-<<<<<<< HEAD
-  PubSubCmd(const std::string& name, int arity, uint32_t flag) : Cmd(name, arity, flag) {}
-  void Do(std::shared_ptr<DB> db) override;
-  void Split(std::shared_ptr<DB> db, const HintKeys& hint_keys) override {};
-  void Merge() override {};
-=======
   PubSubCmd(const std::string& name, int arity, uint32_t flag)
       : Cmd(name, arity, flag, static_cast<uint32_t>(AclCategory::PUBSUB)) {}
-  void Do(std::shared_ptr<Slot> slot = nullptr) override;
-  void Split(std::shared_ptr<Slot> slot, const HintKeys& hint_keys) override{};
+  void Do(std::shared_ptr<DB> db) override;
+  void Split(std::shared_ptr<DB> db, const HintKeys& hint_keys) override{};
   void Merge() override{};
->>>>>>> b7f6c58d
   Cmd* Clone() override { return new PubSubCmd(*this); }
 
  private:
