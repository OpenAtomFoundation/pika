// Copyright (c) 2015-present, Qihoo, Inc.  All rights reserved.
// This source code is licensed under the BSD-style license found in the
// LICENSE file in the root directory of this source tree. An additional grant
// of patent rights can be found in the PATENTS file in the same directory.

#ifndef PIKA_ADMIN_H_
#define PIKA_ADMIN_H_

#include <sys/resource.h>
#include <sys/time.h>
#include <iomanip>
#include <memory>
#include <sstream>
#include <string>
#include <unordered_map>
#include <vector>

#include "storage/storage.h"

#include "include/pika_command.h"
#include "pika_db.h"

/*
 * Admin
 */
class SlaveofCmd : public Cmd {
 public:
  SlaveofCmd(const std::string& name, int arity, uint16_t flag) : Cmd(name, arity, flag) {}
  void Do(std::shared_ptr<Slot> slot = nullptr) override;
  void Split(std::shared_ptr<Slot> slot, const HintKeys& hint_keys) override {};
  void Merge() override {};
  Cmd* Clone() override { return new SlaveofCmd(*this); }

 private:
  std::string master_ip_;
  int64_t master_port_ = -1;
  bool is_none_ = false;
  void DoInitial() override;
  void Clear() override {
    is_none_ = false;
    master_ip_.clear();
    master_port_ = 0;
  }
};

class DbSlaveofCmd : public Cmd {
 public:
  DbSlaveofCmd(const std::string& name, int arity, uint16_t flag) : Cmd(name, arity, flag) {}
  void Do(std::shared_ptr<Slot> slot = nullptr) override;
  void Split(std::shared_ptr<Slot> slot, const HintKeys& hint_keys) override {};
  void Merge() override {};
  Cmd* Clone() override { return new DbSlaveofCmd(*this); }

 private:
  std::string db_name_;
  bool force_sync_ = false;
  bool is_none_ = false;
  bool have_offset_ = false;
  int64_t filenum_ = 0;
  int64_t offset_ = 0;
  void DoInitial() override;
  void Clear() override {
    db_name_.clear();
    force_sync_ = false;
    is_none_ = false;
    have_offset_ = false;
  }
};

class AuthCmd : public Cmd {
 public:
  AuthCmd(const std::string& name, int arity, uint16_t flag) : Cmd(name, arity, flag) {}
  void Do(std::shared_ptr<Slot> slot = nullptr) override;
  void Split(std::shared_ptr<Slot> slot, const HintKeys& hint_keys) override {};
  void Merge() override {};
  Cmd* Clone() override { return new AuthCmd(*this); }

 private:
  std::string pwd_;
  void DoInitial() override;
};

class BgsaveCmd : public Cmd {
 public:
  BgsaveCmd(const std::string& name, int arity, uint16_t flag) : Cmd(name, arity, flag) {}
  void Do(std::shared_ptr<Slot> slot = nullptr) override;
  void Split(std::shared_ptr<Slot> slot, const HintKeys& hint_keys) override {};
  void Merge() override {};
  Cmd* Clone() override { return new BgsaveCmd(*this); }

 private:
  void DoInitial() override;
  void Clear() override { bgsave_dbs_.clear(); }
  std::set<std::string> bgsave_dbs_;
};

class CompactCmd : public Cmd {
 public:
  CompactCmd(const std::string& name, int arity, uint16_t flag) : Cmd(name, arity, flag) {}
  void Do(std::shared_ptr<Slot> slot = nullptr) override;
  void Split(std::shared_ptr<Slot> slot, const HintKeys& hint_keys) override {};
  void Merge() override {};
  Cmd* Clone() override { return new CompactCmd(*this); }

 private:
  void DoInitial() override;
  void Clear() override {
    struct_type_.clear();
    compact_dbs_.clear();
  }
  std::string struct_type_;
  std::set<std::string> compact_dbs_;
};

class PurgelogstoCmd : public Cmd {
 public:
  PurgelogstoCmd(const std::string& name, int arity, uint16_t flag) : Cmd(name, arity, flag) {}
  void Do(std::shared_ptr<Slot> slot = nullptr) override;
  void Split(std::shared_ptr<Slot> slot, const HintKeys& hint_keys) override {};
  void Merge() override {};
  Cmd* Clone() override { return new PurgelogstoCmd(*this); }

 private:
  uint32_t num_ = 0;
  std::string db_;
  void DoInitial() override;
};

class PingCmd : public Cmd {
 public:
  PingCmd(const std::string& name, int arity, uint16_t flag) : Cmd(name, arity, flag) {}
  void Do(std::shared_ptr<Slot> slot = nullptr) override;
  void Split(std::shared_ptr<Slot> slot, const HintKeys& hint_keys) override {};
  void Merge() override {};
  Cmd* Clone() override { return new PingCmd(*this); }

 private:
  void DoInitial() override;
};

class SelectCmd : public Cmd {
 public:
  SelectCmd(const std::string& name, int arity, uint16_t flag) : Cmd(name, arity, flag) {}
  void Do(std::shared_ptr<Slot> slot = nullptr) override;
  void Split(std::shared_ptr<Slot> slot, const HintKeys& hint_keys) override {};
  void Merge() override {};
  Cmd* Clone() override { return new SelectCmd(*this); }

 private:
  void DoInitial() override;
  void Clear() override { db_name_.clear(); }
  std::string db_name_;
  std::shared_ptr<DB> select_db_;
};

class FlushallCmd : public Cmd {
 public:
  FlushallCmd(const std::string& name, int arity, uint16_t flag) : Cmd(name, arity, flag) {}
  void Do(std::shared_ptr<Slot> slot = nullptr) override;
<<<<<<< HEAD
  void DoThroughDB(std::shared_ptr<Slot> slot = nullptr) override;
  void DoUpdateCache(std::shared_ptr<Slot> slot = nullptr) override;
  void Split(std::shared_ptr<Slot> slot, const HintKeys& hint_keys) override{};
  void Merge() override{};
=======
  void Split(std::shared_ptr<Slot> slot, const HintKeys& hint_keys) override {};
  void Merge() override {};
>>>>>>> edeb1d97
  Cmd* Clone() override { return new FlushallCmd(*this); }
  void Execute() override;
  void FlushAllWithoutLock();
 private:
  void DoInitial() override;
  std::string ToRedisProtocol() override;
  void DoWithoutLock(std::shared_ptr<Slot> slot);
};

class FlushdbCmd : public Cmd {
 public:
  FlushdbCmd(const std::string& name, int arity, uint16_t flag) : Cmd(name, arity, flag) {}
  void Do(std::shared_ptr<Slot> slot = nullptr) override;
<<<<<<< HEAD
  void DoThroughDB(std::shared_ptr<Slot> slot = nullptr) override;
  void DoUpdateCache(std::shared_ptr<Slot> slot = nullptr) override;
  void Split(std::shared_ptr<Slot> slot, const HintKeys& hint_keys) override{};
  void Merge() override{};
=======
  void Split(std::shared_ptr<Slot> slot, const HintKeys& hint_keys) override {};
  void Merge() override {};
>>>>>>> edeb1d97
  Cmd* Clone() override { return new FlushdbCmd(*this); }
  void FlushAllSlotsWithoutLock(std::shared_ptr<DB> db);
  void Execute() override;
  std::string GetFlushDname() { return db_name_; }

 private:
  std::string db_name_;
  void DoInitial() override;
  void Clear() override { db_name_.clear(); }
  void DoWithoutLock(std::shared_ptr<Slot> slot);
};

class ClientCmd : public Cmd {
 public:
  ClientCmd(const std::string& name, int arity, uint16_t flag) : Cmd(name, arity, flag) {}
  void Do(std::shared_ptr<Slot> slot = nullptr) override;
  const static std::string CLIENT_LIST_S;
  const static std::string CLIENT_KILL_S;
  void Split(std::shared_ptr<Slot> slot, const HintKeys& hint_keys) override {};
  void Merge() override {};
  Cmd* Clone() override { return new ClientCmd(*this); }

 private:
  std::string operation_, info_;
  void DoInitial() override;
};

class InfoCmd : public Cmd {
 public:
  enum InfoSection {
    kInfoErr = 0x0,
    kInfoServer,
    kInfoClients,
    kInfoStats,
    kInfoExecCount,
    kInfoCPU,
    kInfoReplication,
    kInfoKeyspace,
    kInfoLog,
    kInfoData,
    kInfoRocksDB,
    kInfo,
    kInfoAll,
    kInfoDebug,
    kInfoCommandStats,
    kInfoCache
  };

  InfoCmd(const std::string& name, int arity, uint16_t flag) : Cmd(name, arity, flag) {}
  void Do(std::shared_ptr<Slot> slot = nullptr) override;
  void Split(std::shared_ptr<Slot> slot, const HintKeys& hint_keys) override {};
  void Merge() override {};
  Cmd* Clone() override { return new InfoCmd(*this); }
  void Execute() override;

 private:
  InfoSection info_section_;
  bool rescan_ = false;  // whether to rescan the keyspace
  bool off_ = false;
  std::set<std::string> keyspace_scan_dbs_;

  const static std::string kInfoSection;
  const static std::string kAllSection;
  const static std::string kServerSection;
  const static std::string kClientsSection;
  const static std::string kStatsSection;
  const static std::string kExecCountSection;
  const static std::string kCPUSection;
  const static std::string kReplicationSection;
  const static std::string kKeyspaceSection;
  const static std::string kDataSection;
  const static std::string kRocksDBSection;
  const static std::string kDebugSection;
  const static std::string kCommandStatsSection;
  const static std::string kCacheSection;

  void DoInitial() override;
  void Clear() override {
    rescan_ = false;
    off_ = false;
    keyspace_scan_dbs_.clear();
  }

  void InfoServer(std::string& info);
  void InfoClients(std::string& info);
  void InfoStats(std::string& info);
  void InfoExecCount(std::string& info);
  void InfoCPU(std::string& info);
  void InfoShardingReplication(std::string& info);
  void InfoReplication(std::string& info);
  void InfoKeyspace(std::string& info);
  void InfoData(std::string& info);
  void InfoRocksDB(std::string& info);
  void InfoDebug(std::string& info);
  void InfoCommandStats(std::string& info);
  void InfoCache(std::string& info, std::shared_ptr<Slot> slot = nullptr);

  std::string CacheStatusToString(int status);
};

class ShutdownCmd : public Cmd {
 public:
  ShutdownCmd(const std::string& name, int arity, uint16_t flag) : Cmd(name, arity, flag) {}
  void Do(std::shared_ptr<Slot> slot = nullptr) override;
  void Split(std::shared_ptr<Slot> slot, const HintKeys& hint_keys) override {};
  void Merge() override {};
  Cmd* Clone() override { return new ShutdownCmd(*this); }

 private:
  void DoInitial() override;
};

class ConfigCmd : public Cmd {
 public:
  ConfigCmd(const std::string& name, int arity, uint16_t flag) : Cmd(name, arity, flag) {}
  void Do(std::shared_ptr<Slot> slot = nullptr) override;
  void Split(std::shared_ptr<Slot> slot, const HintKeys& hint_keys) override {};
  void Merge() override {};
  Cmd* Clone() override { return new ConfigCmd(*this); }
  void Execute() override;

 private:
  std::vector<std::string> config_args_v_;
  void DoInitial() override;
  void ConfigGet(std::string& ret);
  void ConfigSet(std::string& ret, std::shared_ptr<Slot> slot);
  void ConfigRewrite(std::string& ret);
  void ConfigResetstat(std::string& ret);
  void ConfigRewriteReplicationID(std::string& ret);
};

class MonitorCmd : public Cmd {
 public:
  MonitorCmd(const std::string& name, int arity, uint16_t flag) : Cmd(name, arity, flag) {}
  void Do(std::shared_ptr<Slot> slot = nullptr) override;
  void Split(std::shared_ptr<Slot> slot, const HintKeys& hint_keys) override {};
  void Merge() override {};
  Cmd* Clone() override { return new MonitorCmd(*this); }

 private:
  void DoInitial() override;
};

class DbsizeCmd : public Cmd {
 public:
  DbsizeCmd(const std::string& name, int arity, uint16_t flag) : Cmd(name, arity, flag) {}
  void Do(std::shared_ptr<Slot> slot = nullptr) override;
  void Split(std::shared_ptr<Slot> slot, const HintKeys& hint_keys) override {};
  void Merge() override {};
  Cmd* Clone() override { return new DbsizeCmd(*this); }

 private:
  void DoInitial() override;
};

class TimeCmd : public Cmd {
 public:
  TimeCmd(const std::string& name, int arity, uint16_t flag) : Cmd(name, arity, flag) {}
  void Do(std::shared_ptr<Slot> slot = nullptr) override;
  void Split(std::shared_ptr<Slot> slot, const HintKeys& hint_keys) override {};
  void Merge() override {};
  Cmd* Clone() override { return new TimeCmd(*this); }

 private:
  void DoInitial() override;
};

class DelbackupCmd : public Cmd {
 public:
  DelbackupCmd(const std::string& name, int arity, uint16_t flag) : Cmd(name, arity, flag) {}
  void Do(std::shared_ptr<Slot> slot = nullptr) override;
  void Split(std::shared_ptr<Slot> slot, const HintKeys& hint_keys) override {};
  void Merge() override {};
  Cmd* Clone() override { return new DelbackupCmd(*this); }

 private:
  void DoInitial() override;
};

class EchoCmd : public Cmd {
 public:
  EchoCmd(const std::string& name, int arity, uint16_t flag) : Cmd(name, arity, flag) {}
  void Merge() override {};
  void Do(std::shared_ptr<Slot> slot = nullptr) override;
  void Split(std::shared_ptr<Slot> slot, const HintKeys& hint_keys) override {};
  Cmd* Clone() override { return new EchoCmd(*this); }

 private:
  std::string body_;
  void DoInitial() override;
};

class ScandbCmd : public Cmd {
 public:
  ScandbCmd(const std::string& name, int arity, uint16_t flag) : Cmd(name, arity, flag) {}
  void Do(std::shared_ptr<Slot> slot = nullptr) override;
  void Split(std::shared_ptr<Slot> slot, const HintKeys& hint_keys) override {};
  void Merge() override {};
  Cmd* Clone() override { return new ScandbCmd(*this); }

 private:
  storage::DataType type_ = storage::kAll;
  void DoInitial() override;
  void Clear() override { type_ = storage::kAll; }
};

class SlowlogCmd : public Cmd {
 public:
  enum SlowlogCondition { kGET, kLEN, kRESET };
  SlowlogCmd(const std::string& name, int arity, uint16_t flag) : Cmd(name, arity, flag) {}
  void Do(std::shared_ptr<Slot> slot = nullptr) override;
  void Split(std::shared_ptr<Slot> slot, const HintKeys& hint_keys) override {};
  void Merge() override {};
  Cmd* Clone() override { return new SlowlogCmd(*this); }

 private:
  int64_t number_ = 10;
  SlowlogCmd::SlowlogCondition condition_ = kGET;
  void DoInitial() override;
  void Clear() override {
    number_ = 10;
    condition_ = kGET;
  }
};

class PaddingCmd : public Cmd {
 public:
  PaddingCmd(const std::string& name, int arity, uint16_t flag) : Cmd(name, arity, flag) {}
  void Do(std::shared_ptr<Slot> slot = nullptr) override;
  void Split(std::shared_ptr<Slot> slot, const HintKeys& hint_keys) override {};
  void Merge() override {};
  Cmd* Clone() override { return new PaddingCmd(*this); }

 private:
  void DoInitial() override;
  std::string ToRedisProtocol() override;
};

class PKPatternMatchDelCmd : public Cmd {
 public:
  PKPatternMatchDelCmd(const std::string& name, int arity, uint16_t flag) : Cmd(name, arity, flag) {}
  void Do(std::shared_ptr<Slot> slot = nullptr) override;
  void Split(std::shared_ptr<Slot> slot, const HintKeys& hint_keys) override {};
  void Merge() override {};
  Cmd* Clone() override { return new PKPatternMatchDelCmd(*this); }

 private:
  storage::DataType type_ = storage::kAll;
  std::string pattern_;
  void DoInitial() override;
};

class DummyCmd : public Cmd {
 public:
  DummyCmd() : Cmd("", 0, 0) {}
  DummyCmd(const std::string& name, int arity, uint16_t flag) : Cmd(name, arity, flag) {}
  void Do(std::shared_ptr<Slot> slot = nullptr) override;
  void Split(std::shared_ptr<Slot> slot, const HintKeys& hint_keys) override {};
  void Merge() override {};
  Cmd* Clone() override { return new DummyCmd(*this); }

 private:
  void DoInitial() override;
};

class QuitCmd : public Cmd {
 public:
  QuitCmd(const std::string& name, int arity, uint16_t flag) : Cmd(name, arity, flag) {}
  void Do(std::shared_ptr<Slot> slot = nullptr) override;
  void Split(std::shared_ptr<Slot> slot, const HintKeys& hint_keys) override {};
  void Merge() override {};
  Cmd* Clone() override { return new QuitCmd(*this); }

 private:
  void DoInitial() override;
};

class HelloCmd : public Cmd {
 public:
  HelloCmd(const std::string& name, int arity, uint16_t flag) : Cmd(name, arity, flag) {}
  void Do(std::shared_ptr<Slot> slot = nullptr) override;
  void Split(std::shared_ptr<Slot> slot, const HintKeys& hint_keys) override {};
  void Merge() override {};
  Cmd* Clone() override { return new HelloCmd(*this); }

 private:
  void DoInitial() override;
};

class DiskRecoveryCmd : public Cmd {
 public:
  DiskRecoveryCmd(const std::string& name, int arity, uint16_t flag) : Cmd(name, arity, flag) {}
  void Do(std::shared_ptr<Slot> slot = nullptr) override;
  void Split(std::shared_ptr<Slot> slot, const HintKeys& hint_keys) override {};
  void Merge() override {};
  Cmd* Clone() override { return new DiskRecoveryCmd(*this); }

 private:
  void DoInitial() override;
  std::map<std::string, uint64_t> background_errors_;
};

class ClearReplicationIDCmd : public Cmd {
 public:
  ClearReplicationIDCmd(const std::string& name, int arity, uint16_t flag) : Cmd(name, arity, flag) {}
  void Do(std::shared_ptr<Slot> slot = nullptr) override;
  void Split(std::shared_ptr<Slot> slot, const HintKeys& hint_keys) override {};
  void Merge() override {};
  Cmd* Clone() override { return new ClearReplicationIDCmd(*this); }
  void DoBinlog(const std::shared_ptr<SyncMasterSlot>& slot) override {};

 private:
  void DoInitial() override;
};

class DisableWalCmd : public Cmd {
 public:
  DisableWalCmd(const std::string& name, int arity, uint16_t flag) : Cmd(name, arity, flag) {}
  void Do(std::shared_ptr<Slot> slot = nullptr) override;
  void Split(std::shared_ptr<Slot> slot, const HintKeys& hint_keys) override {};
  void Merge() override {};
  Cmd* Clone() override { return new DisableWalCmd(*this); }

 private:
  void DoInitial() override;
};

class CacheCmd : public Cmd {
 public:
  enum CacheCondition {kCLEAR_DB, kCLEAR_HITRATIO, kDEL_KEYS, kRANDOM_KEY};
  CacheCmd(const std::string& name, int arity, uint16_t flag) : Cmd(name, arity, flag) {}
  void Do(std::shared_ptr<Slot> slot = nullptr) override;
  void Split(std::shared_ptr<Slot> slot, const HintKeys& hint_keys) override{};
  void Merge() override{};
  Cmd* Clone() override { return new CacheCmd(*this); }

 private:
  CacheCondition condition_;
  std::vector<std::string> keys_;
  rocksdb::Status s_;
  void DoInitial() override;
  void Clear() override {
    keys_.clear();
  }
};

#ifdef WITH_COMMAND_DOCS
class CommandCmd : public Cmd {
 public:
  CommandCmd(const std::string& name, int arity, uint16_t flag) : Cmd(name, arity, flag) {}
  void Do(std::shared_ptr<Slot> slot = nullptr) override;
  void Split(std::shared_ptr<Slot> slot, const HintKeys& hint_keys) override {};
  void Merge() override {};
  Cmd* Clone() override { return new CommandCmd(*this); }

  class CommandFieldCompare {
   public:
    CommandFieldCompare() = default;
    bool operator()(const std::string&, const std::string&) const;

   private:
    const static std::unordered_map<std::string, int> kFieldNameOrder;
  };

  class Encodable;
  using EncodablePtr = std::shared_ptr<Encodable>;

  class Encodable {
   public:
    friend CmdRes& operator<<(CmdRes& res, const Encodable& e) { return e.EncodeTo(res); }
    EncodablePtr operator+(const EncodablePtr& other) { return MergeFrom(other); }

   protected:
    virtual CmdRes& EncodeTo(CmdRes&) const = 0;
    virtual EncodablePtr MergeFrom(const EncodablePtr& other) const = 0;
  };

  class EncodableInt : public Encodable {
   public:
    EncodableInt(int value) : value_(value) {}
    EncodableInt(unsigned long long value) : value_(value) {}

   protected:
    CmdRes& EncodeTo(CmdRes& res) const override;
    EncodablePtr MergeFrom(const EncodablePtr& other) const override;

   private:
    int value_;
  };

  class EncodableString : public Encodable {
   public:
    EncodableString(std::string value) : value_(std::move(value)) {}

   protected:
    CmdRes& EncodeTo(CmdRes& res) const override;
    EncodablePtr MergeFrom(const EncodablePtr& other) const override;

   private:
    std::string value_;
  };

  class EncodableMap : public Encodable {
   public:
    using RedisMap = std::map<std::string, EncodablePtr, CommandFieldCompare>;
    EncodableMap(RedisMap values) : values_(std::move(values)) {}
    template <typename Map>
    static CmdRes& EncodeTo(CmdRes& res, const Map& map, const Map& specialization = Map());

   protected:
    CmdRes& EncodeTo(CmdRes& res) const override;
    EncodablePtr MergeFrom(const EncodablePtr& other) const override;

   private:
    RedisMap values_;

    const static std::string kPrefix;
  };

  class EncodableSet : public Encodable {
   public:
    EncodableSet(std::vector<EncodablePtr> values) : values_(std::move(values)) {}

   protected:
    CmdRes& EncodeTo(CmdRes& res) const override;
    EncodablePtr MergeFrom(const EncodablePtr& other) const override;

   private:
    std::vector<EncodablePtr> values_;

    const static std::string kPrefix;
  };

  class EncodableArray : public Encodable {
   public:
    EncodableArray(std::vector<EncodablePtr> values) : values_(std::move(values)) {}

   protected:
    CmdRes& EncodeTo(CmdRes& res) const override;
    EncodablePtr MergeFrom(const EncodablePtr& other) const override;

   private:
    std::vector<EncodablePtr> values_;
  };

  class EncodableStatus : public Encodable {
   public:
    EncodableStatus(std::string value) : value_(std::move(value)) {}

   protected:
    CmdRes& EncodeTo(CmdRes& res) const override;
    EncodablePtr MergeFrom(const EncodablePtr& other) const override;

   private:
    std::string value_;

    const static std::string kPrefix;
  };

 private:
  void DoInitial() override;

  std::string command_;
  std::vector<std::string>::const_iterator cmds_begin_, cmds_end_;

  const static std::string kPikaField;
  const static EncodablePtr kNotSupportedLiteral;
  const static EncodablePtr kCompatibleLiteral;
  const static EncodablePtr kBitSpecLiteral;
  const static EncodablePtr kHyperLogLiteral;
  const static EncodablePtr kPubSubLiteral;

  const static EncodablePtr kNotSupportedSpecialization;
  const static EncodablePtr kCompatibleSpecialization;
  const static EncodablePtr kBitSpecialization;
  const static EncodablePtr kHyperLogSpecialization;
  const static EncodablePtr kPubSubSpecialization;

  const static std::unordered_map<std::string, EncodablePtr> kPikaSpecialization;
  const static std::unordered_map<std::string, EncodablePtr> kCommandDocs;
};

static CommandCmd::EncodablePtr operator""_RedisInt(unsigned long long value);
static CommandCmd::EncodablePtr operator""_RedisString(const char* value);
static CommandCmd::EncodablePtr operator""_RedisStatus(const char* value);
static CommandCmd::EncodablePtr RedisMap(CommandCmd::EncodableMap::RedisMap values);
static CommandCmd::EncodablePtr RedisSet(std::vector<CommandCmd::EncodablePtr> values);
static CommandCmd::EncodablePtr RedisArray(std::vector<CommandCmd::EncodablePtr> values);

#endif  // WITH_COMMAND_DOCS

#endif  // PIKA_ADMIN_H_<|MERGE_RESOLUTION|>--- conflicted
+++ resolved
@@ -157,15 +157,10 @@
  public:
   FlushallCmd(const std::string& name, int arity, uint16_t flag) : Cmd(name, arity, flag) {}
   void Do(std::shared_ptr<Slot> slot = nullptr) override;
-<<<<<<< HEAD
   void DoThroughDB(std::shared_ptr<Slot> slot = nullptr) override;
   void DoUpdateCache(std::shared_ptr<Slot> slot = nullptr) override;
   void Split(std::shared_ptr<Slot> slot, const HintKeys& hint_keys) override{};
   void Merge() override{};
-=======
-  void Split(std::shared_ptr<Slot> slot, const HintKeys& hint_keys) override {};
-  void Merge() override {};
->>>>>>> edeb1d97
   Cmd* Clone() override { return new FlushallCmd(*this); }
   void Execute() override;
   void FlushAllWithoutLock();
@@ -179,15 +174,10 @@
  public:
   FlushdbCmd(const std::string& name, int arity, uint16_t flag) : Cmd(name, arity, flag) {}
   void Do(std::shared_ptr<Slot> slot = nullptr) override;
-<<<<<<< HEAD
   void DoThroughDB(std::shared_ptr<Slot> slot = nullptr) override;
   void DoUpdateCache(std::shared_ptr<Slot> slot = nullptr) override;
   void Split(std::shared_ptr<Slot> slot, const HintKeys& hint_keys) override{};
   void Merge() override{};
-=======
-  void Split(std::shared_ptr<Slot> slot, const HintKeys& hint_keys) override {};
-  void Merge() override {};
->>>>>>> edeb1d97
   Cmd* Clone() override { return new FlushdbCmd(*this); }
   void FlushAllSlotsWithoutLock(std::shared_ptr<DB> db);
   void Execute() override;
