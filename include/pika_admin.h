--- conflicted
+++ resolved
@@ -209,10 +209,6 @@
   void Merge() override{};
   Cmd* Clone() override { return new FlushdbCmd(*this); }
   void FlushAllDBsWithoutLock();
-<<<<<<< HEAD
-=======
-  void Execute() override;
->>>>>>> a9046f36
   std::string GetFlushDBname() { return db_name_; }
 
  private:
