// Copyright (c) 2015-present, Qihoo, Inc.  All rights reserved.
// This source code is licensed under the BSD-style license found in the
// LICENSE file in the root directory of this source tree. An additional grant
// of patent rights can be found in the PATENTS file in the same directory.

#ifndef PIKA_ADMIN_H_
#define PIKA_ADMIN_H_

#include <sys/resource.h>
#include <sys/time.h>
#include <iomanip>
#include <memory>
#include <sstream>
#include <string>
#include <unordered_map>
#include <vector>

#include "include/acl.h"
#include "include/pika_command.h"
#include "storage/storage.h"
#include "pika_db.h"

/*
 * Admin
 */
class SlaveofCmd : public Cmd {
 public:
<<<<<<< HEAD
  SlaveofCmd(const std::string& name, int arity, uint32_t flag) : Cmd(name, arity, flag) {}
  void Do(std::shared_ptr<DB> db) override;
  void Split(std::shared_ptr<DB> db, const HintKeys& hint_keys) override {};
=======
  SlaveofCmd(const std::string& name, int arity, uint32_t flag)
      : Cmd(name, arity, flag, static_cast<uint32_t>(AclCategory::ADMIN)) {}
  void Do(std::shared_ptr<Slot> slot = nullptr) override;
  void Split(std::shared_ptr<Slot> slot, const HintKeys& hint_keys) override {};
>>>>>>> b7f6c58d
  void Merge() override {};
  Cmd* Clone() override { return new SlaveofCmd(*this); }

 private:
  std::string master_ip_;
  int64_t master_port_ = -1;
  bool is_none_ = false;
  void DoInitial() override;
  void Clear() override {
    is_none_ = false;
    master_ip_.clear();
    master_port_ = 0;
  }
};

class DbSlaveofCmd : public Cmd {
 public:
<<<<<<< HEAD
  DbSlaveofCmd(const std::string& name, int arity, uint32_t flag) : Cmd(name, arity, flag) {}
  void Do(std::shared_ptr<DB> db) override;
  void Split(std::shared_ptr<DB> db, const HintKeys& hint_keys) override {};
=======
  DbSlaveofCmd(const std::string& name, int arity, uint32_t flag)
      : Cmd(name, arity, flag, static_cast<uint32_t>(AclCategory::ADMIN)) {}
  void Do(std::shared_ptr<Slot> slot = nullptr) override;
  void Split(std::shared_ptr<Slot> slot, const HintKeys& hint_keys) override {};
>>>>>>> b7f6c58d
  void Merge() override {};
  Cmd* Clone() override { return new DbSlaveofCmd(*this); }

 private:
  std::string db_name_;
  bool force_sync_ = false;
  bool is_none_ = false;
  bool have_offset_ = false;
  int64_t filenum_ = 0;
  int64_t offset_ = 0;
  void DoInitial() override;
  void Clear() override {
    db_name_.clear();
    force_sync_ = false;
    is_none_ = false;
    have_offset_ = false;
  }
};

class AuthCmd : public Cmd {
 public:
  AuthCmd(const std::string& name, int arity, uint32_t flag) : Cmd(name, arity, flag) {}
  void Do(std::shared_ptr<DB> db) override;
  void Split(std::shared_ptr<DB> db, const HintKeys& hint_keys) override {};
  void Merge() override {};
  Cmd* Clone() override { return new AuthCmd(*this); }

 private:
  void DoInitial() override;
};

class BgsaveCmd : public Cmd {
 public:
<<<<<<< HEAD
  BgsaveCmd(const std::string& name, int arity, uint32_t flag) : Cmd(name, arity, flag) {}
  void Do(std::shared_ptr<DB> db) override;
  void Split(std::shared_ptr<DB> db, const HintKeys& hint_keys) override {};
=======
  BgsaveCmd(const std::string& name, int arity, uint32_t flag)
      : Cmd(name, arity, flag, static_cast<uint32_t>(AclCategory::ADMIN)) {}
  void Do(std::shared_ptr<Slot> slot = nullptr) override;
  void Split(std::shared_ptr<Slot> slot, const HintKeys& hint_keys) override {};
>>>>>>> b7f6c58d
  void Merge() override {};
  Cmd* Clone() override { return new BgsaveCmd(*this); }

 private:
  void DoInitial() override;
  void Clear() override { bgsave_dbs_.clear(); }
  std::set<std::string> bgsave_dbs_;
};

class CompactCmd : public Cmd {
 public:
<<<<<<< HEAD
  CompactCmd(const std::string& name, int arity, uint32_t flag) : Cmd(name, arity, flag) {}
  void Do(std::shared_ptr<DB> db) override;
  void Split(std::shared_ptr<DB> db, const HintKeys& hint_keys) override {};
=======
  CompactCmd(const std::string& name, int arity, uint32_t flag)
      : Cmd(name, arity, flag, static_cast<uint32_t>(AclCategory::ADMIN)) {}
  void Do(std::shared_ptr<Slot> slot = nullptr) override;
  void Split(std::shared_ptr<Slot> slot, const HintKeys& hint_keys) override {};
>>>>>>> b7f6c58d
  void Merge() override {};
  Cmd* Clone() override { return new CompactCmd(*this); }

 private:
  void DoInitial() override;
  void Clear() override {
    struct_type_.clear();
    compact_dbs_.clear();
  }
  std::string struct_type_;
  std::set<std::string> compact_dbs_;
};

// we can use pika/tests/helpers/test_queue.py to test this command
class CompactRangeCmd : public Cmd {
 public:
  CompactRangeCmd(const std::string& name, int arity, uint32_t flag) : Cmd(name, arity, flag) {}
  void Do(std::shared_ptr<DB> db) override;
  void Split(std::shared_ptr<DB> db, const HintKeys& hint_keys) override {};
  void Merge() override {};
  Cmd* Clone() override { return new CompactRangeCmd(*this); }

 private:
  void DoInitial() override;
  void Clear() override {
    struct_type_.clear();
    compact_dbs_.clear();
    start_key_.clear();
    end_key_.clear();
  }
  std::string struct_type_;
  std::set<std::string> compact_dbs_;
  std::string start_key_;
  std::string end_key_;
};

class PurgelogstoCmd : public Cmd {
 public:
<<<<<<< HEAD
  PurgelogstoCmd(const std::string& name, int arity, uint32_t flag) : Cmd(name, arity, flag) {}
  void Do(std::shared_ptr<DB> db) override;
  void Split(std::shared_ptr<DB> db, const HintKeys& hint_keys) override {};
=======
  PurgelogstoCmd(const std::string& name, int arity, uint32_t flag)
      : Cmd(name, arity, flag, static_cast<uint32_t>(AclCategory::ADMIN)) {}
  void Do(std::shared_ptr<Slot> slot = nullptr) override;
  void Split(std::shared_ptr<Slot> slot, const HintKeys& hint_keys) override {};
>>>>>>> b7f6c58d
  void Merge() override {};
  Cmd* Clone() override { return new PurgelogstoCmd(*this); }

 private:
  uint32_t num_ = 0;
  std::string db_;
  void DoInitial() override;
};

class PingCmd : public Cmd {
 public:
  PingCmd(const std::string& name, int arity, uint32_t flag) : Cmd(name, arity, flag) {}
  void Do(std::shared_ptr<DB> db) override;
  void Split(std::shared_ptr<DB> db, const HintKeys& hint_keys) override {};
  void Merge() override {};
  Cmd* Clone() override { return new PingCmd(*this); }

 private:
  void DoInitial() override;
};

class SelectCmd : public Cmd {
 public:
  SelectCmd(const std::string& name, int arity, uint32_t flag) : Cmd(name, arity, flag) {}
  void Do(std::shared_ptr<DB> db) override;
  void Split(std::shared_ptr<DB> db, const HintKeys& hint_keys) override {};
  void Merge() override {};
  Cmd* Clone() override { return new SelectCmd(*this); }

 private:
  void DoInitial() override;
  void Clear() override { db_name_.clear(); }
  std::string db_name_;
  std::shared_ptr<DB> select_db_;
};

class FlushallCmd : public Cmd {
 public:
<<<<<<< HEAD
  FlushallCmd(const std::string& name, int arity, uint32_t flag) : Cmd(name, arity, flag) {}
  void Do(std::shared_ptr<DB> db) override;
  void DoThroughDB(std::shared_ptr<DB> db) override;
  void DoUpdateCache(std::shared_ptr<DB> db) override;
  void Split(std::shared_ptr<DB> db, const HintKeys& hint_keys) override{};
=======
  FlushallCmd(const std::string& name, int arity, uint32_t flag)
      : Cmd(name, arity, flag, static_cast<uint32_t>(AclCategory::KEYSPACE)) {}
  void Do(std::shared_ptr<Slot> slot = nullptr) override;
  void DoThroughDB(std::shared_ptr<Slot> slot = nullptr) override;
  void DoUpdateCache(std::shared_ptr<Slot> slot = nullptr) override;
  void Split(std::shared_ptr<Slot> slot, const HintKeys& hint_keys) override{};
>>>>>>> b7f6c58d
  void Merge() override{};
  Cmd* Clone() override { return new FlushallCmd(*this); }
  void Execute() override;
  void FlushAllWithoutLock();
 private:
  void DoInitial() override;
  std::string ToRedisProtocol() override;
  void DoWithoutLock(std::shared_ptr<DB> db);
};

class FlushdbCmd : public Cmd {
 public:
<<<<<<< HEAD
  FlushdbCmd(const std::string& name, int arity, uint32_t flag) : Cmd(name, arity, flag) {}
  void Do(std::shared_ptr<DB> db) override;
  void DoThroughDB(std::shared_ptr<DB> db) override;
  void DoUpdateCache(std::shared_ptr<DB> db) override;
  void Split(std::shared_ptr<DB> db, const HintKeys& hint_keys) override{};
=======
  FlushdbCmd(const std::string& name, int arity, uint32_t flag)
      : Cmd(name, arity, flag, static_cast<uint32_t>(AclCategory::KEYSPACE)) {}
  // The flush command belongs to the write categories, so the key cannot be empty
  std::vector<std::string> current_key() const override { return {""}; }
  void Do(std::shared_ptr<Slot> slot = nullptr) override;
  void DoThroughDB(std::shared_ptr<Slot> slot = nullptr) override;
  void DoUpdateCache(std::shared_ptr<Slot> slot = nullptr) override;
  void Split(std::shared_ptr<Slot> slot, const HintKeys& hint_keys) override{};
>>>>>>> b7f6c58d
  void Merge() override{};
  Cmd* Clone() override { return new FlushdbCmd(*this); }
  void FlushAllDBsWithoutLock(std::shared_ptr<DB> db);
  void Execute() override;
  std::string GetFlushDname() { return db_name_; }

 private:
  std::string db_name_;
  void DoInitial() override;
  void Clear() override { db_name_.clear(); }
  void DoWithoutLock(std::shared_ptr<DB> db);
};

class ClientCmd : public Cmd {
 public:
<<<<<<< HEAD
  ClientCmd(const std::string& name, int arity, uint32_t flag) : Cmd(name, arity, flag) {}
  void Do(std::shared_ptr<DB> db) override;
=======
  ClientCmd(const std::string& name, int arity, uint32_t flag) : Cmd(name, arity, flag) {
    subCmdName_ = {"getname", "setname", "list", "addr", "kill"};
  }
  void Do(std::shared_ptr<Slot> slot = nullptr) override;
>>>>>>> b7f6c58d
  const static std::string CLIENT_LIST_S;
  const static std::string CLIENT_KILL_S;
  void Split(std::shared_ptr<DB> db, const HintKeys& hint_keys) override {};
  void Merge() override {};
  Cmd* Clone() override { return new ClientCmd(*this); }

 private:
  std::string operation_, info_;
  void DoInitial() override;
};

class InfoCmd : public Cmd {
 public:
  enum InfoSection {
    kInfoErr = 0x0,
    kInfoServer,
    kInfoClients,
    kInfoStats,
    kInfoExecCount,
    kInfoCPU,
    kInfoReplication,
    kInfoKeyspace,
    kInfoLog,
    kInfoData,
    kInfoRocksDB,
    kInfo,
    kInfoAll,
    kInfoDebug,
    kInfoCommandStats,
    kInfoCache
  };

  InfoCmd(const std::string& name, int arity, uint32_t flag) : Cmd(name, arity, flag) {}
  void Do(std::shared_ptr<DB> db) override;
  void Split(std::shared_ptr<DB> db, const HintKeys& hint_keys) override {};
  void Merge() override {};
  Cmd* Clone() override { return new InfoCmd(*this); }
  void Execute() override;

 private:
  InfoSection info_section_;
  bool rescan_ = false;  // whether to rescan the keyspace
  bool off_ = false;
  std::set<std::string> keyspace_scan_dbs_;
  time_t db_size_last_time_ = 0;
  uint64_t db_size_ = 0;
  uint64_t log_size_ = 0;
  const static std::string kInfoSection;
  const static std::string kAllSection;
  const static std::string kServerSection;
  const static std::string kClientsSection;
  const static std::string kStatsSection;
  const static std::string kExecCountSection;
  const static std::string kCPUSection;
  const static std::string kReplicationSection;
  const static std::string kKeyspaceSection;
  const static std::string kDataSection;
  const static std::string kRocksDBSection;
  const static std::string kDebugSection;
  const static std::string kCommandStatsSection;
  const static std::string kCacheSection;

  void DoInitial() override;
  void Clear() override {
    rescan_ = false;
    off_ = false;
    keyspace_scan_dbs_.clear();
  }

  void InfoServer(std::string& info);
  void InfoClients(std::string& info);
  void InfoStats(std::string& info);
  void InfoExecCount(std::string& info);
  void InfoCPU(std::string& info);
  void InfoReplication(std::string& info);
  void InfoKeyspace(std::string& info);
  void InfoData(std::string& info);
  void InfoRocksDB(std::string& info);
  void InfoDebug(std::string& info);
  void InfoCommandStats(std::string& info);
  void InfoCache(std::string& info, std::shared_ptr<DB> db);

  std::string CacheStatusToString(int status);
};

class ShutdownCmd : public Cmd {
 public:
<<<<<<< HEAD
  ShutdownCmd(const std::string& name, int arity, uint32_t flag) : Cmd(name, arity, flag) {}
  void Do(std::shared_ptr<DB> db) override;
  void Split(std::shared_ptr<DB> db, const HintKeys& hint_keys) override {};
=======
  ShutdownCmd(const std::string& name, int arity, uint32_t flag)
      : Cmd(name, arity, flag, static_cast<uint32_t>(AclCategory::ADMIN)) {}
  void Do(std::shared_ptr<Slot> slot = nullptr) override;
  void Split(std::shared_ptr<Slot> slot, const HintKeys& hint_keys) override {};
>>>>>>> b7f6c58d
  void Merge() override {};
  Cmd* Clone() override { return new ShutdownCmd(*this); }

 private:
  void DoInitial() override;
};

class ConfigCmd : public Cmd {
 public:
<<<<<<< HEAD
  ConfigCmd(const std::string& name, int arity, uint32_t flag) : Cmd(name, arity, flag) {}
  void Do(std::shared_ptr<DB> db) override;
  void Split(std::shared_ptr<DB> db, const HintKeys& hint_keys) override {};
=======
  ConfigCmd(const std::string& name, int arity, uint32_t flag)
      : Cmd(name, arity, flag, static_cast<uint32_t>(AclCategory::ADMIN)) {
    subCmdName_ = {"get", "set", "rewrite", "resetstat"};
  }
  void Do(std::shared_ptr<Slot> slot = nullptr) override;
  void Split(std::shared_ptr<Slot> slot, const HintKeys& hint_keys) override {};
>>>>>>> b7f6c58d
  void Merge() override {};
  Cmd* Clone() override { return new ConfigCmd(*this); }
  void Execute() override;

 private:
  std::vector<std::string> config_args_v_;
  void DoInitial() override;
  void ConfigGet(std::string& ret);
  void ConfigSet(std::string& ret, std::shared_ptr<DB> db);
  void ConfigRewrite(std::string& ret);
  void ConfigResetstat(std::string& ret);
  void ConfigRewriteReplicationID(std::string& ret);
};

class MonitorCmd : public Cmd {
 public:
<<<<<<< HEAD
  MonitorCmd(const std::string& name, int arity, uint32_t flag) : Cmd(name, arity, flag) {}
  void Do(std::shared_ptr<DB> db) override;
  void Split(std::shared_ptr<DB> db, const HintKeys& hint_keys) override {};
=======
  MonitorCmd(const std::string& name, int arity, uint32_t flag)
      : Cmd(name, arity, flag, static_cast<uint32_t>(AclCategory::ADMIN)) {}
  void Do(std::shared_ptr<Slot> slot = nullptr) override;
  void Split(std::shared_ptr<Slot> slot, const HintKeys& hint_keys) override {};
>>>>>>> b7f6c58d
  void Merge() override {};
  Cmd* Clone() override { return new MonitorCmd(*this); }

 private:
  void DoInitial() override;
};

class DbsizeCmd : public Cmd {
 public:
<<<<<<< HEAD
  DbsizeCmd(const std::string& name, int arity, uint32_t flag) : Cmd(name, arity, flag) {}
  void Do(std::shared_ptr<DB> db) override;
  void Split(std::shared_ptr<DB> db, const HintKeys& hint_keys) override {};
=======
  DbsizeCmd(const std::string& name, int arity, uint32_t flag)
      : Cmd(name, arity, flag, static_cast<uint32_t>(AclCategory::ADMIN)) {}
  void Do(std::shared_ptr<Slot> slot = nullptr) override;
  void Split(std::shared_ptr<Slot> slot, const HintKeys& hint_keys) override {};
>>>>>>> b7f6c58d
  void Merge() override {};
  Cmd* Clone() override { return new DbsizeCmd(*this); }

 private:
  void DoInitial() override;
};

class TimeCmd : public Cmd {
 public:
  TimeCmd(const std::string& name, int arity, uint32_t flag) : Cmd(name, arity, flag) {}
  void Do(std::shared_ptr<DB> db) override;
  void Split(std::shared_ptr<DB> db, const HintKeys& hint_keys) override {};
  void Merge() override {};
  Cmd* Clone() override { return new TimeCmd(*this); }

 private:
  void DoInitial() override;
};

class LastsaveCmd : public Cmd {
 public:
  LastsaveCmd(const std::string& name, int arity, uint32_t flag) : Cmd(name, arity, flag) {}
  void Do(std::shared_ptr<DB> db = nullptr) override;
  void Split(std::shared_ptr<DB> db, const HintKeys& hint_keys) override {};
  void Merge() override {};
  Cmd* Clone() override { return new LastsaveCmd(*this); }

 private:
  void DoInitial() override;
};

class DelbackupCmd : public Cmd {
 public:
<<<<<<< HEAD
  DelbackupCmd(const std::string& name, int arity, uint32_t flag) : Cmd(name, arity, flag) {}
  void Do(std::shared_ptr<DB> db) override;
  void Split(std::shared_ptr<DB> db, const HintKeys& hint_keys) override {};
=======
  DelbackupCmd(const std::string& name, int arity, uint32_t flag)
      : Cmd(name, arity, flag, static_cast<uint32_t>(AclCategory::ADMIN)) {}
  void Do(std::shared_ptr<Slot> slot = nullptr) override;
  void Split(std::shared_ptr<Slot> slot, const HintKeys& hint_keys) override {};
>>>>>>> b7f6c58d
  void Merge() override {};
  Cmd* Clone() override { return new DelbackupCmd(*this); }

 private:
  void DoInitial() override;
};

class EchoCmd : public Cmd {
 public:
  EchoCmd(const std::string& name, int arity, uint32_t flag) : Cmd(name, arity, flag) {}
<<<<<<< HEAD
  void Merge() override {};
  void Do(std::shared_ptr<DB> db) override;
  void Split(std::shared_ptr<DB> db, const HintKeys& hint_keys) override {};
=======
  void Merge() override{};
  void Do(std::shared_ptr<Slot> slot = nullptr) override;
  void Split(std::shared_ptr<Slot> slot, const HintKeys& hint_keys) override {};
>>>>>>> b7f6c58d
  Cmd* Clone() override { return new EchoCmd(*this); }

 private:
  std::string body_;
  void DoInitial() override;
};

class ScandbCmd : public Cmd {
 public:
  ScandbCmd(const std::string& name, int arity, uint32_t flag) : Cmd(name, arity, flag) {}
  void Do(std::shared_ptr<DB> db) override;
  void Split(std::shared_ptr<DB> db, const HintKeys& hint_keys) override {};
  void Merge() override {};
  Cmd* Clone() override { return new ScandbCmd(*this); }

 private:
  storage::DataType type_ = storage::kAll;
  void DoInitial() override;
  void Clear() override { type_ = storage::kAll; }
};

class SlowlogCmd : public Cmd {
 public:
  enum SlowlogCondition { kGET, kLEN, kRESET };
<<<<<<< HEAD
  SlowlogCmd(const std::string& name, int arity, uint32_t flag) : Cmd(name, arity, flag) {}
  void Do(std::shared_ptr<DB> db) override;
  void Split(std::shared_ptr<DB> db, const HintKeys& hint_keys) override {};
=======
  SlowlogCmd(const std::string& name, int arity, uint32_t flag)
      : Cmd(name, arity, flag, static_cast<uint32_t>(AclCategory::ADMIN)) {}
  void Do(std::shared_ptr<Slot> slot = nullptr) override;
  void Split(std::shared_ptr<Slot> slot, const HintKeys& hint_keys) override {};
>>>>>>> b7f6c58d
  void Merge() override {};
  Cmd* Clone() override { return new SlowlogCmd(*this); }

 private:
  int64_t number_ = 10;
  SlowlogCmd::SlowlogCondition condition_ = kGET;
  void DoInitial() override;
  void Clear() override {
    number_ = 10;
    condition_ = kGET;
  }
};

class PaddingCmd : public Cmd {
 public:
<<<<<<< HEAD
  PaddingCmd(const std::string& name, int arity, uint32_t flag) : Cmd(name, arity, flag) {}
  void Do(std::shared_ptr<DB> db) override;
  void Split(std::shared_ptr<DB> db, const HintKeys& hint_keys) override {};
=======
  PaddingCmd(const std::string& name, int arity, uint32_t flag)
      : Cmd(name, arity, flag, static_cast<uint32_t>(AclCategory::ADMIN)) {}
  void Do(std::shared_ptr<Slot> slot = nullptr) override;
  void Split(std::shared_ptr<Slot> slot, const HintKeys& hint_keys) override {};
>>>>>>> b7f6c58d
  void Merge() override {};
  Cmd* Clone() override { return new PaddingCmd(*this); }

 private:
  void DoInitial() override;
  std::string ToRedisProtocol() override;
};

class PKPatternMatchDelCmd : public Cmd {
 public:
<<<<<<< HEAD
  PKPatternMatchDelCmd(const std::string& name, int arity, uint32_t flag) : Cmd(name, arity, flag) {}
  void Do(std::shared_ptr<DB> db) override;
  void Split(std::shared_ptr<DB> db, const HintKeys& hint_keys) override {};
=======
  PKPatternMatchDelCmd(const std::string& name, int arity, uint32_t flag)
      : Cmd(name, arity, flag, static_cast<uint32_t>(AclCategory::ADMIN)) {}
  void Do(std::shared_ptr<Slot> slot = nullptr) override;
  void Split(std::shared_ptr<Slot> slot, const HintKeys& hint_keys) override {};
>>>>>>> b7f6c58d
  void Merge() override {};
  Cmd* Clone() override { return new PKPatternMatchDelCmd(*this); }

 private:
  storage::DataType type_ = storage::kAll;
  std::string pattern_;
  void DoInitial() override;
};

class DummyCmd : public Cmd {
 public:
  DummyCmd() : Cmd("", 0, 0) {}
<<<<<<< HEAD
  DummyCmd(const std::string& name, int arity, uint32_t flag) : Cmd(name, arity, flag) {}
  void Do(std::shared_ptr<DB> db) override;
  void Split(std::shared_ptr<DB> db, const HintKeys& hint_keys) override {};
=======
  DummyCmd(const std::string& name, int arity, uint32_t flag)
      : Cmd(name, arity, flag, static_cast<uint32_t>(AclCategory::ADMIN)) {}
  void Do(std::shared_ptr<Slot> slot = nullptr) override;
  void Split(std::shared_ptr<Slot> slot, const HintKeys& hint_keys) override {};
>>>>>>> b7f6c58d
  void Merge() override {};
  Cmd* Clone() override { return new DummyCmd(*this); }

 private:
  void DoInitial() override;
};

class QuitCmd : public Cmd {
 public:
  QuitCmd(const std::string& name, int arity, uint32_t flag) : Cmd(name, arity, flag) {}
  void Do(std::shared_ptr<DB> db) override;
  void Split(std::shared_ptr<DB> db, const HintKeys& hint_keys) override {};
  void Merge() override {};
  Cmd* Clone() override { return new QuitCmd(*this); }

 private:
  void DoInitial() override;
};

class HelloCmd : public Cmd {
 public:
  HelloCmd(const std::string& name, int arity, uint32_t flag) : Cmd(name, arity, flag) {}
  void Do(std::shared_ptr<DB> db) override;
  void Split(std::shared_ptr<DB> db, const HintKeys& hint_keys) override {};
  void Merge() override {};
  Cmd* Clone() override { return new HelloCmd(*this); }

 private:
  void DoInitial() override;
};

class DiskRecoveryCmd : public Cmd {
 public:
<<<<<<< HEAD
  DiskRecoveryCmd(const std::string& name, int arity, uint32_t flag) : Cmd(name, arity, flag) {}
  void Do(std::shared_ptr<DB> db) override;
  void Split(std::shared_ptr<DB> db, const HintKeys& hint_keys) override {};
=======
  DiskRecoveryCmd(const std::string& name, int arity, uint32_t flag)
      : Cmd(name, arity, flag, static_cast<uint32_t>(AclCategory::ADMIN)) {}
  void Do(std::shared_ptr<Slot> slot = nullptr) override;
  void Split(std::shared_ptr<Slot> slot, const HintKeys& hint_keys) override {};
>>>>>>> b7f6c58d
  void Merge() override {};
  Cmd* Clone() override { return new DiskRecoveryCmd(*this); }

 private:
  void DoInitial() override;
  std::map<std::string, uint64_t> background_errors_;
};

class ClearReplicationIDCmd : public Cmd {
 public:
<<<<<<< HEAD
  ClearReplicationIDCmd(const std::string& name, int arity, uint32_t flag) : Cmd(name, arity, flag) {}
  void Do(std::shared_ptr<DB> db) override;
  void Split(std::shared_ptr<DB> db, const HintKeys& hint_keys) override {};
=======
  ClearReplicationIDCmd(const std::string& name, int arity, uint32_t flag)
      : Cmd(name, arity, flag, static_cast<uint32_t>(AclCategory::ADMIN)) {}
  void Do(std::shared_ptr<Slot> slot = nullptr) override;
  void Split(std::shared_ptr<Slot> slot, const HintKeys& hint_keys) override {};
>>>>>>> b7f6c58d
  void Merge() override {};
  Cmd* Clone() override { return new ClearReplicationIDCmd(*this); }
  void DoBinlog(const std::shared_ptr<SyncMasterDB>& db) override {};

 private:
  void DoInitial() override;
};

class DisableWalCmd : public Cmd {
 public:
  DisableWalCmd(const std::string& name, int arity, uint32_t flag) : Cmd(name, arity, flag) {}
  void Do(std::shared_ptr<DB> db) override;
  void Split(std::shared_ptr<DB> db, const HintKeys& hint_keys) override {};
  void Merge() override {};
  Cmd* Clone() override { return new DisableWalCmd(*this); }

 private:
  void DoInitial() override;
};

class CacheCmd : public Cmd {
 public:
  enum CacheCondition {kCLEAR_DB, kCLEAR_HITRATIO, kDEL_KEYS, kRANDOM_KEY};
  CacheCmd(const std::string& name, int arity, uint32_t flag) : Cmd(name, arity, flag) {}
  void Do(std::shared_ptr<DB> db) override;
  void Split(std::shared_ptr<DB> db, const HintKeys& hint_keys) override{};
  void Merge() override{};
  Cmd* Clone() override { return new CacheCmd(*this); }

 private:
  CacheCondition condition_;
  std::vector<std::string> keys_;
  rocksdb::Status s_;
  void DoInitial() override;
  void Clear() override {
    keys_.clear();
  }
};

class ClearCacheCmd : public Cmd {
 public:
  ClearCacheCmd(const std::string& name, int arity, uint32_t flag) : Cmd(name, arity, flag) {}
  void Do(std::shared_ptr<DB> db) override;
  void Split(std::shared_ptr<DB> db, const HintKeys& hint_keys) override{};
  void Merge() override{};
  Cmd* Clone() override { return new ClearCacheCmd(*this); }

 private:
  void DoInitial() override;
};

#ifdef WITH_COMMAND_DOCS
class CommandCmd : public Cmd {
 public:
  CommandCmd(const std::string& name, int arity, uint32_t flag) : Cmd(name, arity, flag) {}
  void Do(std::shared_ptr<DB> db) override;
  void Split(std::shared_ptr<DB> db, const HintKeys& hint_keys) override {};
  void Merge() override {};
  Cmd* Clone() override { return new CommandCmd(*this); }

  class CommandFieldCompare {
   public:
    CommandFieldCompare() = default;
    bool operator()(const std::string&, const std::string&) const;

   private:
    const static std::unordered_map<std::string, int> kFieldNameOrder;
  };

  class Encodable;
  using EncodablePtr = std::shared_ptr<Encodable>;

  class Encodable {
   public:
    friend CmdRes& operator<<(CmdRes& res, const Encodable& e) { return e.EncodeTo(res); }
    EncodablePtr operator+(const EncodablePtr& other) { return MergeFrom(other); }

   protected:
    virtual CmdRes& EncodeTo(CmdRes&) const = 0;
    virtual EncodablePtr MergeFrom(const EncodablePtr& other) const = 0;
  };

  class EncodableInt : public Encodable {
   public:
    EncodableInt(int value) : value_(value) {}
    EncodableInt(unsigned long long value) : value_(value) {}

   protected:
    CmdRes& EncodeTo(CmdRes& res) const override;
    EncodablePtr MergeFrom(const EncodablePtr& other) const override;

   private:
    int value_;
  };

  class EncodableString : public Encodable {
   public:
    EncodableString(std::string value) : value_(std::move(value)) {}

   protected:
    CmdRes& EncodeTo(CmdRes& res) const override;
    EncodablePtr MergeFrom(const EncodablePtr& other) const override;

   private:
    std::string value_;
  };

  class EncodableMap : public Encodable {
   public:
    using RedisMap = std::map<std::string, EncodablePtr, CommandFieldCompare>;
    EncodableMap(RedisMap values) : values_(std::move(values)) {}
    template <typename Map>
    static CmdRes& EncodeTo(CmdRes& res, const Map& map, const Map& specialization = Map());

   protected:
    CmdRes& EncodeTo(CmdRes& res) const override;
    EncodablePtr MergeFrom(const EncodablePtr& other) const override;

   private:
    RedisMap values_;

    const static std::string kPrefix;
  };

  class EncodableSet : public Encodable {
   public:
    EncodableSet(std::vector<EncodablePtr> values) : values_(std::move(values)) {}

   protected:
    CmdRes& EncodeTo(CmdRes& res) const override;
    EncodablePtr MergeFrom(const EncodablePtr& other) const override;

   private:
    std::vector<EncodablePtr> values_;

    const static std::string kPrefix;
  };

  class EncodableArray : public Encodable {
   public:
    EncodableArray(std::vector<EncodablePtr> values) : values_(std::move(values)) {}

   protected:
    CmdRes& EncodeTo(CmdRes& res) const override;
    EncodablePtr MergeFrom(const EncodablePtr& other) const override;

   private:
    std::vector<EncodablePtr> values_;
  };

  class EncodableStatus : public Encodable {
   public:
    EncodableStatus(std::string value) : value_(std::move(value)) {}

   protected:
    CmdRes& EncodeTo(CmdRes& res) const override;
    EncodablePtr MergeFrom(const EncodablePtr& other) const override;

   private:
    std::string value_;

    const static std::string kPrefix;
  };

 private:
  void DoInitial() override;

  std::string command_;
  std::vector<std::string>::const_iterator cmds_begin_, cmds_end_;

  const static std::string kPikaField;
  const static EncodablePtr kNotSupportedLiteral;
  const static EncodablePtr kCompatibleLiteral;
  const static EncodablePtr kBitSpecLiteral;
  const static EncodablePtr kHyperLogLiteral;
  const static EncodablePtr kPubSubLiteral;

  const static EncodablePtr kNotSupportedSpecialization;
  const static EncodablePtr kCompatibleSpecialization;
  const static EncodablePtr kBitSpecialization;
  const static EncodablePtr kHyperLogSpecialization;
  const static EncodablePtr kPubSubSpecialization;

  const static std::unordered_map<std::string, EncodablePtr> kPikaSpecialization;
  const static std::unordered_map<std::string, EncodablePtr> kCommandDocs;
};

static CommandCmd::EncodablePtr operator""_RedisInt(unsigned long long value);
static CommandCmd::EncodablePtr operator""_RedisString(const char* value);
static CommandCmd::EncodablePtr operator""_RedisStatus(const char* value);
static CommandCmd::EncodablePtr RedisMap(CommandCmd::EncodableMap::RedisMap values);
static CommandCmd::EncodablePtr RedisSet(std::vector<CommandCmd::EncodablePtr> values);
static CommandCmd::EncodablePtr RedisArray(std::vector<CommandCmd::EncodablePtr> values);

#endif  // WITH_COMMAND_DOCS

#endif  // PIKA_ADMIN_H_<|MERGE_RESOLUTION|>--- conflicted
+++ resolved
@@ -25,16 +25,10 @@
  */
 class SlaveofCmd : public Cmd {
  public:
-<<<<<<< HEAD
-  SlaveofCmd(const std::string& name, int arity, uint32_t flag) : Cmd(name, arity, flag) {}
-  void Do(std::shared_ptr<DB> db) override;
-  void Split(std::shared_ptr<DB> db, const HintKeys& hint_keys) override {};
-=======
   SlaveofCmd(const std::string& name, int arity, uint32_t flag)
       : Cmd(name, arity, flag, static_cast<uint32_t>(AclCategory::ADMIN)) {}
-  void Do(std::shared_ptr<Slot> slot = nullptr) override;
-  void Split(std::shared_ptr<Slot> slot, const HintKeys& hint_keys) override {};
->>>>>>> b7f6c58d
+  void Do(std::shared_ptr<DB> db) override;
+  void Split(std::shared_ptr<DB> db, const HintKeys& hint_keys) override {};
   void Merge() override {};
   Cmd* Clone() override { return new SlaveofCmd(*this); }
 
@@ -52,16 +46,10 @@
 
 class DbSlaveofCmd : public Cmd {
  public:
-<<<<<<< HEAD
-  DbSlaveofCmd(const std::string& name, int arity, uint32_t flag) : Cmd(name, arity, flag) {}
-  void Do(std::shared_ptr<DB> db) override;
-  void Split(std::shared_ptr<DB> db, const HintKeys& hint_keys) override {};
-=======
   DbSlaveofCmd(const std::string& name, int arity, uint32_t flag)
       : Cmd(name, arity, flag, static_cast<uint32_t>(AclCategory::ADMIN)) {}
-  void Do(std::shared_ptr<Slot> slot = nullptr) override;
-  void Split(std::shared_ptr<Slot> slot, const HintKeys& hint_keys) override {};
->>>>>>> b7f6c58d
+  void Do(std::shared_ptr<DB> db) override;
+  void Split(std::shared_ptr<DB> db, const HintKeys& hint_keys) override {};
   void Merge() override {};
   Cmd* Clone() override { return new DbSlaveofCmd(*this); }
 
@@ -95,16 +83,10 @@
 
 class BgsaveCmd : public Cmd {
  public:
-<<<<<<< HEAD
-  BgsaveCmd(const std::string& name, int arity, uint32_t flag) : Cmd(name, arity, flag) {}
-  void Do(std::shared_ptr<DB> db) override;
-  void Split(std::shared_ptr<DB> db, const HintKeys& hint_keys) override {};
-=======
   BgsaveCmd(const std::string& name, int arity, uint32_t flag)
       : Cmd(name, arity, flag, static_cast<uint32_t>(AclCategory::ADMIN)) {}
-  void Do(std::shared_ptr<Slot> slot = nullptr) override;
-  void Split(std::shared_ptr<Slot> slot, const HintKeys& hint_keys) override {};
->>>>>>> b7f6c58d
+  void Do(std::shared_ptr<DB> db) override;
+  void Split(std::shared_ptr<DB> db, const HintKeys& hint_keys) override {};
   void Merge() override {};
   Cmd* Clone() override { return new BgsaveCmd(*this); }
 
@@ -116,16 +98,10 @@
 
 class CompactCmd : public Cmd {
  public:
-<<<<<<< HEAD
-  CompactCmd(const std::string& name, int arity, uint32_t flag) : Cmd(name, arity, flag) {}
-  void Do(std::shared_ptr<DB> db) override;
-  void Split(std::shared_ptr<DB> db, const HintKeys& hint_keys) override {};
-=======
   CompactCmd(const std::string& name, int arity, uint32_t flag)
       : Cmd(name, arity, flag, static_cast<uint32_t>(AclCategory::ADMIN)) {}
-  void Do(std::shared_ptr<Slot> slot = nullptr) override;
-  void Split(std::shared_ptr<Slot> slot, const HintKeys& hint_keys) override {};
->>>>>>> b7f6c58d
+  void Do(std::shared_ptr<DB> db) override;
+  void Split(std::shared_ptr<DB> db, const HintKeys& hint_keys) override {};
   void Merge() override {};
   Cmd* Clone() override { return new CompactCmd(*this); }
 
@@ -164,16 +140,10 @@
 
 class PurgelogstoCmd : public Cmd {
  public:
-<<<<<<< HEAD
-  PurgelogstoCmd(const std::string& name, int arity, uint32_t flag) : Cmd(name, arity, flag) {}
-  void Do(std::shared_ptr<DB> db) override;
-  void Split(std::shared_ptr<DB> db, const HintKeys& hint_keys) override {};
-=======
   PurgelogstoCmd(const std::string& name, int arity, uint32_t flag)
       : Cmd(name, arity, flag, static_cast<uint32_t>(AclCategory::ADMIN)) {}
-  void Do(std::shared_ptr<Slot> slot = nullptr) override;
-  void Split(std::shared_ptr<Slot> slot, const HintKeys& hint_keys) override {};
->>>>>>> b7f6c58d
+  void Do(std::shared_ptr<DB> db) override;
+  void Split(std::shared_ptr<DB> db, const HintKeys& hint_keys) override {};
   void Merge() override {};
   Cmd* Clone() override { return new PurgelogstoCmd(*this); }
 
@@ -212,20 +182,12 @@
 
 class FlushallCmd : public Cmd {
  public:
-<<<<<<< HEAD
-  FlushallCmd(const std::string& name, int arity, uint32_t flag) : Cmd(name, arity, flag) {}
+  FlushallCmd(const std::string& name, int arity, uint32_t flag)
+      : Cmd(name, arity, flag, static_cast<uint32_t>(AclCategory::KEYSPACE)) {}
   void Do(std::shared_ptr<DB> db) override;
   void DoThroughDB(std::shared_ptr<DB> db) override;
   void DoUpdateCache(std::shared_ptr<DB> db) override;
   void Split(std::shared_ptr<DB> db, const HintKeys& hint_keys) override{};
-=======
-  FlushallCmd(const std::string& name, int arity, uint32_t flag)
-      : Cmd(name, arity, flag, static_cast<uint32_t>(AclCategory::KEYSPACE)) {}
-  void Do(std::shared_ptr<Slot> slot = nullptr) override;
-  void DoThroughDB(std::shared_ptr<Slot> slot = nullptr) override;
-  void DoUpdateCache(std::shared_ptr<Slot> slot = nullptr) override;
-  void Split(std::shared_ptr<Slot> slot, const HintKeys& hint_keys) override{};
->>>>>>> b7f6c58d
   void Merge() override{};
   Cmd* Clone() override { return new FlushallCmd(*this); }
   void Execute() override;
@@ -238,22 +200,14 @@
 
 class FlushdbCmd : public Cmd {
  public:
-<<<<<<< HEAD
-  FlushdbCmd(const std::string& name, int arity, uint32_t flag) : Cmd(name, arity, flag) {}
-  void Do(std::shared_ptr<DB> db) override;
-  void DoThroughDB(std::shared_ptr<DB> db) override;
-  void DoUpdateCache(std::shared_ptr<DB> db) override;
-  void Split(std::shared_ptr<DB> db, const HintKeys& hint_keys) override{};
-=======
   FlushdbCmd(const std::string& name, int arity, uint32_t flag)
       : Cmd(name, arity, flag, static_cast<uint32_t>(AclCategory::KEYSPACE)) {}
   // The flush command belongs to the write categories, so the key cannot be empty
   std::vector<std::string> current_key() const override { return {""}; }
-  void Do(std::shared_ptr<Slot> slot = nullptr) override;
-  void DoThroughDB(std::shared_ptr<Slot> slot = nullptr) override;
-  void DoUpdateCache(std::shared_ptr<Slot> slot = nullptr) override;
-  void Split(std::shared_ptr<Slot> slot, const HintKeys& hint_keys) override{};
->>>>>>> b7f6c58d
+  void Do(std::shared_ptr<DB> db) override;
+  void DoThroughDB(std::shared_ptr<DB> db) override;
+  void DoUpdateCache(std::shared_ptr<DB> db) override;
+  void Split(std::shared_ptr<DB> db, const HintKeys& hint_keys) override{};
   void Merge() override{};
   Cmd* Clone() override { return new FlushdbCmd(*this); }
   void FlushAllDBsWithoutLock(std::shared_ptr<DB> db);
@@ -269,15 +223,10 @@
 
 class ClientCmd : public Cmd {
  public:
-<<<<<<< HEAD
-  ClientCmd(const std::string& name, int arity, uint32_t flag) : Cmd(name, arity, flag) {}
-  void Do(std::shared_ptr<DB> db) override;
-=======
   ClientCmd(const std::string& name, int arity, uint32_t flag) : Cmd(name, arity, flag) {
     subCmdName_ = {"getname", "setname", "list", "addr", "kill"};
   }
-  void Do(std::shared_ptr<Slot> slot = nullptr) override;
->>>>>>> b7f6c58d
+  void Do(std::shared_ptr<DB> db) override;
   const static std::string CLIENT_LIST_S;
   const static std::string CLIENT_KILL_S;
   void Split(std::shared_ptr<DB> db, const HintKeys& hint_keys) override {};
@@ -365,16 +314,10 @@
 
 class ShutdownCmd : public Cmd {
  public:
-<<<<<<< HEAD
-  ShutdownCmd(const std::string& name, int arity, uint32_t flag) : Cmd(name, arity, flag) {}
-  void Do(std::shared_ptr<DB> db) override;
-  void Split(std::shared_ptr<DB> db, const HintKeys& hint_keys) override {};
-=======
   ShutdownCmd(const std::string& name, int arity, uint32_t flag)
       : Cmd(name, arity, flag, static_cast<uint32_t>(AclCategory::ADMIN)) {}
-  void Do(std::shared_ptr<Slot> slot = nullptr) override;
-  void Split(std::shared_ptr<Slot> slot, const HintKeys& hint_keys) override {};
->>>>>>> b7f6c58d
+  void Do(std::shared_ptr<DB> db) override;
+  void Split(std::shared_ptr<DB> db, const HintKeys& hint_keys) override {};
   void Merge() override {};
   Cmd* Clone() override { return new ShutdownCmd(*this); }
 
@@ -384,18 +327,12 @@
 
 class ConfigCmd : public Cmd {
  public:
-<<<<<<< HEAD
-  ConfigCmd(const std::string& name, int arity, uint32_t flag) : Cmd(name, arity, flag) {}
-  void Do(std::shared_ptr<DB> db) override;
-  void Split(std::shared_ptr<DB> db, const HintKeys& hint_keys) override {};
-=======
   ConfigCmd(const std::string& name, int arity, uint32_t flag)
       : Cmd(name, arity, flag, static_cast<uint32_t>(AclCategory::ADMIN)) {
     subCmdName_ = {"get", "set", "rewrite", "resetstat"};
   }
-  void Do(std::shared_ptr<Slot> slot = nullptr) override;
-  void Split(std::shared_ptr<Slot> slot, const HintKeys& hint_keys) override {};
->>>>>>> b7f6c58d
+  void Do(std::shared_ptr<DB> db) override;
+  void Split(std::shared_ptr<DB> db, const HintKeys& hint_keys) override {};
   void Merge() override {};
   Cmd* Clone() override { return new ConfigCmd(*this); }
   void Execute() override;
@@ -412,16 +349,10 @@
 
 class MonitorCmd : public Cmd {
  public:
-<<<<<<< HEAD
-  MonitorCmd(const std::string& name, int arity, uint32_t flag) : Cmd(name, arity, flag) {}
-  void Do(std::shared_ptr<DB> db) override;
-  void Split(std::shared_ptr<DB> db, const HintKeys& hint_keys) override {};
-=======
   MonitorCmd(const std::string& name, int arity, uint32_t flag)
       : Cmd(name, arity, flag, static_cast<uint32_t>(AclCategory::ADMIN)) {}
-  void Do(std::shared_ptr<Slot> slot = nullptr) override;
-  void Split(std::shared_ptr<Slot> slot, const HintKeys& hint_keys) override {};
->>>>>>> b7f6c58d
+  void Do(std::shared_ptr<DB> db) override;
+  void Split(std::shared_ptr<DB> db, const HintKeys& hint_keys) override {};
   void Merge() override {};
   Cmd* Clone() override { return new MonitorCmd(*this); }
 
@@ -431,16 +362,10 @@
 
 class DbsizeCmd : public Cmd {
  public:
-<<<<<<< HEAD
-  DbsizeCmd(const std::string& name, int arity, uint32_t flag) : Cmd(name, arity, flag) {}
-  void Do(std::shared_ptr<DB> db) override;
-  void Split(std::shared_ptr<DB> db, const HintKeys& hint_keys) override {};
-=======
   DbsizeCmd(const std::string& name, int arity, uint32_t flag)
       : Cmd(name, arity, flag, static_cast<uint32_t>(AclCategory::ADMIN)) {}
-  void Do(std::shared_ptr<Slot> slot = nullptr) override;
-  void Split(std::shared_ptr<Slot> slot, const HintKeys& hint_keys) override {};
->>>>>>> b7f6c58d
+  void Do(std::shared_ptr<DB> db) override;
+  void Split(std::shared_ptr<DB> db, const HintKeys& hint_keys) override {};
   void Merge() override {};
   Cmd* Clone() override { return new DbsizeCmd(*this); }
 
@@ -474,16 +399,10 @@
 
 class DelbackupCmd : public Cmd {
  public:
-<<<<<<< HEAD
-  DelbackupCmd(const std::string& name, int arity, uint32_t flag) : Cmd(name, arity, flag) {}
-  void Do(std::shared_ptr<DB> db) override;
-  void Split(std::shared_ptr<DB> db, const HintKeys& hint_keys) override {};
-=======
   DelbackupCmd(const std::string& name, int arity, uint32_t flag)
       : Cmd(name, arity, flag, static_cast<uint32_t>(AclCategory::ADMIN)) {}
-  void Do(std::shared_ptr<Slot> slot = nullptr) override;
-  void Split(std::shared_ptr<Slot> slot, const HintKeys& hint_keys) override {};
->>>>>>> b7f6c58d
+  void Do(std::shared_ptr<DB> db) override;
+  void Split(std::shared_ptr<DB> db, const HintKeys& hint_keys) override {};
   void Merge() override {};
   Cmd* Clone() override { return new DelbackupCmd(*this); }
 
@@ -494,15 +413,9 @@
 class EchoCmd : public Cmd {
  public:
   EchoCmd(const std::string& name, int arity, uint32_t flag) : Cmd(name, arity, flag) {}
-<<<<<<< HEAD
-  void Merge() override {};
-  void Do(std::shared_ptr<DB> db) override;
-  void Split(std::shared_ptr<DB> db, const HintKeys& hint_keys) override {};
-=======
   void Merge() override{};
-  void Do(std::shared_ptr<Slot> slot = nullptr) override;
-  void Split(std::shared_ptr<Slot> slot, const HintKeys& hint_keys) override {};
->>>>>>> b7f6c58d
+  void Do(std::shared_ptr<DB> db) override;
+  void Split(std::shared_ptr<DB> db, const HintKeys& hint_keys) override {};
   Cmd* Clone() override { return new EchoCmd(*this); }
 
  private:
@@ -527,16 +440,10 @@
 class SlowlogCmd : public Cmd {
  public:
   enum SlowlogCondition { kGET, kLEN, kRESET };
-<<<<<<< HEAD
-  SlowlogCmd(const std::string& name, int arity, uint32_t flag) : Cmd(name, arity, flag) {}
-  void Do(std::shared_ptr<DB> db) override;
-  void Split(std::shared_ptr<DB> db, const HintKeys& hint_keys) override {};
-=======
   SlowlogCmd(const std::string& name, int arity, uint32_t flag)
       : Cmd(name, arity, flag, static_cast<uint32_t>(AclCategory::ADMIN)) {}
-  void Do(std::shared_ptr<Slot> slot = nullptr) override;
-  void Split(std::shared_ptr<Slot> slot, const HintKeys& hint_keys) override {};
->>>>>>> b7f6c58d
+  void Do(std::shared_ptr<DB> db) override;
+  void Split(std::shared_ptr<DB> db, const HintKeys& hint_keys) override {};
   void Merge() override {};
   Cmd* Clone() override { return new SlowlogCmd(*this); }
 
@@ -552,16 +459,10 @@
 
 class PaddingCmd : public Cmd {
  public:
-<<<<<<< HEAD
-  PaddingCmd(const std::string& name, int arity, uint32_t flag) : Cmd(name, arity, flag) {}
-  void Do(std::shared_ptr<DB> db) override;
-  void Split(std::shared_ptr<DB> db, const HintKeys& hint_keys) override {};
-=======
   PaddingCmd(const std::string& name, int arity, uint32_t flag)
       : Cmd(name, arity, flag, static_cast<uint32_t>(AclCategory::ADMIN)) {}
-  void Do(std::shared_ptr<Slot> slot = nullptr) override;
-  void Split(std::shared_ptr<Slot> slot, const HintKeys& hint_keys) override {};
->>>>>>> b7f6c58d
+  void Do(std::shared_ptr<DB> db) override;
+  void Split(std::shared_ptr<DB> db, const HintKeys& hint_keys) override {};
   void Merge() override {};
   Cmd* Clone() override { return new PaddingCmd(*this); }
 
@@ -572,16 +473,10 @@
 
 class PKPatternMatchDelCmd : public Cmd {
  public:
-<<<<<<< HEAD
-  PKPatternMatchDelCmd(const std::string& name, int arity, uint32_t flag) : Cmd(name, arity, flag) {}
-  void Do(std::shared_ptr<DB> db) override;
-  void Split(std::shared_ptr<DB> db, const HintKeys& hint_keys) override {};
-=======
   PKPatternMatchDelCmd(const std::string& name, int arity, uint32_t flag)
       : Cmd(name, arity, flag, static_cast<uint32_t>(AclCategory::ADMIN)) {}
-  void Do(std::shared_ptr<Slot> slot = nullptr) override;
-  void Split(std::shared_ptr<Slot> slot, const HintKeys& hint_keys) override {};
->>>>>>> b7f6c58d
+  void Do(std::shared_ptr<DB> db) override;
+  void Split(std::shared_ptr<DB> db, const HintKeys& hint_keys) override {};
   void Merge() override {};
   Cmd* Clone() override { return new PKPatternMatchDelCmd(*this); }
 
@@ -594,16 +489,10 @@
 class DummyCmd : public Cmd {
  public:
   DummyCmd() : Cmd("", 0, 0) {}
-<<<<<<< HEAD
-  DummyCmd(const std::string& name, int arity, uint32_t flag) : Cmd(name, arity, flag) {}
-  void Do(std::shared_ptr<DB> db) override;
-  void Split(std::shared_ptr<DB> db, const HintKeys& hint_keys) override {};
-=======
   DummyCmd(const std::string& name, int arity, uint32_t flag)
       : Cmd(name, arity, flag, static_cast<uint32_t>(AclCategory::ADMIN)) {}
-  void Do(std::shared_ptr<Slot> slot = nullptr) override;
-  void Split(std::shared_ptr<Slot> slot, const HintKeys& hint_keys) override {};
->>>>>>> b7f6c58d
+  void Do(std::shared_ptr<DB> db) override;
+  void Split(std::shared_ptr<DB> db, const HintKeys& hint_keys) override {};
   void Merge() override {};
   Cmd* Clone() override { return new DummyCmd(*this); }
 
@@ -637,16 +526,10 @@
 
 class DiskRecoveryCmd : public Cmd {
  public:
-<<<<<<< HEAD
-  DiskRecoveryCmd(const std::string& name, int arity, uint32_t flag) : Cmd(name, arity, flag) {}
-  void Do(std::shared_ptr<DB> db) override;
-  void Split(std::shared_ptr<DB> db, const HintKeys& hint_keys) override {};
-=======
   DiskRecoveryCmd(const std::string& name, int arity, uint32_t flag)
       : Cmd(name, arity, flag, static_cast<uint32_t>(AclCategory::ADMIN)) {}
-  void Do(std::shared_ptr<Slot> slot = nullptr) override;
-  void Split(std::shared_ptr<Slot> slot, const HintKeys& hint_keys) override {};
->>>>>>> b7f6c58d
+  void Do(std::shared_ptr<DB> db) override;
+  void Split(std::shared_ptr<DB> db, const HintKeys& hint_keys) override {};
   void Merge() override {};
   Cmd* Clone() override { return new DiskRecoveryCmd(*this); }
 
@@ -657,16 +540,10 @@
 
 class ClearReplicationIDCmd : public Cmd {
  public:
-<<<<<<< HEAD
-  ClearReplicationIDCmd(const std::string& name, int arity, uint32_t flag) : Cmd(name, arity, flag) {}
-  void Do(std::shared_ptr<DB> db) override;
-  void Split(std::shared_ptr<DB> db, const HintKeys& hint_keys) override {};
-=======
   ClearReplicationIDCmd(const std::string& name, int arity, uint32_t flag)
       : Cmd(name, arity, flag, static_cast<uint32_t>(AclCategory::ADMIN)) {}
-  void Do(std::shared_ptr<Slot> slot = nullptr) override;
-  void Split(std::shared_ptr<Slot> slot, const HintKeys& hint_keys) override {};
->>>>>>> b7f6c58d
+  void Do(std::shared_ptr<DB> db) override;
+  void Split(std::shared_ptr<DB> db, const HintKeys& hint_keys) override {};
   void Merge() override {};
   Cmd* Clone() override { return new ClearReplicationIDCmd(*this); }
   void DoBinlog(const std::shared_ptr<SyncMasterDB>& db) override {};
