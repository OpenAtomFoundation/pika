// Copyright (c) 2015-present, Qihoo, Inc.  All rights reserved.
// This source code is licensed under the BSD-style license found in the
// LICENSE file in the root directory of this source tree. An additional grant
// of patent rights can be found in the PATENTS file in the same directory.

#ifndef PIKA_COMMAND_H_
#define PIKA_COMMAND_H_

#include <memory>
#include <string>
#include <unordered_map>
#include <unordered_set>
#include <utility>

#include "rocksdb/status.h"

#include "net/include/net_conn.h"
#include "net/include/redis_conn.h"
#include "pstd/include/pstd_string.h"

#include "net/src/dispatch_thread.h"

class SyncMasterDB;
class SyncSlaveDB;
class DB;
// Constant for command name
// Admin
const std::string kCmdNameSlaveof = "slaveof";
const std::string kCmdNameDbSlaveof = "dbslaveof";
const std::string kCmdNameAuth = "auth";
const std::string kCmdNameBgsave = "bgsave";
const std::string kCmdNameCompact = "compact";
const std::string kCmdNameCompactRange = "compactrange";
const std::string kCmdNamePurgelogsto = "purgelogsto";
const std::string kCmdNamePing = "ping";
const std::string kCmdNameSelect = "select";
const std::string kCmdNameFlushall = "flushall";
const std::string kCmdNameFlushdb = "flushdb";
const std::string kCmdNameClient = "client";
const std::string kCmdNameShutdown = "shutdown";
const std::string kCmdNameInfo = "info";
const std::string kCmdNameConfig = "config";
const std::string kCmdNameMonitor = "monitor";
const std::string kCmdNameDbsize = "dbsize";
const std::string kCmdNameTime = "time";
const std::string kCmdNameDelbackup = "delbackup";
const std::string kCmdNameEcho = "echo";
const std::string kCmdNameScandb = "scandb";
const std::string kCmdNameSlowlog = "slowlog";
const std::string kCmdNamePadding = "padding";
const std::string kCmdNamePKPatternMatchDel = "pkpatternmatchdel";
const std::string kCmdDummy = "dummy";
const std::string kCmdNameQuit = "quit";
const std::string kCmdNameHello = "hello";
const std::string kCmdNameCommand = "command";
const std::string kCmdNameDiskRecovery = "diskrecovery";
const std::string kCmdNameClearReplicationID = "clearreplicationid";
const std::string kCmdNameDisableWal = "disablewal";
const std::string kCmdNameLastSave = "lastsave";
const std::string kCmdNameCache = "cache";
const std::string kCmdNameClearCache = "clearcache";

// Migrate slot
const std::string kCmdNameSlotsMgrtSlot = "slotsmgrtslot";
const std::string kCmdNameSlotsMgrtTagSlot = "slotsmgrttagslot";
const std::string kCmdNameSlotsMgrtOne = "slotsmgrtone";
const std::string kCmdNameSlotsMgrtTagOne = "slotsmgrttagone";
const std::string kCmdNameSlotsInfo = "slotsinfo";
const std::string kCmdNameSlotsHashKey = "slotshashkey";
const std::string kCmdNameSlotsReload = "slotsreload";
const std::string kCmdNameSlotsReloadOff = "slotsreloadoff";
const std::string kCmdNameSlotsDel = "slotsdel";
const std::string kCmdNameSlotsScan = "slotsscan";
const std::string kCmdNameSlotsCleanup = "slotscleanup";
const std::string kCmdNameSlotsCleanupOff = "slotscleanupoff";
const std::string kCmdNameSlotsMgrtTagSlotAsync = "slotsmgrttagslot-async";
const std::string kCmdNameSlotsMgrtSlotAsync = "slotsmgrtslot-async";
const std::string kCmdNameSlotsMgrtExecWrapper = "slotsmgrt-exec-wrapper";
const std::string kCmdNameSlotsMgrtAsyncStatus = "slotsmgrt-async-status";
const std::string kCmdNameSlotsMgrtAsyncCancel = "slotsmgrt-async-cancel";

// Kv
const std::string kCmdNameSet = "set";
const std::string kCmdNameGet = "get";
const std::string kCmdNameDel = "del";
const std::string kCmdNameUnlink = "unlink";
const std::string kCmdNameIncr = "incr";
const std::string kCmdNameIncrby = "incrby";
const std::string kCmdNameIncrbyfloat = "incrbyfloat";
const std::string kCmdNameDecr = "decr";
const std::string kCmdNameDecrby = "decrby";
const std::string kCmdNameGetset = "getset";
const std::string kCmdNameAppend = "append";
const std::string kCmdNameMget = "mget";
const std::string kCmdNameKeys = "keys";
const std::string kCmdNameSetnx = "setnx";
const std::string kCmdNameSetex = "setex";
const std::string kCmdNamePsetex = "psetex";
const std::string kCmdNameDelvx = "delvx";
const std::string kCmdNameMset = "mset";
const std::string kCmdNameMsetnx = "msetnx";
const std::string kCmdNameGetrange = "getrange";
const std::string kCmdNameSetrange = "setrange";
const std::string kCmdNameStrlen = "strlen";
const std::string kCmdNameExists = "exists";
const std::string kCmdNameExpire = "expire";
const std::string kCmdNamePexpire = "pexpire";
const std::string kCmdNameExpireat = "expireat";
const std::string kCmdNamePexpireat = "pexpireat";
const std::string kCmdNameTtl = "ttl";
const std::string kCmdNamePttl = "pttl";
const std::string kCmdNamePersist = "persist";
const std::string kCmdNameType = "type";
const std::string kCmdNamePType = "ptype";
const std::string kCmdNameScan = "scan";
const std::string kCmdNameScanx = "scanx";
const std::string kCmdNamePKSetexAt = "pksetexat";
const std::string kCmdNamePKScanRange = "pkscanrange";
const std::string kCmdNamePKRScanRange = "pkrscanrange";

// Hash
const std::string kCmdNameHDel = "hdel";
const std::string kCmdNameHSet = "hset";
const std::string kCmdNameHGet = "hget";
const std::string kCmdNameHGetall = "hgetall";
const std::string kCmdNameHExists = "hexists";
const std::string kCmdNameHIncrby = "hincrby";
const std::string kCmdNameHIncrbyfloat = "hincrbyfloat";
const std::string kCmdNameHKeys = "hkeys";
const std::string kCmdNameHLen = "hlen";
const std::string kCmdNameHMget = "hmget";
const std::string kCmdNameHMset = "hmset";
const std::string kCmdNameHSetnx = "hsetnx";
const std::string kCmdNameHStrlen = "hstrlen";
const std::string kCmdNameHVals = "hvals";
const std::string kCmdNameHScan = "hscan";
const std::string kCmdNameHScanx = "hscanx";
const std::string kCmdNamePKHScanRange = "pkhscanrange";
const std::string kCmdNamePKHRScanRange = "pkhrscanrange";

// List
const std::string kCmdNameLIndex = "lindex";
const std::string kCmdNameLInsert = "linsert";
const std::string kCmdNameLLen = "llen";
const std::string kCmdNameBLPop = "blpop";
const std::string kCmdNameLPop = "lpop";
const std::string kCmdNameLPush = "lpush";
const std::string kCmdNameLPushx = "lpushx";
const std::string kCmdNameLRange = "lrange";
const std::string kCmdNameLRem = "lrem";
const std::string kCmdNameLSet = "lset";
const std::string kCmdNameLTrim = "ltrim";
const std::string kCmdNameBRpop = "brpop";
const std::string kCmdNameRPop = "rpop";
const std::string kCmdNameRPopLPush = "rpoplpush";
const std::string kCmdNameRPush = "rpush";
const std::string kCmdNameRPushx = "rpushx";

// BitMap
const std::string kCmdNameBitSet = "setbit";
const std::string kCmdNameBitGet = "getbit";
const std::string kCmdNameBitPos = "bitpos";
const std::string kCmdNameBitOp = "bitop";
const std::string kCmdNameBitCount = "bitcount";

// Zset
const std::string kCmdNameZAdd = "zadd";
const std::string kCmdNameZCard = "zcard";
const std::string kCmdNameZScan = "zscan";
const std::string kCmdNameZIncrby = "zincrby";
const std::string kCmdNameZRange = "zrange";
const std::string kCmdNameZRangebyscore = "zrangebyscore";
const std::string kCmdNameZCount = "zcount";
const std::string kCmdNameZRem = "zrem";
const std::string kCmdNameZUnionstore = "zunionstore";
const std::string kCmdNameZInterstore = "zinterstore";
const std::string kCmdNameZRank = "zrank";
const std::string kCmdNameZRevrank = "zrevrank";
const std::string kCmdNameZScore = "zscore";
const std::string kCmdNameZRevrange = "zrevrange";
const std::string kCmdNameZRevrangebyscore = "zrevrangebyscore";
const std::string kCmdNameZRangebylex = "zrangebylex";
const std::string kCmdNameZRevrangebylex = "zrevrangebylex";
const std::string kCmdNameZLexcount = "zlexcount";
const std::string kCmdNameZRemrangebyrank = "zremrangebyrank";
const std::string kCmdNameZRemrangebylex = "zremrangebylex";
const std::string kCmdNameZRemrangebyscore = "zremrangebyscore";
const std::string kCmdNameZPopmax = "zpopmax";
const std::string kCmdNameZPopmin = "zpopmin";

// Set
const std::string kCmdNameSAdd = "sadd";
const std::string kCmdNameSPop = "spop";
const std::string kCmdNameSCard = "scard";
const std::string kCmdNameSMembers = "smembers";
const std::string kCmdNameSScan = "sscan";
const std::string kCmdNameSRem = "srem";
const std::string kCmdNameSUnion = "sunion";
const std::string kCmdNameSUnionstore = "sunionstore";
const std::string kCmdNameSInter = "sinter";
const std::string kCmdNameSInterstore = "sinterstore";
const std::string kCmdNameSIsmember = "sismember";
const std::string kCmdNameSDiff = "sdiff";
const std::string kCmdNameSDiffstore = "sdiffstore";
const std::string kCmdNameSMove = "smove";
const std::string kCmdNameSRandmember = "srandmember";

// transation
const std::string kCmdNameMulti = "multi";
const std::string kCmdNameExec = "exec";
const std::string kCmdNameDiscard = "discard";
const std::string kCmdNameWatch = "watch";
const std::string kCmdNameUnWatch = "unwatch";

// HyperLogLog
const std::string kCmdNamePfAdd = "pfadd";
const std::string kCmdNamePfCount = "pfcount";
const std::string kCmdNamePfMerge = "pfmerge";

// GEO
const std::string kCmdNameGeoAdd = "geoadd";
const std::string kCmdNameGeoPos = "geopos";
const std::string kCmdNameGeoDist = "geodist";
const std::string kCmdNameGeoHash = "geohash";
const std::string kCmdNameGeoRadius = "georadius";
const std::string kCmdNameGeoRadiusByMember = "georadiusbymember";

// Pub/Sub
const std::string kCmdNamePublish = "publish";
const std::string kCmdNameSubscribe = "subscribe";
const std::string kCmdNameUnSubscribe = "unsubscribe";
const std::string kCmdNamePubSub = "pubsub";
const std::string kCmdNamePSubscribe = "psubscribe";
const std::string kCmdNamePUnSubscribe = "punsubscribe";

// Stream
const std::string kCmdNameXAdd = "xadd";
const std::string kCmdNameXDel = "xdel";
const std::string kCmdNameXRead = "xread";
const std::string kCmdNameXLen = "xlen";
const std::string kCmdNameXRange = "xrange";
const std::string kCmdNameXRevrange = "xrevrange";
const std::string kCmdNameXTrim = "xtrim";
const std::string kCmdNameXInfo = "xinfo";
const std::string kClusterPrefix = "pkcluster";

using PikaCmdArgsType = net::RedisCmdArgsType;
static const int RAW_ARGS_LEN = 1024 * 1024;

<<<<<<< HEAD
enum CmdFlagsMask {
  kCmdFlagsMaskRW = 1,
  kCmdFlagsMaskLocal = 32,
  kCmdFlagsMaskSuspend = 64,
  kCmdFlagsMaskAdminRequire = 256,
  kCmdFlagsMaskDoThrouhDB = 4096,
  kCmdFlagsMaskReadCache = 128,
  kCmdFlagsMaskUpdateCache = 2048,
};

enum CmdFlags {
  kCmdFlagsRead = 0,  // default rw
  kCmdFlagsWrite = 1,
  kCmdFlagsAdmin = 0,  // default type
  kCmdFlagsKv = 2,
  kCmdFlagsHash = 4,
  kCmdFlagsList = 6,
  kCmdFlagsSet = 8,
  kCmdFlagsZset = 10,
  kCmdFlagsBit = 12,
  kCmdFlagsHyperLogLog = 14,
  kCmdFlagsGeo = 16,
  kCmdFlagsPubSub = 18,
  kCmdFlagsLocal = 32,
  kCmdFlagsSuspend = 64,
  kCmdFlagsAdminRequire = 256,
  kCmdFlagsSingleDB = 512,
  kCmdFlagsMultiDB = 1024,
  kCmdFlagsPreDo = 2048,
  kCmdFlagsStream = 1536,
  kCmdFlagsReadCache = 128,
  kCmdFlagsUpdateCache = 2048,
  kCmdFlagsDoThroughDB = 4096,
=======
enum CmdFlags {
  kCmdFlagsRead = 1,  // default rw
  kCmdFlagsWrite = (1 << 1),
  kCmdFlagsAdmin = (1 << 2),  // default type
  kCmdFlagsKv = (1 << 3),
  kCmdFlagsHash = (1 << 4),
  kCmdFlagsList = (1 << 5),
  kCmdFlagsSet = (1 << 6),
  kCmdFlagsZset = (1 << 7),
  kCmdFlagsBit = (1 << 8),
  kCmdFlagsHyperLogLog = (1 << 9),
  kCmdFlagsGeo = (1 << 10),
  kCmdFlagsPubSub = (1 << 11),
  kCmdFlagsLocal = (1 << 12),
  kCmdFlagsSuspend = (1 << 13),
  kCmdFlagsAdminRequire = (1 << 14),
  kCmdFlagsSingleSlot = (1 << 15),
  kCmdFlagsMultiSlot = (1 << 16),
  kCmdFlagsNoAuth = (1 << 17),  // command no auth can also be executed
  kCmdFlagsReadCache = (1 << 18),
  kCmdFlagsUpdateCache = (1 << 19),
  kCmdFlagsDoThroughDB = (1 << 20),
  kCmdFlagsOperateKey = (1 << 21),  // redis keySpace
  kCmdFlagsPreDo = (1 << 22),
  kCmdFlagsStream = (1 << 23),
>>>>>>> b63fb13d
};

void inline RedisAppendContent(std::string& str, const std::string& value);
void inline RedisAppendLen(std::string& str, int64_t ori, const std::string& prefix);
void inline RedisAppendLenUint64(std::string& str, uint64_t ori, const std::string& prefix) {
  RedisAppendLen(str, static_cast<int64_t>(ori), prefix);
}

const std::string kNewLine = "\r\n";

class CmdRes {
 public:
  enum CmdRet {
    kNone = 0,
    kOk,
    kPong,
    kSyntaxErr,
    kInvalidInt,
    kInvalidBitInt,
    kInvalidBitOffsetInt,
    kInvalidBitPosArgument,
    kWrongBitOpNotNum,
    kInvalidFloat,
    kOverFlow,
    kNotFound,
    kOutOfRange,
    kInvalidPwd,
    kNoneBgsave,
    kPurgeExist,
    kInvalidParameter,
    kWrongNum,
    kInvalidIndex,
    kInvalidDbType,
    kInvalidDB,
    kInconsistentHashTag,
    kErrOther,
    kCacheMiss,
    KIncrByOverFlow,
    kInvalidTransaction,
    kTxnQueued,
    kTxnAbort,
  };

  CmdRes() = default;

  bool none() const { return ret_ == kNone && message_.empty(); }
  bool ok() const { return ret_ == kOk || ret_ == kNone; }
  CmdRet ret() const { return ret_; }
  void clear() {
    message_.clear();
    ret_ = kNone;
  }
  bool CacheMiss() const { return ret_ == kCacheMiss; }
  std::string raw_message() const { return message_; }
  std::string message() const {
    std::string result;
    switch (ret_) {
      case kNone:
        return message_;
      case kOk:
        return "+OK\r\n";
      case kPong:
        return "+PONG\r\n";
      case kSyntaxErr:
        return "-ERR syntax error\r\n";
      case kInvalidInt:
        return "-ERR value is not an integer or out of range\r\n";
      case kInvalidBitInt:
        return "-ERR bit is not an integer or out of range\r\n";
      case kInvalidBitOffsetInt:
        return "-ERR bit offset is not an integer or out of range\r\n";
      case kWrongBitOpNotNum:
        return "-ERR BITOP NOT must be called with a single source key.\r\n";

      case kInvalidBitPosArgument:
        return "-ERR The bit argument must be 1 or 0.\r\n";
      case kInvalidFloat:
        return "-ERR value is not a valid float\r\n";
      case kOverFlow:
        return "-ERR increment or decrement would overflow\r\n";
      case kNotFound:
        return "-ERR no such key\r\n";
      case kOutOfRange:
        return "-ERR index out of range\r\n";
      case kInvalidPwd:
        return "-ERR invalid password\r\n";
      case kNoneBgsave:
        return "-ERR No BGSave Works now\r\n";
      case kPurgeExist:
        return "-ERR binlog already in purging...\r\n";
      case kInvalidParameter:
        return "-ERR Invalid Argument\r\n";
      case kWrongNum:
        result = "-ERR wrong number of arguments for '";
        result.append(message_);
        result.append("' command\r\n");
        break;
      case kInvalidIndex:
        result = "-ERR invalid DB index for '";
        result.append(message_);
        result.append("'\r\n");
        break;
      case kInvalidDbType:
        result = "-ERR invalid DB for '";
        result.append(message_);
        result.append("'\r\n");
        break;
      case kInconsistentHashTag:
        return "-ERR parameters hashtag is inconsistent\r\n";
      case kInvalidDB:
        result = "-ERR invalid DB for '";
        result.append(message_);
        result.append("'\r\n");
        break;
      case kInvalidTransaction:
        return "-ERR WATCH inside MULTI is not allowed\r\n";
      case kTxnQueued:
        result = "+QUEUED";
        result.append("\r\n");
        break;
      case kTxnAbort:
        result = "-EXECABORT ";
        result.append(message_);
        result.append(kNewLine);
        break;
      case kErrOther:
        result = "-ERR ";
        result.append(message_);
        result.append(kNewLine);
        break;
      case KIncrByOverFlow:
        result = "-ERR increment would produce NaN or Infinity";
        result.append(message_);
        result.append(kNewLine);
        break;
      default:
        break;
    }
    return result;
  }

  // Inline functions for Create Redis protocol
  void AppendStringLen(int64_t ori) { RedisAppendLen(message_, ori, "$"); }
  void AppendStringLenUint64(uint64_t ori) { RedisAppendLenUint64(message_, ori, "$"); }
  void AppendArrayLen(int64_t ori) { RedisAppendLen(message_, ori, "*"); }
  void AppendArrayLenUint64(uint64_t ori) { RedisAppendLenUint64(message_, ori, "*"); }
  void AppendInteger(int64_t ori) { RedisAppendLen(message_, ori, ":"); }
  void AppendContent(const std::string& value) { RedisAppendContent(message_, value); }
  void AppendString(const std::string& value) {
    AppendStringLenUint64(value.size());
    AppendContent(value);
  }
  void AppendStringRaw(const std::string& value) { message_.append(value); }
  void SetRes(CmdRet _ret, const std::string& content = "") {
    ret_ = _ret;
    if (!content.empty()) {
      message_ = content;
    }
  }
<<<<<<< HEAD
=======
  CmdRet GetCmdRet() const { return ret_; }
>>>>>>> b63fb13d

 private:
  std::string message_;
  CmdRet ret_ = kNone;
};

/**
 * Current used by:
 * blpop,brpop
 */
struct UnblockTaskArgs {
  std::string key;
<<<<<<< HEAD
  std::shared_ptr<DB> db;
  net::DispatchThread* dispatchThread{ nullptr };
  UnblockTaskArgs(std::string key_, std::shared_ptr<DB> db_, net::DispatchThread* dispatchThread_)
      : key(std::move(key_)), db(db_), dispatchThread(dispatchThread_) {}
=======
  std::shared_ptr<Slot> slot;
  net::DispatchThread* dispatchThread{nullptr};
  UnblockTaskArgs(std::string key_, std::shared_ptr<Slot> slot_, net::DispatchThread* dispatchThread_)
      : key(std::move(key_)), slot(std::move(slot_)), dispatchThread(dispatchThread_) {}
>>>>>>> b63fb13d
};

class Cmd : public std::enable_shared_from_this<Cmd> {
 public:
  enum CmdStage { kNone, kBinlogStage, kExecuteStage };
  struct HintKeys {
    HintKeys() = default;

    bool empty() const { return keys.empty() && hints.empty(); }
    std::vector<std::string> keys;
    std::vector<int> hints;
  };
<<<<<<< HEAD
  Cmd(std::string name, int arity, uint16_t flag) : name_(std::move(name)), arity_(arity), flag_(flag) {}
=======
  struct ProcessArg {
    ProcessArg() = default;
    ProcessArg(std::shared_ptr<Slot> _slot, std::shared_ptr<SyncMasterSlot> _sync_slot, HintKeys _hint_keys)
        : slot(std::move(_slot)), sync_slot(std::move(_sync_slot)), hint_keys(std::move(_hint_keys)) {}
    std::shared_ptr<Slot> slot;
    std::shared_ptr<SyncMasterSlot> sync_slot;
    HintKeys hint_keys;
  };
  Cmd(std::string name, int arity, uint32_t flag) : name_(std::move(name)), arity_(arity), flag_(flag) {}
>>>>>>> b63fb13d
  virtual ~Cmd() = default;

  virtual std::vector<std::string> current_key() const;
  virtual void Execute();
  virtual void ProcessDBCmd();
  virtual void Do(std::shared_ptr<DB> db) = 0;
  virtual void DoThroughDB(std::shared_ptr<DB> db) {}
  virtual void DoUpdateCache(std::shared_ptr<DB> db) {}
  virtual void ReadCache(std::shared_ptr<DB> db) {}
  virtual Cmd* Clone() = 0;
  // used for execute multikey command into different slots
  virtual void Split(std::shared_ptr<DB> db, const HintKeys& hint_keys) = 0;
  virtual void Merge() = 0;

  void Initial(const PikaCmdArgsType& argv, const std::string& db_name);

  uint32_t flag() const;
  bool hasFlag(uint32_t flag) const;
  bool is_read() const;
  bool is_write() const;

  bool IsLocal() const;
  bool IsSuspend() const;
  bool IsAdminRequire() const;
  bool IsNeedUpdateCache() const;
  bool IsNeedReadCache() const;
  bool IsNeedCacheDo() const;
  bool HashtagIsConsistent(const std::string& lhs, const std::string& rhs) const;
  uint64_t GetDoDuration() const { return do_duration_; };
  std::string GetDBName() { return db_name_; }

  std::string name() const;
  CmdRes& res();
  std::string db_name() const;
  PikaCmdArgsType& argv();
  virtual std::string ToRedisProtocol();

  void SetConn(const std::shared_ptr<net::NetConn>& conn);
  std::shared_ptr<net::NetConn> GetConn();

  void SetResp(const std::shared_ptr<std::string>& resp);
  std::shared_ptr<std::string> GetResp();

  void SetStage(CmdStage stage);

  virtual void DoBinlog(const std::shared_ptr<SyncMasterDB>& db);

 protected:
  // enable copy, used default copy
  // Cmd(const Cmd&);
  void ProcessCommand(const std::shared_ptr<DB>& db, const std::shared_ptr<SyncMasterDB>& sync_db,
                      const HintKeys& hint_key = HintKeys());
  void InternalProcessCommand(const std::shared_ptr<DB>& db, const std::shared_ptr<SyncMasterDB>& sync_db,
                              const HintKeys& hint_key);
  void DoCommand(const std::shared_ptr<DB>& db, const HintKeys& hint_key);
  bool CheckArg(uint64_t num) const;
  void LogCommand() const;

  std::string name_;
  int arity_ = -2;
  uint32_t flag_ = 0;


 protected:
  CmdRes res_;
  PikaCmdArgsType argv_;
  std::string db_name_;
  rocksdb::Status s_;

  std::weak_ptr<net::NetConn> conn_;
  std::weak_ptr<std::string> resp_;
  CmdStage stage_ = kNone;
  uint64_t do_duration_ = 0;

 private:
  virtual void DoInitial() = 0;
  virtual void Clear(){};

  Cmd& operator=(const Cmd&);
};

using CmdTable = std::unordered_map<std::string, std::unique_ptr<Cmd>>;

// Method for Cmd Table
void InitCmdTable(CmdTable* cmd_table);
Cmd* GetCmdFromDB(const std::string& opt, const CmdTable& cmd_table);

void RedisAppendContent(std::string& str, const std::string& value) {
  str.append(value.data(), value.size());
  str.append(kNewLine);
}

void RedisAppendLen(std::string& str, int64_t ori, const std::string& prefix) {
  char buf[32];
  pstd::ll2string(buf, 32, static_cast<long long>(ori));
  str.append(prefix);
  str.append(buf);
  str.append(kNewLine);
}

#endif<|MERGE_RESOLUTION|>--- conflicted
+++ resolved
@@ -247,7 +247,6 @@
 using PikaCmdArgsType = net::RedisCmdArgsType;
 static const int RAW_ARGS_LEN = 1024 * 1024;
 
-<<<<<<< HEAD
 enum CmdFlagsMask {
   kCmdFlagsMaskRW = 1,
   kCmdFlagsMaskLocal = 32,
@@ -258,30 +257,6 @@
   kCmdFlagsMaskUpdateCache = 2048,
 };
 
-enum CmdFlags {
-  kCmdFlagsRead = 0,  // default rw
-  kCmdFlagsWrite = 1,
-  kCmdFlagsAdmin = 0,  // default type
-  kCmdFlagsKv = 2,
-  kCmdFlagsHash = 4,
-  kCmdFlagsList = 6,
-  kCmdFlagsSet = 8,
-  kCmdFlagsZset = 10,
-  kCmdFlagsBit = 12,
-  kCmdFlagsHyperLogLog = 14,
-  kCmdFlagsGeo = 16,
-  kCmdFlagsPubSub = 18,
-  kCmdFlagsLocal = 32,
-  kCmdFlagsSuspend = 64,
-  kCmdFlagsAdminRequire = 256,
-  kCmdFlagsSingleDB = 512,
-  kCmdFlagsMultiDB = 1024,
-  kCmdFlagsPreDo = 2048,
-  kCmdFlagsStream = 1536,
-  kCmdFlagsReadCache = 128,
-  kCmdFlagsUpdateCache = 2048,
-  kCmdFlagsDoThroughDB = 4096,
-=======
 enum CmdFlags {
   kCmdFlagsRead = 1,  // default rw
   kCmdFlagsWrite = (1 << 1),
@@ -307,7 +282,6 @@
   kCmdFlagsOperateKey = (1 << 21),  // redis keySpace
   kCmdFlagsPreDo = (1 << 22),
   kCmdFlagsStream = (1 << 23),
->>>>>>> b63fb13d
 };
 
 void inline RedisAppendContent(std::string& str, const std::string& value);
@@ -467,10 +441,6 @@
       message_ = content;
     }
   }
-<<<<<<< HEAD
-=======
-  CmdRet GetCmdRet() const { return ret_; }
->>>>>>> b63fb13d
 
  private:
   std::string message_;
@@ -483,17 +453,10 @@
  */
 struct UnblockTaskArgs {
   std::string key;
-<<<<<<< HEAD
   std::shared_ptr<DB> db;
   net::DispatchThread* dispatchThread{ nullptr };
   UnblockTaskArgs(std::string key_, std::shared_ptr<DB> db_, net::DispatchThread* dispatchThread_)
       : key(std::move(key_)), db(db_), dispatchThread(dispatchThread_) {}
-=======
-  std::shared_ptr<Slot> slot;
-  net::DispatchThread* dispatchThread{nullptr};
-  UnblockTaskArgs(std::string key_, std::shared_ptr<Slot> slot_, net::DispatchThread* dispatchThread_)
-      : key(std::move(key_)), slot(std::move(slot_)), dispatchThread(dispatchThread_) {}
->>>>>>> b63fb13d
 };
 
 class Cmd : public std::enable_shared_from_this<Cmd> {
@@ -506,19 +469,7 @@
     std::vector<std::string> keys;
     std::vector<int> hints;
   };
-<<<<<<< HEAD
-  Cmd(std::string name, int arity, uint16_t flag) : name_(std::move(name)), arity_(arity), flag_(flag) {}
-=======
-  struct ProcessArg {
-    ProcessArg() = default;
-    ProcessArg(std::shared_ptr<Slot> _slot, std::shared_ptr<SyncMasterSlot> _sync_slot, HintKeys _hint_keys)
-        : slot(std::move(_slot)), sync_slot(std::move(_sync_slot)), hint_keys(std::move(_hint_keys)) {}
-    std::shared_ptr<Slot> slot;
-    std::shared_ptr<SyncMasterSlot> sync_slot;
-    HintKeys hint_keys;
-  };
   Cmd(std::string name, int arity, uint32_t flag) : name_(std::move(name)), arity_(arity), flag_(flag) {}
->>>>>>> b63fb13d
   virtual ~Cmd() = default;
 
   virtual std::vector<std::string> current_key() const;
@@ -534,7 +485,8 @@
   virtual void Merge() = 0;
 
   void Initial(const PikaCmdArgsType& argv, const std::string& db_name);
-
+  bool is_single_slot() const;
+  bool is_multi_slot() const;
   uint32_t flag() const;
   bool hasFlag(uint32_t flag) const;
   bool is_read() const;
