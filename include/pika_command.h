// Copyright (c) 2015-present, Qihoo, Inc.  All rights reserved.
// This source code is licensed under the BSD-style license found in the
// LICENSE file in the root directory of this source tree. An additional grant
// of patent rights can be found in the PATENTS file in the same directory.

#ifndef PIKA_COMMAND_H_
#define PIKA_COMMAND_H_

#include <memory>
#include <string>
#include <unordered_map>
#include <unordered_set>
#include <utility>

#include "rocksdb/status.h"

#include "net/include/net_conn.h"
#include "net/include/redis_conn.h"
#include "pstd/include/pstd_string.h"

#include "net/src/dispatch_thread.h"

class SyncMasterDB;
class SyncSlaveDB;
class DB;
// Constant for command name
// Admin
const std::string kCmdNameSlaveof = "slaveof";
const std::string kCmdNameDbSlaveof = "dbslaveof";
const std::string kCmdNameAuth = "auth";
const std::string kCmdNameBgsave = "bgsave";
const std::string kCmdNameCompact = "compact";
const std::string kCmdNameCompactRange = "compactrange";
const std::string kCmdNamePurgelogsto = "purgelogsto";
const std::string kCmdNamePing = "ping";
const std::string kCmdNameSelect = "select";
const std::string kCmdNameFlushall = "flushall";
const std::string kCmdNameFlushdb = "flushdb";
const std::string kCmdNameClient = "client";
const std::string kCmdNameShutdown = "shutdown";
const std::string kCmdNameInfo = "info";
const std::string kCmdNameConfig = "config";
const std::string kCmdNameMonitor = "monitor";
const std::string kCmdNameDbsize = "dbsize";
const std::string kCmdNameTime = "time";
const std::string kCmdNameDelbackup = "delbackup";
const std::string kCmdNameEcho = "echo";
const std::string kCmdNameScandb = "scandb";
const std::string kCmdNameSlowlog = "slowlog";
const std::string kCmdNamePadding = "padding";
const std::string kCmdNamePKPatternMatchDel = "pkpatternmatchdel";
const std::string kCmdDummy = "dummy";
const std::string kCmdNameQuit = "quit";
const std::string kCmdNameHello = "hello";
const std::string kCmdNameCommand = "command";
const std::string kCmdNameDiskRecovery = "diskrecovery";
const std::string kCmdNameClearReplicationID = "clearreplicationid";
const std::string kCmdNameDisableWal = "disablewal";
const std::string kCmdNameLastSave = "lastsave";
const std::string kCmdNameCache = "cache";
const std::string kCmdNameClearCache = "clearcache";

// Migrate slot
const std::string kCmdNameSlotsMgrtSlot = "slotsmgrtslot";
const std::string kCmdNameSlotsMgrtTagSlot = "slotsmgrttagslot";
const std::string kCmdNameSlotsMgrtOne = "slotsmgrtone";
const std::string kCmdNameSlotsMgrtTagOne = "slotsmgrttagone";
const std::string kCmdNameSlotsInfo = "slotsinfo";
const std::string kCmdNameSlotsHashKey = "slotshashkey";
const std::string kCmdNameSlotsReload = "slotsreload";
const std::string kCmdNameSlotsReloadOff = "slotsreloadoff";
const std::string kCmdNameSlotsDel = "slotsdel";
const std::string kCmdNameSlotsScan = "slotsscan";
const std::string kCmdNameSlotsCleanup = "slotscleanup";
const std::string kCmdNameSlotsCleanupOff = "slotscleanupoff";
const std::string kCmdNameSlotsMgrtTagSlotAsync = "slotsmgrttagslot-async";
const std::string kCmdNameSlotsMgrtSlotAsync = "slotsmgrtslot-async";
const std::string kCmdNameSlotsMgrtExecWrapper = "slotsmgrt-exec-wrapper";
const std::string kCmdNameSlotsMgrtAsyncStatus = "slotsmgrt-async-status";
const std::string kCmdNameSlotsMgrtAsyncCancel = "slotsmgrt-async-cancel";

// Kv
const std::string kCmdNameSet = "set";
const std::string kCmdNameGet = "get";
const std::string kCmdNameDel = "del";
const std::string kCmdNameUnlink = "unlink";
const std::string kCmdNameIncr = "incr";
const std::string kCmdNameIncrby = "incrby";
const std::string kCmdNameIncrbyfloat = "incrbyfloat";
const std::string kCmdNameDecr = "decr";
const std::string kCmdNameDecrby = "decrby";
const std::string kCmdNameGetset = "getset";
const std::string kCmdNameAppend = "append";
const std::string kCmdNameMget = "mget";
const std::string kCmdNameKeys = "keys";
const std::string kCmdNameSetnx = "setnx";
const std::string kCmdNameSetex = "setex";
const std::string kCmdNamePsetex = "psetex";
const std::string kCmdNameDelvx = "delvx";
const std::string kCmdNameMset = "mset";
const std::string kCmdNameMsetnx = "msetnx";
const std::string kCmdNameGetrange = "getrange";
const std::string kCmdNameSetrange = "setrange";
const std::string kCmdNameStrlen = "strlen";
const std::string kCmdNameExists = "exists";
const std::string kCmdNameExpire = "expire";
const std::string kCmdNamePexpire = "pexpire";
const std::string kCmdNameExpireat = "expireat";
const std::string kCmdNamePexpireat = "pexpireat";
const std::string kCmdNameTtl = "ttl";
const std::string kCmdNamePttl = "pttl";
const std::string kCmdNamePersist = "persist";
const std::string kCmdNameType = "type";
const std::string kCmdNameScan = "scan";
const std::string kCmdNameScanx = "scanx";
const std::string kCmdNamePKSetexAt = "pksetexat";
const std::string kCmdNamePKScanRange = "pkscanrange";
const std::string kCmdNamePKRScanRange = "pkrscanrange";

// Hash
const std::string kCmdNameHDel = "hdel";
const std::string kCmdNameHSet = "hset";
const std::string kCmdNameHGet = "hget";
const std::string kCmdNameHGetall = "hgetall";
const std::string kCmdNameHExists = "hexists";
const std::string kCmdNameHIncrby = "hincrby";
const std::string kCmdNameHIncrbyfloat = "hincrbyfloat";
const std::string kCmdNameHKeys = "hkeys";
const std::string kCmdNameHLen = "hlen";
const std::string kCmdNameHMget = "hmget";
const std::string kCmdNameHMset = "hmset";
const std::string kCmdNameHSetnx = "hsetnx";
const std::string kCmdNameHStrlen = "hstrlen";
const std::string kCmdNameHVals = "hvals";
const std::string kCmdNameHScan = "hscan";
const std::string kCmdNameHScanx = "hscanx";
const std::string kCmdNamePKHScanRange = "pkhscanrange";
const std::string kCmdNamePKHRScanRange = "pkhrscanrange";

// List
const std::string kCmdNameLIndex = "lindex";
const std::string kCmdNameLInsert = "linsert";
const std::string kCmdNameLLen = "llen";
const std::string kCmdNameBLPop = "blpop";
const std::string kCmdNameLPop = "lpop";
const std::string kCmdNameLPush = "lpush";
const std::string kCmdNameLPushx = "lpushx";
const std::string kCmdNameLRange = "lrange";
const std::string kCmdNameLRem = "lrem";
const std::string kCmdNameLSet = "lset";
const std::string kCmdNameLTrim = "ltrim";
const std::string kCmdNameBRpop = "brpop";
const std::string kCmdNameRPop = "rpop";
const std::string kCmdNameRPopLPush = "rpoplpush";
const std::string kCmdNameRPush = "rpush";
const std::string kCmdNameRPushx = "rpushx";

// BitMap
const std::string kCmdNameBitSet = "setbit";
const std::string kCmdNameBitGet = "getbit";
const std::string kCmdNameBitPos = "bitpos";
const std::string kCmdNameBitOp = "bitop";
const std::string kCmdNameBitCount = "bitcount";

// Zset
const std::string kCmdNameZAdd = "zadd";
const std::string kCmdNameZCard = "zcard";
const std::string kCmdNameZScan = "zscan";
const std::string kCmdNameZIncrby = "zincrby";
const std::string kCmdNameZRange = "zrange";
const std::string kCmdNameZRangebyscore = "zrangebyscore";
const std::string kCmdNameZCount = "zcount";
const std::string kCmdNameZRem = "zrem";
const std::string kCmdNameZUnionstore = "zunionstore";
const std::string kCmdNameZInterstore = "zinterstore";
const std::string kCmdNameZRank = "zrank";
const std::string kCmdNameZRevrank = "zrevrank";
const std::string kCmdNameZScore = "zscore";
const std::string kCmdNameZRevrange = "zrevrange";
const std::string kCmdNameZRevrangebyscore = "zrevrangebyscore";
const std::string kCmdNameZRangebylex = "zrangebylex";
const std::string kCmdNameZRevrangebylex = "zrevrangebylex";
const std::string kCmdNameZLexcount = "zlexcount";
const std::string kCmdNameZRemrangebyrank = "zremrangebyrank";
const std::string kCmdNameZRemrangebylex = "zremrangebylex";
const std::string kCmdNameZRemrangebyscore = "zremrangebyscore";
const std::string kCmdNameZPopmax = "zpopmax";
const std::string kCmdNameZPopmin = "zpopmin";

// Set
const std::string kCmdNameSAdd = "sadd";
const std::string kCmdNameSPop = "spop";
const std::string kCmdNameSCard = "scard";
const std::string kCmdNameSMembers = "smembers";
const std::string kCmdNameSScan = "sscan";
const std::string kCmdNameSRem = "srem";
const std::string kCmdNameSUnion = "sunion";
const std::string kCmdNameSUnionstore = "sunionstore";
const std::string kCmdNameSInter = "sinter";
const std::string kCmdNameSInterstore = "sinterstore";
const std::string kCmdNameSIsmember = "sismember";
const std::string kCmdNameSDiff = "sdiff";
const std::string kCmdNameSDiffstore = "sdiffstore";
const std::string kCmdNameSMove = "smove";
const std::string kCmdNameSRandmember = "srandmember";

// transation
const std::string kCmdNameMulti = "multi";
const std::string kCmdNameExec = "exec";
const std::string kCmdNameDiscard = "discard";
const std::string kCmdNameWatch = "watch";
const std::string kCmdNameUnWatch = "unwatch";

// HyperLogLog
const std::string kCmdNamePfAdd = "pfadd";
const std::string kCmdNamePfCount = "pfcount";
const std::string kCmdNamePfMerge = "pfmerge";

// GEO
const std::string kCmdNameGeoAdd = "geoadd";
const std::string kCmdNameGeoPos = "geopos";
const std::string kCmdNameGeoDist = "geodist";
const std::string kCmdNameGeoHash = "geohash";
const std::string kCmdNameGeoRadius = "georadius";
const std::string kCmdNameGeoRadiusByMember = "georadiusbymember";

// Pub/Sub
const std::string kCmdNamePublish = "publish";
const std::string kCmdNameSubscribe = "subscribe";
const std::string kCmdNameUnSubscribe = "unsubscribe";
const std::string kCmdNamePubSub = "pubsub";
const std::string kCmdNamePSubscribe = "psubscribe";
const std::string kCmdNamePUnSubscribe = "punsubscribe";

// ACL
const std::string KCmdNameAcl = "acl";

// Stream
const std::string kCmdNameXAdd = "xadd";
const std::string kCmdNameXDel = "xdel";
const std::string kCmdNameXRead = "xread";
const std::string kCmdNameXLen = "xlen";
const std::string kCmdNameXRange = "xrange";
const std::string kCmdNameXRevrange = "xrevrange";
const std::string kCmdNameXTrim = "xtrim";
const std::string kCmdNameXInfo = "xinfo";

const std::string kClusterPrefix = "pkcluster";


/*
 * If a type holds a key, a new data structure
 * that uses the key will use this error
 */
constexpr const char* ErrTypeMessage = "Invalid argument: WRONGTYPE";

using PikaCmdArgsType = net::RedisCmdArgsType;
static const int RAW_ARGS_LEN = 1024 * 1024;

enum CmdFlagsMask {
  kCmdFlagsMaskRW = 1,
  kCmdFlagsMaskLocal = (1 << 1),
  kCmdFlagsMaskSuspend = (1 << 2),
  kCmdFlagsMaskReadCache = (1 << 3),
  kCmdFlagsMaskAdminRequire = (1 << 4),
  kCmdFlagsMaskUpdateCache = (1 << 5),
  kCmdFlagsMaskDoThrouhDB = (1 << 6),
};

enum CmdFlags {
  kCmdFlagsRead = 1,  // default rw
  kCmdFlagsWrite = (1 << 1),
  kCmdFlagsAdmin = (1 << 2),  // default type
  kCmdFlagsKv = (1 << 3),
  kCmdFlagsHash = (1 << 4),
  kCmdFlagsList = (1 << 5),
  kCmdFlagsSet = (1 << 6),
  kCmdFlagsZset = (1 << 7),
  kCmdFlagsBit = (1 << 8),
  kCmdFlagsHyperLogLog = (1 << 9),
  kCmdFlagsGeo = (1 << 10),
  kCmdFlagsPubSub = (1 << 11),
  kCmdFlagsLocal = (1 << 12),
  kCmdFlagsSuspend = (1 << 13),
  kCmdFlagsAdminRequire = (1 << 14),
  kCmdFlagsNoAuth = (1 << 15),  // command no auth can also be executed
  kCmdFlagsReadCache = (1 << 16),
  kCmdFlagsUpdateCache = (1 << 17),
  kCmdFlagsDoThroughDB = (1 << 18),
  kCmdFlagsOperateKey = (1 << 19),  // redis keySpace
  kCmdFlagsStream = (1 << 20),
  kCmdFlagsFast = (1 << 21),
  kCmdFlagsSlow = (1 << 22)
};

void inline RedisAppendContent(std::string& str, const std::string& value);
void inline RedisAppendLen(std::string& str, int64_t ori, const std::string& prefix);
void inline RedisAppendLenUint64(std::string& str, uint64_t ori, const std::string& prefix) {
  RedisAppendLen(str, static_cast<int64_t>(ori), prefix);
}

const std::string kNewLine = "\r\n";

class CmdRes {
 public:
  enum CmdRet {
    kNone = 0,
    kOk,
    kPong,
    kSyntaxErr,
    kInvalidInt,
    kInvalidBitInt,
    kInvalidBitOffsetInt,
    kInvalidBitPosArgument,
    kWrongBitOpNotNum,
    kInvalidFloat,
    kOverFlow,
    kNotFound,
    kOutOfRange,
    kInvalidPwd,
    kNoneBgsave,
    kPurgeExist,
    kInvalidParameter,
    kWrongNum,
    kInvalidIndex,
    kInvalidDbType,
    kInvalidDB,
    kInconsistentHashTag,
    kErrOther,
    kCacheMiss,
    KIncrByOverFlow,
    kInvalidTransaction,
    kTxnQueued,
    kTxnAbort,
    kMultiKey
  };

  CmdRes() = default;

  bool none() const { return ret_ == kNone && message_.empty(); }
  bool ok() const { return ret_ == kOk || ret_ == kNone; }
  CmdRet ret() const { return ret_; }
  void clear() {
    message_.clear();
    ret_ = kNone;
  }
  bool CacheMiss() const { return ret_ == kCacheMiss; }
  std::string raw_message() const { return message_; }
  std::string message() const {
    std::string result;
    switch (ret_) {
      case kNone:
        return message_;
      case kOk:
        return "+OK\r\n";
      case kPong:
        return "+PONG\r\n";
      case kSyntaxErr:
        return "-ERR syntax error\r\n";
      case kInvalidInt:
        return "-ERR value is not an integer or out of range\r\n";
      case kInvalidBitInt:
        return "-ERR bit is not an integer or out of range\r\n";
      case kInvalidBitOffsetInt:
        return "-ERR bit offset is not an integer or out of range\r\n";
      case kWrongBitOpNotNum:
        return "-ERR BITOP NOT must be called with a single source key.\r\n";

      case kInvalidBitPosArgument:
        return "-ERR The bit argument must be 1 or 0.\r\n";
      case kInvalidFloat:
        return "-ERR value is not a valid float\r\n";
      case kOverFlow:
        return "-ERR increment or decrement would overflow\r\n";
      case kNotFound:
        return "-ERR no such key\r\n";
      case kOutOfRange:
        return "-ERR index out of range\r\n";
      case kInvalidPwd:
        return "-ERR invalid password\r\n";
      case kNoneBgsave:
        return "-ERR No BGSave Works now\r\n";
      case kPurgeExist:
        return "-ERR binlog already in purging...\r\n";
      case kInvalidParameter:
        return "-ERR Invalid Argument\r\n";
      case kWrongNum:
        result = "-ERR wrong number of arguments for '";
        result.append(message_);
        result.append("' command\r\n");
        break;
      case kInvalidIndex:
        result = "-ERR invalid DB index for '";
        result.append(message_);
        result.append("'\r\n");
        break;
      case kInvalidDbType:
        result = "-ERR invalid DB for '";
        result.append(message_);
        result.append("'\r\n");
        break;
      case kInconsistentHashTag:
        return "-ERR parameters hashtag is inconsistent\r\n";
      case kInvalidDB:
        result = "-ERR invalid DB for '";
        result.append(message_);
        result.append("'\r\n");
        break;
      case kInvalidTransaction:
        return "-ERR WATCH inside MULTI is not allowed\r\n";
      case kTxnQueued:
        result = "+QUEUED";
        result.append("\r\n");
        break;
      case kTxnAbort:
        result = "-EXECABORT ";
        result.append(message_);
        result.append(kNewLine);
        break;
      case kErrOther:
        result = "-ERR ";
        result.append(message_);
        result.append(kNewLine);
        break;
      case KIncrByOverFlow:
        result = "-ERR increment would produce NaN or Infinity";
        result.append(message_);
        result.append(kNewLine);
        break;
      case kMultiKey:
        result = "-WRONGTYPE Operation against a key holding the wrong kind of value";
        result.append(kNewLine);
        break;
      default:
        break;
    }
    return result;
  }

  // Inline functions for Create Redis protocol
  void AppendStringLen(int64_t ori) { RedisAppendLen(message_, ori, "$"); }
  void AppendStringLenUint64(uint64_t ori) { RedisAppendLenUint64(message_, ori, "$"); }
  void AppendArrayLen(int64_t ori) { RedisAppendLen(message_, ori, "*"); }
  void AppendArrayLenUint64(uint64_t ori) { RedisAppendLenUint64(message_, ori, "*"); }
  void AppendInteger(int64_t ori) { RedisAppendLen(message_, ori, ":"); }
  void AppendContent(const std::string& value) { RedisAppendContent(message_, value); }
  void AppendString(const std::string& value) {
    AppendStringLenUint64(value.size());
    AppendContent(value);
  }
  void AppendStringRaw(const std::string& value) { message_.append(value); }

  void AppendStringVector(const std::vector<std::string>& strArray) {
    if (strArray.empty()) {
      AppendArrayLen(0);
      return;
    }
    AppendArrayLen(strArray.size());
    for (const auto& item : strArray) {
      AppendString(item);
    }
  }

  void SetRes(CmdRet _ret, const std::string& content = "") {
    ret_ = _ret;
    if (!content.empty()) {
      message_ = content;
    }
  }

 private:
  std::string message_;
  CmdRet ret_ = kNone;
};

/**
 * Current used by:
 * blpop,brpop
 */
struct UnblockTaskArgs {
  std::string key;
  std::shared_ptr<DB> db;
  net::DispatchThread* dispatchThread{ nullptr };
  UnblockTaskArgs(std::string key_, std::shared_ptr<DB> db_, net::DispatchThread* dispatchThread_)
      : key(std::move(key_)), db(db_), dispatchThread(dispatchThread_) {}
};

class PikaClientConn;

class Cmd : public std::enable_shared_from_this<Cmd> {
 public:
  friend class PikaClientConn;
  enum CmdStage { kNone, kBinlogStage, kExecuteStage };
  struct HintKeys {
    HintKeys() = default;

    bool empty() const { return keys.empty() && hints.empty(); }
    std::vector<std::string> keys;
    std::vector<int> hints;
  };
  struct ProcessArg {
    ProcessArg() = default;
    ProcessArg(std::shared_ptr<DB> _db, std::shared_ptr<SyncMasterDB> _sync_db, HintKeys _hint_keys)
        : db(std::move(_db)), sync_db(std::move(_sync_db)), hint_keys(std::move(_hint_keys)) {}
    std::shared_ptr<DB> db;
    std::shared_ptr<SyncMasterDB> sync_db;
    HintKeys hint_keys;
  };
  struct CommandStatistics {
    CommandStatistics() = default;
    CommandStatistics(const CommandStatistics& other) {
      cmd_time_consuming.store(other.cmd_time_consuming.load());
      cmd_count.store(other.cmd_count.load());
    }
    std::atomic<int32_t> cmd_count = {0};
    std::atomic<int32_t> cmd_time_consuming = {0};
  };
  CommandStatistics state;
  Cmd(std::string name, int arity, uint32_t flag, uint32_t aclCategory = 0);
  virtual ~Cmd() = default;

  virtual std::vector<std::string> current_key() const;
  virtual void Execute();
  virtual void Do() {};
  virtual void DoThroughDB() {}
  virtual void DoUpdateCache() {}
  virtual void ReadCache() {}
  virtual Cmd* Clone() = 0;
  // used for execute multikey command into different slots
  virtual void Split(const HintKeys& hint_keys) = 0;
  virtual void Merge() = 0;

  int8_t SubCmdIndex(const std::string& cmdName);  // if the command no subCommand，return -1；

  void Initial(const PikaCmdArgsType& argv, const std::string& db_name);
  uint32_t flag() const;
  bool hasFlag(uint32_t flag) const;
  bool is_read() const;
  bool is_write() const;
  bool isCacheRead() const;

  bool IsLocal() const;
  bool IsSuspend() const;
  bool IsAdminRequire() const;
  bool HasSubCommand() const;                   // The command is there a sub command
  std::vector<std::string> SubCommand() const;  // Get command is there a sub command
  bool IsNeedUpdateCache() const;
  bool IsNeedReadCache() const;
  bool IsNeedCacheDo() const;
  bool HashtagIsConsistent(const std::string& lhs, const std::string& rhs) const;
  uint64_t GetDoDuration() const { return do_duration_; };
  std::shared_ptr<DB> GetDB() const { return db_; };
  uint32_t AclCategory() const;
  void AddAclCategory(uint32_t aclCategory);
  void SetDbName(const std::string& db_name) { db_name_ = db_name; }
  std::string GetDBName() { return db_name_; }

  std::string name() const;
  CmdRes& res();
  std::string db_name() const;
  PikaCmdArgsType& argv();
  virtual std::string ToRedisProtocol();

  void SetConn(const std::shared_ptr<net::NetConn>& conn);
  std::shared_ptr<net::NetConn> GetConn();

  void SetResp(const std::shared_ptr<std::string>& resp);
  std::shared_ptr<std::string> GetResp();

  void SetStage(CmdStage stage);
  void SetCmdId(uint32_t cmdId){cmdId_ = cmdId;}

  virtual void DoBinlog();

  uint32_t GetCmdId() const { return cmdId_; };
  bool CheckArg(uint64_t num) const;

  void DoCommand(const HintKeys& hint_key = HintKeys());

 protected:
  // enable copy, used default copy
  // Cmd(const Cmd&);
  void ProcessCommand(const HintKeys& hint_key = HintKeys());
  void InternalProcessCommand(const HintKeys& hint_key);
<<<<<<< HEAD
=======
  void DoCommand(const HintKeys& hint_key);
  bool DoReadCommandInCache();
>>>>>>> 061edba7
  void LogCommand() const;

  std::string name_;
  int arity_ = -2;
  uint32_t flag_ = 0;

  std::vector<std::string> subCmdName_;  // sub command name, may be empty

 protected:
  CmdRes res_;
  PikaCmdArgsType argv_;
  std::string db_name_;
  rocksdb::Status s_;
  std::shared_ptr<DB> db_;
  std::shared_ptr<SyncMasterDB> sync_db_;
  std::weak_ptr<net::NetConn> conn_;
  std::weak_ptr<std::string> resp_;
  CmdStage stage_ = kNone;
  uint64_t do_duration_ = 0;
  uint32_t cmdId_ = 0;
  uint32_t aclCategory_ = 0;

 private:
  virtual void DoInitial() = 0;
  virtual void Clear(){};

  Cmd& operator=(const Cmd&);
};

using CmdTable = std::unordered_map<std::string, std::unique_ptr<Cmd>>;

// Method for Cmd Table
void InitCmdTable(CmdTable* cmd_table);
Cmd* GetCmdFromDB(const std::string& opt, const CmdTable& cmd_table);

void RedisAppendContent(std::string& str, const std::string& value) {
  str.append(value.data(), value.size());
  str.append(kNewLine);
}

void RedisAppendLen(std::string& str, int64_t ori, const std::string& prefix) {
  char buf[32];
  pstd::ll2string(buf, 32, static_cast<long long>(ori));
  str.append(prefix);
  str.append(buf);
  str.append(kNewLine);
}

#endif<|MERGE_RESOLUTION|>--- conflicted
+++ resolved
@@ -582,11 +582,7 @@
   // Cmd(const Cmd&);
   void ProcessCommand(const HintKeys& hint_key = HintKeys());
   void InternalProcessCommand(const HintKeys& hint_key);
-<<<<<<< HEAD
-=======
-  void DoCommand(const HintKeys& hint_key);
   bool DoReadCommandInCache();
->>>>>>> 061edba7
   void LogCommand() const;
 
   std::string name_;
