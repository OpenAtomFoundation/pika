// Copyright (c) 2015-present, Qihoo, Inc.  All rights reserved.
// This source code is licensed under the BSD-style license found in the
// LICENSE file in the root directory of this source tree. An additional grant
// of patent rights can be found in the PATENTS file in the same directory.

#ifndef PIKA_COMMAND_H_
#define PIKA_COMMAND_H_

#include <memory>
#include <string>
#include <unordered_map>
#include <unordered_set>
#include <utility>

#include "rocksdb/status.h"

#include "net/include/net_conn.h"
#include "net/include/redis_conn.h"
#include "pstd/include/pstd_string.h"

#include "net/src/dispatch_thread.h"

class SyncMasterDB;
class SyncSlaveDB;
class DB;
// Constant for command name
// Admin
const std::string kCmdNameSlaveof = "slaveof";
const std::string kCmdNameDbSlaveof = "dbslaveof";
const std::string kCmdNameAuth = "auth";
const std::string kCmdNameBgsave = "bgsave";
const std::string kCmdNameCompact = "compact";
const std::string kCmdNameCompactRange = "compactrange";
const std::string kCmdNamePurgelogsto = "purgelogsto";
const std::string kCmdNamePing = "ping";
const std::string kCmdNameSelect = "select";
const std::string kCmdNameFlushall = "flushall";
const std::string kCmdNameFlushdb = "flushdb";
const std::string kCmdNameClient = "client";
const std::string kCmdNameShutdown = "shutdown";
const std::string kCmdNameInfo = "info";
const std::string kCmdNameConfig = "config";
const std::string kCmdNameMonitor = "monitor";
const std::string kCmdNameDbsize = "dbsize";
const std::string kCmdNameTime = "time";
const std::string kCmdNameDelbackup = "delbackup";
const std::string kCmdNameEcho = "echo";
const std::string kCmdNameScandb = "scandb";
const std::string kCmdNameSlowlog = "slowlog";
const std::string kCmdNamePadding = "padding";
const std::string kCmdNamePKPatternMatchDel = "pkpatternmatchdel";
const std::string kCmdDummy = "dummy";
const std::string kCmdNameQuit = "quit";
const std::string kCmdNameHello = "hello";
const std::string kCmdNameCommand = "command";
const std::string kCmdNameDiskRecovery = "diskrecovery";
const std::string kCmdNameClearReplicationID = "clearreplicationid";
const std::string kCmdNameDisableWal = "disablewal";
const std::string kCmdNameLastSave = "lastsave";
const std::string kCmdNameCache = "cache";
const std::string kCmdNameClearCache = "clearcache";

// Migrate slot
const std::string kCmdNameSlotsMgrtSlot = "slotsmgrtslot";
const std::string kCmdNameSlotsMgrtTagSlot = "slotsmgrttagslot";
const std::string kCmdNameSlotsMgrtOne = "slotsmgrtone";
const std::string kCmdNameSlotsMgrtTagOne = "slotsmgrttagone";
const std::string kCmdNameSlotsInfo = "slotsinfo";
const std::string kCmdNameSlotsHashKey = "slotshashkey";
const std::string kCmdNameSlotsReload = "slotsreload";
const std::string kCmdNameSlotsReloadOff = "slotsreloadoff";
const std::string kCmdNameSlotsDel = "slotsdel";
const std::string kCmdNameSlotsScan = "slotsscan";
const std::string kCmdNameSlotsCleanup = "slotscleanup";
const std::string kCmdNameSlotsCleanupOff = "slotscleanupoff";
const std::string kCmdNameSlotsMgrtTagSlotAsync = "slotsmgrttagslot-async";
const std::string kCmdNameSlotsMgrtSlotAsync = "slotsmgrtslot-async";
const std::string kCmdNameSlotsMgrtExecWrapper = "slotsmgrt-exec-wrapper";
const std::string kCmdNameSlotsMgrtAsyncStatus = "slotsmgrt-async-status";
const std::string kCmdNameSlotsMgrtAsyncCancel = "slotsmgrt-async-cancel";

// Kv
const std::string kCmdNameSet = "set";
const std::string kCmdNameGet = "get";
const std::string kCmdNameDel = "del";
const std::string kCmdNameUnlink = "unlink";
const std::string kCmdNameIncr = "incr";
const std::string kCmdNameIncrby = "incrby";
const std::string kCmdNameIncrbyfloat = "incrbyfloat";
const std::string kCmdNameDecr = "decr";
const std::string kCmdNameDecrby = "decrby";
const std::string kCmdNameGetset = "getset";
const std::string kCmdNameAppend = "append";
const std::string kCmdNameMget = "mget";
const std::string kCmdNameKeys = "keys";
const std::string kCmdNameSetnx = "setnx";
const std::string kCmdNameSetex = "setex";
const std::string kCmdNamePsetex = "psetex";
const std::string kCmdNameDelvx = "delvx";
const std::string kCmdNameMset = "mset";
const std::string kCmdNameMsetnx = "msetnx";
const std::string kCmdNameGetrange = "getrange";
const std::string kCmdNameSetrange = "setrange";
const std::string kCmdNameStrlen = "strlen";
const std::string kCmdNameExists = "exists";
const std::string kCmdNameExpire = "expire";
const std::string kCmdNamePexpire = "pexpire";
const std::string kCmdNameExpireat = "expireat";
const std::string kCmdNamePexpireat = "pexpireat";
const std::string kCmdNameTtl = "ttl";
const std::string kCmdNamePttl = "pttl";
const std::string kCmdNamePersist = "persist";
const std::string kCmdNameType = "type";
const std::string kCmdNamePType = "ptype";
const std::string kCmdNameScan = "scan";
const std::string kCmdNameScanx = "scanx";
const std::string kCmdNamePKSetexAt = "pksetexat";
const std::string kCmdNamePKScanRange = "pkscanrange";
const std::string kCmdNamePKRScanRange = "pkrscanrange";

// Hash
const std::string kCmdNameHDel = "hdel";
const std::string kCmdNameHSet = "hset";
const std::string kCmdNameHGet = "hget";
const std::string kCmdNameHGetall = "hgetall";
const std::string kCmdNameHExists = "hexists";
const std::string kCmdNameHIncrby = "hincrby";
const std::string kCmdNameHIncrbyfloat = "hincrbyfloat";
const std::string kCmdNameHKeys = "hkeys";
const std::string kCmdNameHLen = "hlen";
const std::string kCmdNameHMget = "hmget";
const std::string kCmdNameHMset = "hmset";
const std::string kCmdNameHSetnx = "hsetnx";
const std::string kCmdNameHStrlen = "hstrlen";
const std::string kCmdNameHVals = "hvals";
const std::string kCmdNameHScan = "hscan";
const std::string kCmdNameHScanx = "hscanx";
const std::string kCmdNamePKHScanRange = "pkhscanrange";
const std::string kCmdNamePKHRScanRange = "pkhrscanrange";

// List
const std::string kCmdNameLIndex = "lindex";
const std::string kCmdNameLInsert = "linsert";
const std::string kCmdNameLLen = "llen";
const std::string kCmdNameBLPop = "blpop";
const std::string kCmdNameLPop = "lpop";
const std::string kCmdNameLPush = "lpush";
const std::string kCmdNameLPushx = "lpushx";
const std::string kCmdNameLRange = "lrange";
const std::string kCmdNameLRem = "lrem";
const std::string kCmdNameLSet = "lset";
const std::string kCmdNameLTrim = "ltrim";
const std::string kCmdNameBRpop = "brpop";
const std::string kCmdNameRPop = "rpop";
const std::string kCmdNameRPopLPush = "rpoplpush";
const std::string kCmdNameRPush = "rpush";
const std::string kCmdNameRPushx = "rpushx";

// BitMap
const std::string kCmdNameBitSet = "setbit";
const std::string kCmdNameBitGet = "getbit";
const std::string kCmdNameBitPos = "bitpos";
const std::string kCmdNameBitOp = "bitop";
const std::string kCmdNameBitCount = "bitcount";

// Zset
const std::string kCmdNameZAdd = "zadd";
const std::string kCmdNameZCard = "zcard";
const std::string kCmdNameZScan = "zscan";
const std::string kCmdNameZIncrby = "zincrby";
const std::string kCmdNameZRange = "zrange";
const std::string kCmdNameZRangebyscore = "zrangebyscore";
const std::string kCmdNameZCount = "zcount";
const std::string kCmdNameZRem = "zrem";
const std::string kCmdNameZUnionstore = "zunionstore";
const std::string kCmdNameZInterstore = "zinterstore";
const std::string kCmdNameZRank = "zrank";
const std::string kCmdNameZRevrank = "zrevrank";
const std::string kCmdNameZScore = "zscore";
const std::string kCmdNameZRevrange = "zrevrange";
const std::string kCmdNameZRevrangebyscore = "zrevrangebyscore";
const std::string kCmdNameZRangebylex = "zrangebylex";
const std::string kCmdNameZRevrangebylex = "zrevrangebylex";
const std::string kCmdNameZLexcount = "zlexcount";
const std::string kCmdNameZRemrangebyrank = "zremrangebyrank";
const std::string kCmdNameZRemrangebylex = "zremrangebylex";
const std::string kCmdNameZRemrangebyscore = "zremrangebyscore";
const std::string kCmdNameZPopmax = "zpopmax";
const std::string kCmdNameZPopmin = "zpopmin";

// Set
const std::string kCmdNameSAdd = "sadd";
const std::string kCmdNameSPop = "spop";
const std::string kCmdNameSCard = "scard";
const std::string kCmdNameSMembers = "smembers";
const std::string kCmdNameSScan = "sscan";
const std::string kCmdNameSRem = "srem";
const std::string kCmdNameSUnion = "sunion";
const std::string kCmdNameSUnionstore = "sunionstore";
const std::string kCmdNameSInter = "sinter";
const std::string kCmdNameSInterstore = "sinterstore";
const std::string kCmdNameSIsmember = "sismember";
const std::string kCmdNameSDiff = "sdiff";
const std::string kCmdNameSDiffstore = "sdiffstore";
const std::string kCmdNameSMove = "smove";
const std::string kCmdNameSRandmember = "srandmember";

// transation
const std::string kCmdNameMulti = "multi";
const std::string kCmdNameExec = "exec";
const std::string kCmdNameDiscard = "discard";
const std::string kCmdNameWatch = "watch";
const std::string kCmdNameUnWatch = "unwatch";

// HyperLogLog
const std::string kCmdNamePfAdd = "pfadd";
const std::string kCmdNamePfCount = "pfcount";
const std::string kCmdNamePfMerge = "pfmerge";

// GEO
const std::string kCmdNameGeoAdd = "geoadd";
const std::string kCmdNameGeoPos = "geopos";
const std::string kCmdNameGeoDist = "geodist";
const std::string kCmdNameGeoHash = "geohash";
const std::string kCmdNameGeoRadius = "georadius";
const std::string kCmdNameGeoRadiusByMember = "georadiusbymember";

// Pub/Sub
const std::string kCmdNamePublish = "publish";
const std::string kCmdNameSubscribe = "subscribe";
const std::string kCmdNameUnSubscribe = "unsubscribe";
const std::string kCmdNamePubSub = "pubsub";
const std::string kCmdNamePSubscribe = "psubscribe";
const std::string kCmdNamePUnSubscribe = "punsubscribe";

// ACL
const std::string KCmdNameAcl = "acl";

// Stream
const std::string kCmdNameXAdd = "xadd";
const std::string kCmdNameXDel = "xdel";
const std::string kCmdNameXRead = "xread";
const std::string kCmdNameXLen = "xlen";
const std::string kCmdNameXRange = "xrange";
const std::string kCmdNameXRevrange = "xrevrange";
const std::string kCmdNameXTrim = "xtrim";
const std::string kCmdNameXInfo = "xinfo";
<<<<<<< HEAD
=======

>>>>>>> b7f6c58d
const std::string kClusterPrefix = "pkcluster";

using PikaCmdArgsType = net::RedisCmdArgsType;
static const int RAW_ARGS_LEN = 1024 * 1024;

enum CmdFlagsMask {
  kCmdFlagsMaskRW = 1,
  kCmdFlagsMaskLocal = 32,
  kCmdFlagsMaskSuspend = 64,
  kCmdFlagsMaskAdminRequire = 256,
  kCmdFlagsMaskDoThrouhDB = 4096,
  kCmdFlagsMaskReadCache = 128,
  kCmdFlagsMaskUpdateCache = 2048,
};

enum CmdFlags {
  kCmdFlagsRead = 1,  // default rw
  kCmdFlagsWrite = (1 << 1),
  kCmdFlagsAdmin = (1 << 2),  // default type
  kCmdFlagsKv = (1 << 3),
  kCmdFlagsHash = (1 << 4),
  kCmdFlagsList = (1 << 5),
  kCmdFlagsSet = (1 << 6),
  kCmdFlagsZset = (1 << 7),
  kCmdFlagsBit = (1 << 8),
  kCmdFlagsHyperLogLog = (1 << 9),
  kCmdFlagsGeo = (1 << 10),
  kCmdFlagsPubSub = (1 << 11),
  kCmdFlagsLocal = (1 << 12),
  kCmdFlagsSuspend = (1 << 13),
  kCmdFlagsAdminRequire = (1 << 14),
  kCmdFlagsSingleSlot = (1 << 15),
  kCmdFlagsMultiSlot = (1 << 16),
  kCmdFlagsNoAuth = (1 << 17),  // command no auth can also be executed
  kCmdFlagsReadCache = (1 << 18),
  kCmdFlagsUpdateCache = (1 << 19),
  kCmdFlagsDoThroughDB = (1 << 20),
  kCmdFlagsOperateKey = (1 << 21),  // redis keySpace
  kCmdFlagsPreDo = (1 << 22),
  kCmdFlagsStream = (1 << 23),
  kCmdFlagsFast = (1 << 24),
  kCmdFlagsSlow = (1 << 25),
};

void inline RedisAppendContent(std::string& str, const std::string& value);
void inline RedisAppendLen(std::string& str, int64_t ori, const std::string& prefix);
void inline RedisAppendLenUint64(std::string& str, uint64_t ori, const std::string& prefix) {
  RedisAppendLen(str, static_cast<int64_t>(ori), prefix);
}

const std::string kNewLine = "\r\n";

class CmdRes {
 public:
  enum CmdRet {
    kNone = 0,
    kOk,
    kPong,
    kSyntaxErr,
    kInvalidInt,
    kInvalidBitInt,
    kInvalidBitOffsetInt,
    kInvalidBitPosArgument,
    kWrongBitOpNotNum,
    kInvalidFloat,
    kOverFlow,
    kNotFound,
    kOutOfRange,
    kInvalidPwd,
    kNoneBgsave,
    kPurgeExist,
    kInvalidParameter,
    kWrongNum,
    kInvalidIndex,
    kInvalidDbType,
    kInvalidDB,
    kInconsistentHashTag,
    kErrOther,
    kCacheMiss,
    KIncrByOverFlow,
    kInvalidTransaction,
    kTxnQueued,
    kTxnAbort,
  };

  CmdRes() = default;

  bool none() const { return ret_ == kNone && message_.empty(); }
  bool ok() const { return ret_ == kOk || ret_ == kNone; }
  CmdRet ret() const { return ret_; }
  void clear() {
    message_.clear();
    ret_ = kNone;
  }
  bool CacheMiss() const { return ret_ == kCacheMiss; }
  std::string raw_message() const { return message_; }
  std::string message() const {
    std::string result;
    switch (ret_) {
      case kNone:
        return message_;
      case kOk:
        return "+OK\r\n";
      case kPong:
        return "+PONG\r\n";
      case kSyntaxErr:
        return "-ERR syntax error\r\n";
      case kInvalidInt:
        return "-ERR value is not an integer or out of range\r\n";
      case kInvalidBitInt:
        return "-ERR bit is not an integer or out of range\r\n";
      case kInvalidBitOffsetInt:
        return "-ERR bit offset is not an integer or out of range\r\n";
      case kWrongBitOpNotNum:
        return "-ERR BITOP NOT must be called with a single source key.\r\n";

      case kInvalidBitPosArgument:
        return "-ERR The bit argument must be 1 or 0.\r\n";
      case kInvalidFloat:
        return "-ERR value is not a valid float\r\n";
      case kOverFlow:
        return "-ERR increment or decrement would overflow\r\n";
      case kNotFound:
        return "-ERR no such key\r\n";
      case kOutOfRange:
        return "-ERR index out of range\r\n";
      case kInvalidPwd:
        return "-ERR invalid password\r\n";
      case kNoneBgsave:
        return "-ERR No BGSave Works now\r\n";
      case kPurgeExist:
        return "-ERR binlog already in purging...\r\n";
      case kInvalidParameter:
        return "-ERR Invalid Argument\r\n";
      case kWrongNum:
        result = "-ERR wrong number of arguments for '";
        result.append(message_);
        result.append("' command\r\n");
        break;
      case kInvalidIndex:
        result = "-ERR invalid DB index for '";
        result.append(message_);
        result.append("'\r\n");
        break;
      case kInvalidDbType:
        result = "-ERR invalid DB for '";
        result.append(message_);
        result.append("'\r\n");
        break;
      case kInconsistentHashTag:
        return "-ERR parameters hashtag is inconsistent\r\n";
      case kInvalidDB:
        result = "-ERR invalid DB for '";
        result.append(message_);
        result.append("'\r\n");
        break;
      case kInvalidTransaction:
        return "-ERR WATCH inside MULTI is not allowed\r\n";
      case kTxnQueued:
        result = "+QUEUED";
        result.append("\r\n");
        break;
      case kTxnAbort:
        result = "-EXECABORT ";
        result.append(message_);
        result.append(kNewLine);
        break;
      case kErrOther:
        result = "-ERR ";
        result.append(message_);
        result.append(kNewLine);
        break;
      case KIncrByOverFlow:
        result = "-ERR increment would produce NaN or Infinity";
        result.append(message_);
        result.append(kNewLine);
        break;
      default:
        break;
    }
    return result;
  }

  // Inline functions for Create Redis protocol
  void AppendStringLen(int64_t ori) { RedisAppendLen(message_, ori, "$"); }
  void AppendStringLenUint64(uint64_t ori) { RedisAppendLenUint64(message_, ori, "$"); }
  void AppendArrayLen(int64_t ori) { RedisAppendLen(message_, ori, "*"); }
  void AppendArrayLenUint64(uint64_t ori) { RedisAppendLenUint64(message_, ori, "*"); }
  void AppendInteger(int64_t ori) { RedisAppendLen(message_, ori, ":"); }
  void AppendContent(const std::string& value) { RedisAppendContent(message_, value); }
  void AppendString(const std::string& value) {
    AppendStringLenUint64(value.size());
    AppendContent(value);
  }
  void AppendStringRaw(const std::string& value) { message_.append(value); }

  void AppendStringVector(const std::vector<std::string>& strArray) {
    if (strArray.empty()) {
      AppendArrayLen(-1);
      return;
    }
    AppendArrayLen(strArray.size());
    for (const auto& item : strArray) {
      AppendString(item);
    }
  }

  void SetRes(CmdRet _ret, const std::string& content = "") {
    ret_ = _ret;
    if (!content.empty()) {
      message_ = content;
    }
  }

 private:
  std::string message_;
  CmdRet ret_ = kNone;
};

/**
 * Current used by:
 * blpop,brpop
 */
struct UnblockTaskArgs {
  std::string key;
  std::shared_ptr<DB> db;
  net::DispatchThread* dispatchThread{ nullptr };
  UnblockTaskArgs(std::string key_, std::shared_ptr<DB> db_, net::DispatchThread* dispatchThread_)
      : key(std::move(key_)), db(db_), dispatchThread(dispatchThread_) {}
};

class Cmd : public std::enable_shared_from_this<Cmd> {
 public:
  enum CmdStage { kNone, kBinlogStage, kExecuteStage };
  struct HintKeys {
    HintKeys() = default;

    bool empty() const { return keys.empty() && hints.empty(); }
    std::vector<std::string> keys;
    std::vector<int> hints;
  };
<<<<<<< HEAD
  Cmd(std::string name, int arity, uint32_t flag) : name_(std::move(name)), arity_(arity), flag_(flag) {}
=======
  struct ProcessArg {
    ProcessArg() = default;
    ProcessArg(std::shared_ptr<Slot> _slot, std::shared_ptr<SyncMasterSlot> _sync_slot, HintKeys _hint_keys)
        : slot(std::move(_slot)), sync_slot(std::move(_sync_slot)), hint_keys(std::move(_hint_keys)) {}
    std::shared_ptr<Slot> slot;
    std::shared_ptr<SyncMasterSlot> sync_slot;
    HintKeys hint_keys;
  };
  struct CommandStatistics {
    CommandStatistics() = default;
    CommandStatistics(const CommandStatistics& other) {
      cmd_time_consuming.store(other.cmd_time_consuming.load());
      cmd_count.store(other.cmd_count.load());
    }
    std::atomic<int32_t> cmd_count = {0};
    std::atomic<int32_t> cmd_time_consuming = {0};
  };
  CommandStatistics state;
  Cmd(std::string name, int arity, uint32_t flag, uint32_t aclCategory = 0);
>>>>>>> b7f6c58d
  virtual ~Cmd() = default;

  virtual std::vector<std::string> current_key() const;
  virtual void Execute();
  virtual void ProcessDBCmd();
  virtual void Do(std::shared_ptr<DB> db) = 0;
  virtual void DoThroughDB(std::shared_ptr<DB> db) {}
  virtual void DoUpdateCache(std::shared_ptr<DB> db) {}
  virtual void ReadCache(std::shared_ptr<DB> db) {}
  virtual Cmd* Clone() = 0;
  // used for execute multikey command into different slots
  virtual void Split(std::shared_ptr<DB> db, const HintKeys& hint_keys) = 0;
  virtual void Merge() = 0;

  int8_t SubCmdIndex(const std::string& cmdName);  // if the command no subCommand，return -1；

  void Initial(const PikaCmdArgsType& argv, const std::string& db_name);
  bool is_single_slot() const;
  bool is_multi_slot() const;
  uint32_t flag() const;
  bool hasFlag(uint32_t flag) const;
  bool is_read() const;
  bool is_write() const;

  bool IsLocal() const;
  bool IsSuspend() const;
  bool IsAdminRequire() const;
<<<<<<< HEAD
=======
  bool is_single_slot() const;
  bool is_multi_slot() const;
  bool HasSubCommand() const;                   // The command is there a sub command
  std::vector<std::string> SubCommand() const;  // Get command is there a sub command
>>>>>>> b7f6c58d
  bool IsNeedUpdateCache() const;
  bool IsNeedReadCache() const;
  bool IsNeedCacheDo() const;
  bool HashtagIsConsistent(const std::string& lhs, const std::string& rhs) const;
  uint64_t GetDoDuration() const { return do_duration_; };
<<<<<<< HEAD
=======
  uint32_t AclCategory() const;
  void AddAclCategory(uint32_t aclCategory);
  void SetDbName(const std::string& db_name) { db_name_ = db_name; }
>>>>>>> b7f6c58d
  std::string GetDBName() { return db_name_; }

  std::string name() const;
  CmdRes& res();
  std::string db_name() const;
  PikaCmdArgsType& argv();
  virtual std::string ToRedisProtocol();

  void SetConn(const std::shared_ptr<net::NetConn>& conn);
  std::shared_ptr<net::NetConn> GetConn();

  void SetResp(const std::shared_ptr<std::string>& resp);
  std::shared_ptr<std::string> GetResp();

  void SetStage(CmdStage stage);

  virtual void DoBinlog(const std::shared_ptr<SyncMasterDB>& db);

  uint32_t GetCmdId() const { return cmdId_; };
  bool CheckArg(uint64_t num) const;

 protected:
  // enable copy, used default copy
  // Cmd(const Cmd&);
  void ProcessCommand(const std::shared_ptr<DB>& db, const std::shared_ptr<SyncMasterDB>& sync_db,
                      const HintKeys& hint_key = HintKeys());
  void InternalProcessCommand(const std::shared_ptr<DB>& db, const std::shared_ptr<SyncMasterDB>& sync_db,
                              const HintKeys& hint_key);
<<<<<<< HEAD
  void DoCommand(const std::shared_ptr<DB>& db, const HintKeys& hint_key);
  bool CheckArg(uint64_t num) const;
=======
  void DoCommand(const std::shared_ptr<Slot>& slot, const HintKeys& hint_key);
>>>>>>> b7f6c58d
  void LogCommand() const;

  std::string name_;
  int arity_ = -2;
  uint32_t flag_ = 0;

  std::vector<std::string> subCmdName_;  // sub command name, may be empty

 protected:
  CmdRes res_;
  PikaCmdArgsType argv_;
  std::string db_name_;
  rocksdb::Status s_;

  std::weak_ptr<net::NetConn> conn_;
  std::weak_ptr<std::string> resp_;
  CmdStage stage_ = kNone;
  uint64_t do_duration_ = 0;
  uint32_t cmdId_ = 0;
  uint32_t aclCategory_ = 0;

 private:
  virtual void DoInitial() = 0;
  virtual void Clear(){};

  Cmd& operator=(const Cmd&);
};

using CmdTable = std::unordered_map<std::string, std::unique_ptr<Cmd>>;

// Method for Cmd Table
void InitCmdTable(CmdTable* cmd_table);
Cmd* GetCmdFromDB(const std::string& opt, const CmdTable& cmd_table);

void RedisAppendContent(std::string& str, const std::string& value) {
  str.append(value.data(), value.size());
  str.append(kNewLine);
}

void RedisAppendLen(std::string& str, int64_t ori, const std::string& prefix) {
  char buf[32];
  pstd::ll2string(buf, 32, static_cast<long long>(ori));
  str.append(prefix);
  str.append(buf);
  str.append(kNewLine);
}

#endif<|MERGE_RESOLUTION|>--- conflicted
+++ resolved
@@ -245,10 +245,7 @@
 const std::string kCmdNameXRevrange = "xrevrange";
 const std::string kCmdNameXTrim = "xtrim";
 const std::string kCmdNameXInfo = "xinfo";
-<<<<<<< HEAD
-=======
-
->>>>>>> b7f6c58d
+
 const std::string kClusterPrefix = "pkcluster";
 
 using PikaCmdArgsType = net::RedisCmdArgsType;
@@ -280,17 +277,14 @@
   kCmdFlagsLocal = (1 << 12),
   kCmdFlagsSuspend = (1 << 13),
   kCmdFlagsAdminRequire = (1 << 14),
-  kCmdFlagsSingleSlot = (1 << 15),
-  kCmdFlagsMultiSlot = (1 << 16),
-  kCmdFlagsNoAuth = (1 << 17),  // command no auth can also be executed
-  kCmdFlagsReadCache = (1 << 18),
-  kCmdFlagsUpdateCache = (1 << 19),
-  kCmdFlagsDoThroughDB = (1 << 20),
-  kCmdFlagsOperateKey = (1 << 21),  // redis keySpace
-  kCmdFlagsPreDo = (1 << 22),
-  kCmdFlagsStream = (1 << 23),
-  kCmdFlagsFast = (1 << 24),
-  kCmdFlagsSlow = (1 << 25),
+  kCmdFlagsNoAuth = (1 << 15),  // command no auth can also be executed
+  kCmdFlagsReadCache = (1 << 16),
+  kCmdFlagsUpdateCache = (1 << 17),
+  kCmdFlagsDoThroughDB = (1 << 18),
+  kCmdFlagsOperateKey = (1 << 19),  // redis keySpace
+  kCmdFlagsStream = (1 << 20),
+  kCmdFlagsFast = (1 << 21),
+  kCmdFlagsSlow = (1 << 22),
 };
 
 void inline RedisAppendContent(std::string& str, const std::string& value);
@@ -490,15 +484,12 @@
     std::vector<std::string> keys;
     std::vector<int> hints;
   };
-<<<<<<< HEAD
-  Cmd(std::string name, int arity, uint32_t flag) : name_(std::move(name)), arity_(arity), flag_(flag) {}
-=======
   struct ProcessArg {
     ProcessArg() = default;
-    ProcessArg(std::shared_ptr<Slot> _slot, std::shared_ptr<SyncMasterSlot> _sync_slot, HintKeys _hint_keys)
-        : slot(std::move(_slot)), sync_slot(std::move(_sync_slot)), hint_keys(std::move(_hint_keys)) {}
-    std::shared_ptr<Slot> slot;
-    std::shared_ptr<SyncMasterSlot> sync_slot;
+    ProcessArg(std::shared_ptr<DB> _db, std::shared_ptr<SyncMasterDB> _sync_db, HintKeys _hint_keys)
+        : db(std::move(_db)), sync_db(std::move(_sync_db)), hint_keys(std::move(_hint_keys)) {}
+    std::shared_ptr<DB> db;
+    std::shared_ptr<SyncMasterDB> sync_db;
     HintKeys hint_keys;
   };
   struct CommandStatistics {
@@ -512,7 +503,6 @@
   };
   CommandStatistics state;
   Cmd(std::string name, int arity, uint32_t flag, uint32_t aclCategory = 0);
->>>>>>> b7f6c58d
   virtual ~Cmd() = default;
 
   virtual std::vector<std::string> current_key() const;
@@ -530,8 +520,6 @@
   int8_t SubCmdIndex(const std::string& cmdName);  // if the command no subCommand，return -1；
 
   void Initial(const PikaCmdArgsType& argv, const std::string& db_name);
-  bool is_single_slot() const;
-  bool is_multi_slot() const;
   uint32_t flag() const;
   bool hasFlag(uint32_t flag) const;
   bool is_read() const;
@@ -540,24 +528,16 @@
   bool IsLocal() const;
   bool IsSuspend() const;
   bool IsAdminRequire() const;
-<<<<<<< HEAD
-=======
-  bool is_single_slot() const;
-  bool is_multi_slot() const;
   bool HasSubCommand() const;                   // The command is there a sub command
   std::vector<std::string> SubCommand() const;  // Get command is there a sub command
->>>>>>> b7f6c58d
   bool IsNeedUpdateCache() const;
   bool IsNeedReadCache() const;
   bool IsNeedCacheDo() const;
   bool HashtagIsConsistent(const std::string& lhs, const std::string& rhs) const;
   uint64_t GetDoDuration() const { return do_duration_; };
-<<<<<<< HEAD
-=======
   uint32_t AclCategory() const;
   void AddAclCategory(uint32_t aclCategory);
   void SetDbName(const std::string& db_name) { db_name_ = db_name; }
->>>>>>> b7f6c58d
   std::string GetDBName() { return db_name_; }
 
   std::string name() const;
@@ -586,12 +566,7 @@
                       const HintKeys& hint_key = HintKeys());
   void InternalProcessCommand(const std::shared_ptr<DB>& db, const std::shared_ptr<SyncMasterDB>& sync_db,
                               const HintKeys& hint_key);
-<<<<<<< HEAD
   void DoCommand(const std::shared_ptr<DB>& db, const HintKeys& hint_key);
-  bool CheckArg(uint64_t num) const;
-=======
-  void DoCommand(const std::shared_ptr<Slot>& slot, const HintKeys& hint_key);
->>>>>>> b7f6c58d
   void LogCommand() const;
 
   std::string name_;
