--- conflicted
+++ resolved
@@ -282,14 +282,11 @@
   kCmdFlagsDoNotSpecifySlot = 0,  // default do not specify slot
   kCmdFlagsSingleSlot = 512,
   kCmdFlagsMultiSlot = 1024,
-<<<<<<< HEAD
   kCmdFlagsPreDo = 2048,
   kCmdFlagsStream = 1536
-=======
   kCmdFlagsReadCache = 128,
   kCmdFlagsUpdateCache = 2048,
   kCmdFlagsDoThroughDB = 4096,
->>>>>>> 0f4ebb3f
 };
 
 void inline RedisAppendContent(std::string& str, const std::string& value);
