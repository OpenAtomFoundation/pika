--- conflicted
+++ resolved
@@ -50,12 +50,9 @@
 const std::string kCmdNameQuit = "quit";
 const std::string kCmdNameHello = "hello";
 const std::string kCmdNameCommand = "command";
-<<<<<<< HEAD
 const std::string kCmdNameZsetAutoDel = "zsetautodel";
 const std::string kCmdNameZsetAutoDelOff = "zsetautodeloff";
-=======
 const std::string kCmdNameDiskRecovery = "diskrecovery";
->>>>>>> 678b375d
 
 // Migrate slot
 const std::string kCmdNameSlotsMgrtSlot = "slotsmgrtslot";
