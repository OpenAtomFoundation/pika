// Copyright (c) 2015-present, Qihoo, Inc.  All rights reserved.
// This source code is licensed under the BSD-style license found in the
// LICENSE file in the root directory of this source tree. An additional grant
// of patent rights can be found in the PATENTS file in the same directory.

#ifndef PIKA_COMMAND_H_
#define PIKA_COMMAND_H_

#include <unordered_map>

#include "net/include/net_conn.h"
#include "net/include/redis_conn.h"
#include "pstd/include/pstd_string.h"

#include "include/pika_partition.h"

class SyncMasterPartition;
class SyncSlavePartition;

// Constant for command name
// Admin
const std::string kCmdNameSlaveof = "slaveof";
const std::string kCmdNameDbSlaveof = "dbslaveof";
const std::string kCmdNameAuth = "auth";
const std::string kCmdNameBgsave = "bgsave";
const std::string kCmdNameCompact = "compact";
const std::string kCmdNamePurgelogsto = "purgelogsto";
const std::string kCmdNamePing = "ping";
const std::string kCmdNameSelect = "select";
const std::string kCmdNameFlushall = "flushall";
const std::string kCmdNameFlushdb = "flushdb";
const std::string kCmdNameClient = "client";
const std::string kCmdNameShutdown = "shutdown";
const std::string kCmdNameInfo = "info";
const std::string kCmdNameConfig = "config";
const std::string kCmdNameMonitor = "monitor";
const std::string kCmdNameDbsize = "dbsize";
const std::string kCmdNameTime = "time";
const std::string kCmdNameDelbackup = "delbackup";
const std::string kCmdNameEcho = "echo";
const std::string kCmdNameScandb = "scandb";
const std::string kCmdNameSlowlog = "slowlog";
const std::string kCmdNamePadding = "padding";
#ifdef TCMALLOC_EXTENSION
const std::string kCmdNameTcmalloc = "tcmalloc";
#endif
const std::string kCmdNamePKPatternMatchDel = "pkpatternmatchdel";
const std::string kCmdDummy = "dummy";
const std::string kCmdNameQuit = "quit";
const std::string kCmdNameHello = "hello";

// Kv
const std::string kCmdNameSet = "set";
const std::string kCmdNameGet = "get";
const std::string kCmdNameDel = "del";
const std::string kCmdNameUnlink = "unlink";
const std::string kCmdNameIncr = "incr";
const std::string kCmdNameIncrby = "incrby";
const std::string kCmdNameIncrbyfloat = "incrbyfloat";
const std::string kCmdNameDecr = "decr";
const std::string kCmdNameDecrby = "decrby";
const std::string kCmdNameGetset = "getset";
const std::string kCmdNameAppend = "append";
const std::string kCmdNameMget = "mget";
const std::string kCmdNameKeys = "keys";
const std::string kCmdNameSetnx = "setnx";
const std::string kCmdNameSetex = "setex";
const std::string kCmdNamePsetex = "psetex";
const std::string kCmdNameDelvx = "delvx";
const std::string kCmdNameMset = "mset";
const std::string kCmdNameMsetnx = "msetnx";
const std::string kCmdNameGetrange = "getrange";
const std::string kCmdNameSetrange = "setrange";
const std::string kCmdNameStrlen = "strlen";
const std::string kCmdNameExists = "exists";
const std::string kCmdNameExpire = "expire";
const std::string kCmdNamePexpire = "pexpire";
const std::string kCmdNameExpireat = "expireat";
const std::string kCmdNamePexpireat = "pexpireat";
const std::string kCmdNameTtl = "ttl";
const std::string kCmdNamePttl = "pttl";
const std::string kCmdNamePersist = "persist";
const std::string kCmdNameType = "type";
const std::string kCmdNameScan = "scan";
const std::string kCmdNameScanx = "scanx";
const std::string kCmdNamePKSetexAt = "pksetexat";
const std::string kCmdNamePKScanRange = "pkscanrange";
const std::string kCmdNamePKRScanRange = "pkrscanrange";

// Hash
const std::string kCmdNameHDel = "hdel";
const std::string kCmdNameHSet = "hset";
const std::string kCmdNameHGet = "hget";
const std::string kCmdNameHGetall = "hgetall";
const std::string kCmdNameHExists = "hexists";
const std::string kCmdNameHIncrby = "hincrby";
const std::string kCmdNameHIncrbyfloat = "hincrbyfloat";
const std::string kCmdNameHKeys = "hkeys";
const std::string kCmdNameHLen = "hlen";
const std::string kCmdNameHMget = "hmget";
const std::string kCmdNameHMset = "hmset";
const std::string kCmdNameHSetnx = "hsetnx";
const std::string kCmdNameHStrlen = "hstrlen";
const std::string kCmdNameHVals = "hvals";
const std::string kCmdNameHScan = "hscan";
const std::string kCmdNameHScanx = "hscanx";
const std::string kCmdNamePKHScanRange = "pkhscanrange";
const std::string kCmdNamePKHRScanRange = "pkhrscanrange";

// List
const std::string kCmdNameLIndex = "lindex";
const std::string kCmdNameLInsert = "linsert";
const std::string kCmdNameLLen = "llen";
const std::string kCmdNameLPop = "lpop";
const std::string kCmdNameLPush = "lpush";
const std::string kCmdNameLPushx = "lpushx";
const std::string kCmdNameLRange = "lrange";
const std::string kCmdNameLRem = "lrem";
const std::string kCmdNameLSet = "lset";
const std::string kCmdNameLTrim = "ltrim";
const std::string kCmdNameRPop = "rpop";
const std::string kCmdNameRPopLPush = "rpoplpush";
const std::string kCmdNameRPush = "rpush";
const std::string kCmdNameRPushx = "rpushx";

// BitMap
const std::string kCmdNameBitSet = "setbit";
const std::string kCmdNameBitGet = "getbit";
const std::string kCmdNameBitPos = "bitpos";
const std::string kCmdNameBitOp = "bitop";
const std::string kCmdNameBitCount = "bitcount";

// Zset
const std::string kCmdNameZAdd = "zadd";
const std::string kCmdNameZCard = "zcard";
const std::string kCmdNameZScan = "zscan";
const std::string kCmdNameZIncrby = "zincrby";
const std::string kCmdNameZRange = "zrange";
const std::string kCmdNameZRangebyscore = "zrangebyscore";
const std::string kCmdNameZCount = "zcount";
const std::string kCmdNameZRem = "zrem";
const std::string kCmdNameZUnionstore = "zunionstore";
const std::string kCmdNameZInterstore = "zinterstore";
const std::string kCmdNameZRank = "zrank";
const std::string kCmdNameZRevrank = "zrevrank";
const std::string kCmdNameZScore = "zscore";
const std::string kCmdNameZRevrange = "zrevrange";
const std::string kCmdNameZRevrangebyscore = "zrevrangebyscore";
const std::string kCmdNameZRangebylex = "zrangebylex";
const std::string kCmdNameZRevrangebylex = "zrevrangebylex";
const std::string kCmdNameZLexcount = "zlexcount";
const std::string kCmdNameZRemrangebyrank = "zremrangebyrank";
const std::string kCmdNameZRemrangebylex = "zremrangebylex";
const std::string kCmdNameZRemrangebyscore = "zremrangebyscore";
const std::string kCmdNameZPopmax = "zpopmax";
const std::string kCmdNameZPopmin = "zpopmin";

// Set
const std::string kCmdNameSAdd = "sadd";
const std::string kCmdNameSPop = "spop";
const std::string kCmdNameSCard = "scard";
const std::string kCmdNameSMembers = "smembers";
const std::string kCmdNameSScan = "sscan";
const std::string kCmdNameSRem = "srem";
const std::string kCmdNameSUnion = "sunion";
const std::string kCmdNameSUnionstore = "sunionstore";
const std::string kCmdNameSInter = "sinter";
const std::string kCmdNameSInterstore = "sinterstore";
const std::string kCmdNameSIsmember = "sismember";
const std::string kCmdNameSDiff = "sdiff";
const std::string kCmdNameSDiffstore = "sdiffstore";
const std::string kCmdNameSMove = "smove";
const std::string kCmdNameSRandmember = "srandmember";

// HyperLogLog
const std::string kCmdNamePfAdd = "pfadd";
const std::string kCmdNamePfCount = "pfcount";
const std::string kCmdNamePfMerge = "pfmerge";

// GEO
const std::string kCmdNameGeoAdd = "geoadd";
const std::string kCmdNameGeoPos = "geopos";
const std::string kCmdNameGeoDist = "geodist";
const std::string kCmdNameGeoHash = "geohash";
const std::string kCmdNameGeoRadius = "georadius";
const std::string kCmdNameGeoRadiusByMember = "georadiusbymember";

// Pub/Sub
const std::string kCmdNamePublish = "publish";
const std::string kCmdNameSubscribe = "subscribe";
const std::string kCmdNameUnSubscribe = "unsubscribe";
const std::string kCmdNamePubSub = "pubsub";
const std::string kCmdNamePSubscribe = "psubscribe";
const std::string kCmdNamePUnSubscribe = "punsubscribe";

// Codis Slots
const std::string kCmdNameSlotsInfo = "slotsinfo";
const std::string kCmdNameSlotsHashKey = "slotshashkey";
const std::string kCmdNameSlotsMgrtTagSlotAsync = "slotsmgrttagslot-async";
const std::string kCmdNameSlotsMgrtSlotAsync = "slotsmgrtslot-async";
const std::string kCmdNameSlotsDel = "slotsdel";
const std::string kCmdNameSlotsScan = "slotsscan";
const std::string kCmdNameSlotsMgrtExecWrapper = "slotsmgrt-exec-wrapper";
const std::string kCmdNameSlotsMgrtAsyncStatus = "slotsmgrt-async-status";
const std::string kCmdNameSlotsMgrtAsyncCancel = "slotsmgrt-async-cancel";
const std::string kCmdNameSlotsMgrtSlot = "slotsmgrtslot";
const std::string kCmdNameSlotsMgrtTagSlot = "slotsmgrttagslot";
const std::string kCmdNameSlotsMgrtOne = "slotsmgrtone";
const std::string kCmdNameSlotsMgrtTagOne = "slotsmgrttagone";

// Cluster
const std::string kCmdNamePkClusterInfo = "pkclusterinfo";
const std::string kCmdNamePkClusterAddSlots = "pkclusteraddslots";
const std::string kCmdNamePkClusterDelSlots = "pkclusterdelslots";
const std::string kCmdNamePkClusterSlotsSlaveof = "pkclusterslotsslaveof";
const std::string kCmdNamePkClusterAddTable = "pkclusteraddtable";
const std::string kCmdNamePkClusterDelTable = "pkclusterdeltable";

const std::string kClusterPrefix = "pkcluster";
typedef net::RedisCmdArgsType PikaCmdArgsType;
static const int RAW_ARGS_LEN = 1024 * 1024;

enum CmdFlagsMask {
  kCmdFlagsMaskRW = 1,
  kCmdFlagsMaskType = 30,
  kCmdFlagsMaskLocal = 32,
  kCmdFlagsMaskSuspend = 64,
  kCmdFlagsMaskPrior = 128,
  kCmdFlagsMaskAdminRequire = 256,
  kCmdFlagsMaskPartition = 1536
};

enum CmdFlags {
  kCmdFlagsRead = 0,  // default rw
  kCmdFlagsWrite = 1,
  kCmdFlagsAdmin = 0,  // default type
  kCmdFlagsKv = 2,
  kCmdFlagsHash = 4,
  kCmdFlagsList = 6,
  kCmdFlagsSet = 8,
  kCmdFlagsZset = 10,
  kCmdFlagsBit = 12,
  kCmdFlagsHyperLogLog = 14,
  kCmdFlagsGeo = 16,
  kCmdFlagsPubSub = 18,
  kCmdFlagsNoLocal = 0,  // default nolocal
  kCmdFlagsLocal = 32,
  kCmdFlagsNoSuspend = 0,  // default nosuspend
  kCmdFlagsSuspend = 64,
  kCmdFlagsNoPrior = 0,  // default noprior
  kCmdFlagsPrior = 128,
  kCmdFlagsNoAdminRequire = 0,  // default no need admin
  kCmdFlagsAdminRequire = 256,
  kCmdFlagsDoNotSpecifyPartition = 0,  // default do not specify partition
  kCmdFlagsSinglePartition = 512,
  kCmdFlagsMultiPartition = 1024
};

void inline RedisAppendContent(std::string& str, const std::string& value);
void inline RedisAppendLen(std::string& str, int64_t ori, const std::string& prefix);

const std::string kNewLine = "\r\n";

class CmdRes {
 public:
  enum CmdRet {
    kNone = 0,
    kOk,
    kPong,
    kSyntaxErr,
    kInvalidInt,
    kInvalidBitInt,
    kInvalidBitOffsetInt,
    kInvalidBitPosArgument,
    kWrongBitOpNotNum,
    kInvalidFloat,
    kOverFlow,
    kNotFound,
    kOutOfRange,
    kInvalidPwd,
    kNoneBgsave,
    kPurgeExist,
    kInvalidParameter,
    kWrongNum,
    kInvalidIndex,
    kInvalidDbType,
    kInvalidTable,
    kInconsistentHashTag,
    kErrOther
  };

  CmdRes() : ret_(kNone) {}

  bool none() const { return ret_ == kNone && message_.empty(); }
  bool ok() const { return ret_ == kOk || ret_ == kNone; }
  void clear() {
    message_.clear();
    ret_ = kNone;
  }
  std::string raw_message() const { return message_; }
  std::string message() const {
    std::string result;
    switch (ret_) {
      case kNone:
        return message_;
      case kOk:
        return "+OK\r\n";
      case kPong:
        return "+PONG\r\n";
      case kSyntaxErr:
        return "-ERR syntax error\r\n";
      case kInvalidInt:
        return "-ERR value is not an integer or out of range\r\n";
      case kInvalidBitInt:
        return "-ERR bit is not an integer or out of range\r\n";
      case kInvalidBitOffsetInt:
        return "-ERR bit offset is not an integer or out of range\r\n";
      case kWrongBitOpNotNum:
        return "-ERR BITOP NOT must be called with a single source key.\r\n";

      case kInvalidBitPosArgument:
        return "-ERR The bit argument must be 1 or 0.\r\n";
      case kInvalidFloat:
        return "-ERR value is not a valid float\r\n";
      case kOverFlow:
        return "-ERR increment or decrement would overflow\r\n";
      case kNotFound:
        return "-ERR no such key\r\n";
      case kOutOfRange:
        return "-ERR index out of range\r\n";
      case kInvalidPwd:
        return "-ERR invalid password\r\n";
      case kNoneBgsave:
        return "-ERR No BGSave Works now\r\n";
      case kPurgeExist:
        return "-ERR binlog already in purging...\r\n";
      case kInvalidParameter:
        return "-ERR Invalid Argument\r\n";
      case kWrongNum:
        result = "-ERR wrong number of arguments for '";
        result.append(message_);
        result.append("' command\r\n");
        break;
      case kInvalidIndex:
        result = "-ERR invalid DB index for '";
        result.append(message_);
        result.append("'\r\n");
        break;
      case kInvalidDbType:
        result = "-ERR invalid DB for '";
        result.append(message_);
        result.append("'\r\n");
        break;
      case kInconsistentHashTag:
        return "-ERR parameters hashtag is inconsistent\r\n";
      case kInvalidTable:
        result = "-ERR invalid Table for '";
        result.append(message_);
        result.append("'\r\n");
        break;
      case kErrOther:
        result = "-ERR ";
        result.append(message_);
        result.append(kNewLine);
        break;
      default:
        break;
    }
    return result;
  }

  // Inline functions for Create Redis protocol
  void AppendStringLen(int64_t ori) { RedisAppendLen(message_, ori, "$"); }
  void AppendArrayLen(int64_t ori) { RedisAppendLen(message_, ori, "*"); }
  void AppendInteger(int64_t ori) { RedisAppendLen(message_, ori, ":"); }
  void AppendContent(const std::string& value) { RedisAppendContent(message_, value); }
  void AppendString(const std::string& value) {
    AppendStringLen(value.size());
    AppendContent(value);
  }
  void AppendStringRaw(const std::string& value) { message_.append(value); }
  void SetRes(CmdRet _ret, const std::string content = "") {
    ret_ = _ret;
    if (!content.empty()) {
      message_ = content;
    }
  }

 private:
  std::string message_;
  CmdRet ret_;
};

class Cmd : public std::enable_shared_from_this<Cmd> {
 public:
  enum CmdStage { kNone, kBinlogStage, kExecuteStage };
  struct HintKeys {
    HintKeys() {}
    void Push(const std::string& key, int hint) {
      keys.push_back(key);
      hints.push_back(hint);
    }
    bool empty() const { return keys.empty() && hints.empty(); }
    std::vector<std::string> keys;
    std::vector<int> hints;
  };
  struct ProcessArg {
    ProcessArg() {}
    ProcessArg(std::shared_ptr<Partition> _partition, std::shared_ptr<SyncMasterPartition> _sync_partition,
               HintKeys _hint_keys)
        : partition(_partition), sync_partition(_sync_partition), hint_keys(_hint_keys) {}
    std::shared_ptr<Partition> partition;
    std::shared_ptr<SyncMasterPartition> sync_partition;
    HintKeys hint_keys;
  };
  Cmd(const std::string& name, int arity, uint16_t flag)
      : name_(name), arity_(arity), flag_(flag), stage_(kNone), do_duration_(0) {}
  virtual ~Cmd() {}

  virtual std::vector<std::string> current_key() const;
  virtual void Execute();
  virtual void ProcessFlushDBCmd();
  virtual void ProcessFlushAllCmd();
  virtual void ProcessSinglePartitionCmd();
  virtual void ProcessMultiPartitionCmd();
  virtual void ProcessDoNotSpecifyPartitionCmd();
  virtual void Do(std::shared_ptr<Partition> partition = nullptr) = 0;
  virtual Cmd* Clone() = 0;
  // used for execute multikey command into different slots
  virtual void Split(std::shared_ptr<Partition> partition, const HintKeys& hint_keys) = 0;
  virtual void Merge() = 0;

  void Initial(const PikaCmdArgsType& argv, const std::string& table_name);

  bool is_write() const;
  bool is_local() const;
  bool is_suspend() const;
  bool is_admin_require() const;
  bool is_single_partition() const;
  bool is_multi_partition() const;
  bool is_classic_mode() const;
  bool HashtagIsConsistent(const std::string& lhs, const std::string& rhs) const;
  uint64_t GetDoDuration() const { return do_duration_; };

  std::string name() const;
  CmdRes& res();
  std::string table_name() const;
  BinlogOffset binlog_offset() const;
  const PikaCmdArgsType& argv() const;
  virtual std::string ToBinlog(uint32_t exec_time, uint32_t term_id, uint64_t logic_id, uint32_t filenum,
                               uint64_t offset);

  void SetConn(const std::shared_ptr<net::NetConn> conn);
  std::shared_ptr<net::NetConn> GetConn();

  void SetResp(const std::shared_ptr<std::string> resp);
  std::shared_ptr<std::string> GetResp();

  void SetStage(CmdStage stage);

 protected:
  // enable copy, used default copy
  // Cmd(const Cmd&);
  void ProcessCommand(std::shared_ptr<Partition> partition, std::shared_ptr<SyncMasterPartition> sync_partition,
                      const HintKeys& hint_key = HintKeys());
  void InternalProcessCommand(std::shared_ptr<Partition> partition, std::shared_ptr<SyncMasterPartition> sync_partition,
                              const HintKeys& hint_key);
  void DoCommand(std::shared_ptr<Partition> partition, const HintKeys& hint_key);
  void DoBinlog(std::shared_ptr<SyncMasterPartition> partition);
  bool CheckArg(int num) const;
  void LogCommand() const;

<<<<<<< HEAD
  std::string name_ = "";
=======
  std::string name_;
>>>>>>> 90033e13
  int arity_ = -2;
  uint16_t flag_ = 0;

  CmdRes res_;
  PikaCmdArgsType argv_;
  std::string table_name_ = "";

  std::weak_ptr<net::NetConn> conn_;
  std::weak_ptr<std::string> resp_;
  CmdStage stage_ = kNone;
  uint64_t do_duration_ = 0;

 private:
  virtual void DoInitial() = 0;
  virtual void Clear(){};

  Cmd& operator=(const Cmd&);
};

typedef std::unordered_map<std::string, Cmd*> CmdTable;

// Method for Cmd Table
void InitCmdTable(CmdTable* cmd_table);
Cmd* GetCmdFromTable(const std::string& opt, const CmdTable& cmd_table);
void DestoryCmdTable(CmdTable* cmd_table);

void RedisAppendContent(std::string& str, const std::string& value) {
  str.append(value.data(), value.size());
  str.append(kNewLine);
}

void RedisAppendLen(std::string& str, int64_t ori, const std::string& prefix) {
  char buf[32];
  pstd::ll2string(buf, 32, static_cast<long long>(ori));
  str.append(prefix);
  str.append(buf);
  str.append(kNewLine);
}

void TryAliasChange(std::vector<std::string>* argv);

#endif<|MERGE_RESOLUTION|>--- conflicted
+++ resolved
@@ -470,17 +470,13 @@
   bool CheckArg(int num) const;
   void LogCommand() const;
 
-<<<<<<< HEAD
-  std::string name_ = "";
-=======
   std::string name_;
->>>>>>> 90033e13
   int arity_ = -2;
   uint16_t flag_ = 0;
 
   CmdRes res_;
   PikaCmdArgsType argv_;
-  std::string table_name_ = "";
+  std::string table_name_;
 
   std::weak_ptr<net::NetConn> conn_;
   std::weak_ptr<std::string> resp_;
