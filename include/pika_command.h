// Copyright (c) 2015-present, Qihoo, Inc.  All rights reserved.
// This source code is licensed under the BSD-style license found in the
// LICENSE file in the root directory of this source tree. An additional grant
// of patent rights can be found in the PATENTS file in the same directory.

#ifndef PIKA_COMMAND_H_
#define PIKA_COMMAND_H_

#include <memory>
#include <string>
#include <unordered_map>
#include <unordered_set>
#include <utility>

#include "rocksdb/status.h"

#include "net/include/net_conn.h"
#include "net/include/redis_conn.h"
#include "pstd/include/pstd_string.h"

#include "net/src/dispatch_thread.h"

class SyncMasterDB;
class SyncSlaveDB;
class DB;
// Constant for command name
// Admin
const std::string kCmdNameSlaveof = "slaveof";
const std::string kCmdNameDbSlaveof = "dbslaveof";
const std::string kCmdNameAuth = "auth";
const std::string kCmdNameBgsave = "bgsave";
const std::string kCmdNameCompact = "compact";
const std::string kCmdNameCompactRange = "compactrange";
const std::string kCmdNamePurgelogsto = "purgelogsto";
const std::string kCmdNamePing = "ping";
const std::string kCmdNameSelect = "select";
const std::string kCmdNameFlushall = "flushall";
const std::string kCmdNameFlushdb = "flushdb";
const std::string kCmdNameClient = "client";
const std::string kCmdNameShutdown = "shutdown";
const std::string kCmdNameInfo = "info";
const std::string kCmdNameConfig = "config";
const std::string kCmdNameMonitor = "monitor";
const std::string kCmdNameDbsize = "dbsize";
const std::string kCmdNameTime = "time";
const std::string kCmdNameDelbackup = "delbackup";
const std::string kCmdNameEcho = "echo";
const std::string kCmdNameScandb = "scandb";
const std::string kCmdNameSlowlog = "slowlog";
const std::string kCmdNamePadding = "padding";
const std::string kCmdNamePKPatternMatchDel = "pkpatternmatchdel";
const std::string kCmdDummy = "dummy";
const std::string kCmdNameQuit = "quit";
const std::string kCmdNameHello = "hello";
const std::string kCmdNameCommand = "command";
const std::string kCmdNameDiskRecovery = "diskrecovery";
const std::string kCmdNameClearReplicationID = "clearreplicationid";
const std::string kCmdNameDisableWal = "disablewal";
const std::string kCmdNameLastSave = "lastsave";
const std::string kCmdNameCache = "cache";
const std::string kCmdNameClearCache = "clearcache";

// Migrate slot
const std::string kCmdNameSlotsMgrtSlot = "slotsmgrtslot";
const std::string kCmdNameSlotsMgrtTagSlot = "slotsmgrttagslot";
const std::string kCmdNameSlotsMgrtOne = "slotsmgrtone";
const std::string kCmdNameSlotsMgrtTagOne = "slotsmgrttagone";
const std::string kCmdNameSlotsInfo = "slotsinfo";
const std::string kCmdNameSlotsHashKey = "slotshashkey";
const std::string kCmdNameSlotsReload = "slotsreload";
const std::string kCmdNameSlotsReloadOff = "slotsreloadoff";
const std::string kCmdNameSlotsDel = "slotsdel";
const std::string kCmdNameSlotsScan = "slotsscan";
const std::string kCmdNameSlotsCleanup = "slotscleanup";
const std::string kCmdNameSlotsCleanupOff = "slotscleanupoff";
const std::string kCmdNameSlotsMgrtTagSlotAsync = "slotsmgrttagslot-async";
const std::string kCmdNameSlotsMgrtSlotAsync = "slotsmgrtslot-async";
const std::string kCmdNameSlotsMgrtExecWrapper = "slotsmgrt-exec-wrapper";
const std::string kCmdNameSlotsMgrtAsyncStatus = "slotsmgrt-async-status";
const std::string kCmdNameSlotsMgrtAsyncCancel = "slotsmgrt-async-cancel";

// Kv
const std::string kCmdNameSet = "set";
const std::string kCmdNameGet = "get";
const std::string kCmdNameDel = "del";
const std::string kCmdNameUnlink = "unlink";
const std::string kCmdNameIncr = "incr";
const std::string kCmdNameIncrby = "incrby";
const std::string kCmdNameIncrbyfloat = "incrbyfloat";
const std::string kCmdNameDecr = "decr";
const std::string kCmdNameDecrby = "decrby";
const std::string kCmdNameGetset = "getset";
const std::string kCmdNameAppend = "append";
const std::string kCmdNameMget = "mget";
const std::string kCmdNameKeys = "keys";
const std::string kCmdNameSetnx = "setnx";
const std::string kCmdNameSetex = "setex";
const std::string kCmdNamePsetex = "psetex";
const std::string kCmdNameDelvx = "delvx";
const std::string kCmdNameMset = "mset";
const std::string kCmdNameMsetnx = "msetnx";
const std::string kCmdNameGetrange = "getrange";
const std::string kCmdNameSetrange = "setrange";
const std::string kCmdNameStrlen = "strlen";
const std::string kCmdNameExists = "exists";
const std::string kCmdNameExpire = "expire";
const std::string kCmdNamePexpire = "pexpire";
const std::string kCmdNameExpireat = "expireat";
const std::string kCmdNamePexpireat = "pexpireat";
const std::string kCmdNameTtl = "ttl";
const std::string kCmdNamePttl = "pttl";
const std::string kCmdNamePersist = "persist";
const std::string kCmdNameType = "type";
const std::string kCmdNameScan = "scan";
const std::string kCmdNameScanx = "scanx";
const std::string kCmdNamePKSetexAt = "pksetexat";
const std::string kCmdNamePKScanRange = "pkscanrange";
const std::string kCmdNamePKRScanRange = "pkrscanrange";

// Hash
const std::string kCmdNameHDel = "hdel";
const std::string kCmdNameHSet = "hset";
const std::string kCmdNameHGet = "hget";
const std::string kCmdNameHGetall = "hgetall";
const std::string kCmdNameHExists = "hexists";
const std::string kCmdNameHIncrby = "hincrby";
const std::string kCmdNameHIncrbyfloat = "hincrbyfloat";
const std::string kCmdNameHKeys = "hkeys";
const std::string kCmdNameHLen = "hlen";
const std::string kCmdNameHMget = "hmget";
const std::string kCmdNameHMset = "hmset";
const std::string kCmdNameHSetnx = "hsetnx";
const std::string kCmdNameHStrlen = "hstrlen";
const std::string kCmdNameHVals = "hvals";
const std::string kCmdNameHScan = "hscan";
const std::string kCmdNameHScanx = "hscanx";
const std::string kCmdNamePKHScanRange = "pkhscanrange";
const std::string kCmdNamePKHRScanRange = "pkhrscanrange";

// List
const std::string kCmdNameLIndex = "lindex";
const std::string kCmdNameLInsert = "linsert";
const std::string kCmdNameLLen = "llen";
const std::string kCmdNameBLPop = "blpop";
const std::string kCmdNameLPop = "lpop";
const std::string kCmdNameLPush = "lpush";
const std::string kCmdNameLPushx = "lpushx";
const std::string kCmdNameLRange = "lrange";
const std::string kCmdNameLRem = "lrem";
const std::string kCmdNameLSet = "lset";
const std::string kCmdNameLTrim = "ltrim";
const std::string kCmdNameBRpop = "brpop";
const std::string kCmdNameRPop = "rpop";
const std::string kCmdNameRPopLPush = "rpoplpush";
const std::string kCmdNameRPush = "rpush";
const std::string kCmdNameRPushx = "rpushx";

// BitMap
const std::string kCmdNameBitSet = "setbit";
const std::string kCmdNameBitGet = "getbit";
const std::string kCmdNameBitPos = "bitpos";
const std::string kCmdNameBitOp = "bitop";
const std::string kCmdNameBitCount = "bitcount";

// Zset
const std::string kCmdNameZAdd = "zadd";
const std::string kCmdNameZCard = "zcard";
const std::string kCmdNameZScan = "zscan";
const std::string kCmdNameZIncrby = "zincrby";
const std::string kCmdNameZRange = "zrange";
const std::string kCmdNameZRangebyscore = "zrangebyscore";
const std::string kCmdNameZCount = "zcount";
const std::string kCmdNameZRem = "zrem";
const std::string kCmdNameZUnionstore = "zunionstore";
const std::string kCmdNameZInterstore = "zinterstore";
const std::string kCmdNameZRank = "zrank";
const std::string kCmdNameZRevrank = "zrevrank";
const std::string kCmdNameZScore = "zscore";
const std::string kCmdNameZRevrange = "zrevrange";
const std::string kCmdNameZRevrangebyscore = "zrevrangebyscore";
const std::string kCmdNameZRangebylex = "zrangebylex";
const std::string kCmdNameZRevrangebylex = "zrevrangebylex";
const std::string kCmdNameZLexcount = "zlexcount";
const std::string kCmdNameZRemrangebyrank = "zremrangebyrank";
const std::string kCmdNameZRemrangebylex = "zremrangebylex";
const std::string kCmdNameZRemrangebyscore = "zremrangebyscore";
const std::string kCmdNameZPopmax = "zpopmax";
const std::string kCmdNameZPopmin = "zpopmin";

// Set
const std::string kCmdNameSAdd = "sadd";
const std::string kCmdNameSPop = "spop";
const std::string kCmdNameSCard = "scard";
const std::string kCmdNameSMembers = "smembers";
const std::string kCmdNameSScan = "sscan";
const std::string kCmdNameSRem = "srem";
const std::string kCmdNameSUnion = "sunion";
const std::string kCmdNameSUnionstore = "sunionstore";
const std::string kCmdNameSInter = "sinter";
const std::string kCmdNameSInterstore = "sinterstore";
const std::string kCmdNameSIsmember = "sismember";
const std::string kCmdNameSDiff = "sdiff";
const std::string kCmdNameSDiffstore = "sdiffstore";
const std::string kCmdNameSMove = "smove";
const std::string kCmdNameSRandmember = "srandmember";

// transation
const std::string kCmdNameMulti = "multi";
const std::string kCmdNameExec = "exec";
const std::string kCmdNameDiscard = "discard";
const std::string kCmdNameWatch = "watch";
const std::string kCmdNameUnWatch = "unwatch";

// HyperLogLog
const std::string kCmdNamePfAdd = "pfadd";
const std::string kCmdNamePfCount = "pfcount";
const std::string kCmdNamePfMerge = "pfmerge";

// GEO
const std::string kCmdNameGeoAdd = "geoadd";
const std::string kCmdNameGeoPos = "geopos";
const std::string kCmdNameGeoDist = "geodist";
const std::string kCmdNameGeoHash = "geohash";
const std::string kCmdNameGeoRadius = "georadius";
const std::string kCmdNameGeoRadiusByMember = "georadiusbymember";

// Pub/Sub
const std::string kCmdNamePublish = "publish";
const std::string kCmdNameSubscribe = "subscribe";
const std::string kCmdNameUnSubscribe = "unsubscribe";
const std::string kCmdNamePubSub = "pubsub";
const std::string kCmdNamePSubscribe = "psubscribe";
const std::string kCmdNamePUnSubscribe = "punsubscribe";

// ACL
const std::string KCmdNameAcl = "acl";

// Stream
const std::string kCmdNameXAdd = "xadd";
const std::string kCmdNameXDel = "xdel";
const std::string kCmdNameXRead = "xread";
const std::string kCmdNameXLen = "xlen";
const std::string kCmdNameXRange = "xrange";
const std::string kCmdNameXRevrange = "xrevrange";
const std::string kCmdNameXTrim = "xtrim";
const std::string kCmdNameXInfo = "xinfo";

const std::string kClusterPrefix = "pkcluster";


/*
 * If a type holds a key, a new data structure
 * that uses the key will use this error
 */
constexpr const char* ErrTypeMessage = "Invalid argument: WRONGTYPE";

using PikaCmdArgsType = net::RedisCmdArgsType;
static const int RAW_ARGS_LEN = 1024 * 1024;

enum CmdFlagsMask {
  kCmdFlagsMaskRW = 1,
  kCmdFlagsMaskLocal = (1 << 1),
  kCmdFlagsMaskSuspend = (1 << 2),
  kCmdFlagsMaskReadCache = (1 << 3),
  kCmdFlagsMaskAdminRequire = (1 << 4),
  kCmdFlagsMaskUpdateCache = (1 << 5),
  kCmdFlagsMaskDoThrouhDB = (1 << 6),
};

enum CmdFlags {
  kCmdFlagsRead = 1,  // default rw
  kCmdFlagsWrite = (1 << 1),
  kCmdFlagsAdmin = (1 << 2),  // default type
  kCmdFlagsKv = (1 << 3),
  kCmdFlagsHash = (1 << 4),
  kCmdFlagsList = (1 << 5),
  kCmdFlagsSet = (1 << 6),
  kCmdFlagsZset = (1 << 7),
  kCmdFlagsBit = (1 << 8),
  kCmdFlagsHyperLogLog = (1 << 9),
  kCmdFlagsGeo = (1 << 10),
  kCmdFlagsPubSub = (1 << 11),
  kCmdFlagsLocal = (1 << 12),
  kCmdFlagsSuspend = (1 << 13),
  kCmdFlagsAdminRequire = (1 << 14),
  kCmdFlagsNoAuth = (1 << 15),  // command no auth can also be executed
  kCmdFlagsReadCache = (1 << 16),
  kCmdFlagsUpdateCache = (1 << 17),
  kCmdFlagsDoThroughDB = (1 << 18),
  kCmdFlagsOperateKey = (1 << 19),  // redis keySpace
  kCmdFlagsStream = (1 << 20),
  kCmdFlagsFast = (1 << 21),
  kCmdFlagsSlow = (1 << 22)
};

void inline RedisAppendContent(std::string& str, const std::string& value);
void inline RedisAppendLen(std::string& str, int64_t ori, const std::string& prefix);
void inline RedisAppendLenUint64(std::string& str, uint64_t ori, const std::string& prefix) {
  RedisAppendLen(str, static_cast<int64_t>(ori), prefix);
}

const std::string kNewLine = "\r\n";

class CmdRes {
 public:
  enum CmdRet {
    kNone = 0,
    kOk,
    kPong,
    kSyntaxErr,
    kInvalidInt,
    kInvalidBitInt,
    kInvalidBitOffsetInt,
    kInvalidBitPosArgument,
    kWrongBitOpNotNum,
    kInvalidFloat,
    kOverFlow,
    kNotFound,
    kOutOfRange,
    kInvalidPwd,
    kNoneBgsave,
    kPurgeExist,
    kInvalidParameter,
    kWrongNum,
    kInvalidIndex,
    kInvalidDbType,
    kInvalidDB,
    kInconsistentHashTag,
    kErrOther,
    kCacheMiss,
    KIncrByOverFlow,
    kInvalidTransaction,
    kTxnQueued,
    kTxnAbort,
    kMultiKey
  };

  CmdRes() = default;

  bool none() const { return ret_ == kNone && message_.empty(); }
  bool ok() const { return ret_ == kOk || ret_ == kNone; }
  CmdRet ret() const { return ret_; }
  void clear() {
    message_.clear();
    ret_ = kNone;
  }
  bool CacheMiss() const { return ret_ == kCacheMiss; }
  std::string raw_message() const { return message_; }
  std::string message() const {
    std::string result;
    switch (ret_) {
      case kNone:
        return message_;
      case kOk:
        return "+OK\r\n";
      case kPong:
        return "+PONG\r\n";
      case kSyntaxErr:
        return "-ERR syntax error\r\n";
      case kInvalidInt:
        return "-ERR value is not an integer or out of range\r\n";
      case kInvalidBitInt:
        return "-ERR bit is not an integer or out of range\r\n";
      case kInvalidBitOffsetInt:
        return "-ERR bit offset is not an integer or out of range\r\n";
      case kWrongBitOpNotNum:
        return "-ERR BITOP NOT must be called with a single source key.\r\n";

      case kInvalidBitPosArgument:
        return "-ERR The bit argument must be 1 or 0.\r\n";
      case kInvalidFloat:
        return "-ERR value is not a valid float\r\n";
      case kOverFlow:
        return "-ERR increment or decrement would overflow\r\n";
      case kNotFound:
        return "-ERR no such key\r\n";
      case kOutOfRange:
        return "-ERR index out of range\r\n";
      case kInvalidPwd:
        return "-ERR invalid password\r\n";
      case kNoneBgsave:
        return "-ERR No BGSave Works now\r\n";
      case kPurgeExist:
        return "-ERR binlog already in purging...\r\n";
      case kInvalidParameter:
        return "-ERR Invalid Argument\r\n";
      case kWrongNum:
        result = "-ERR wrong number of arguments for '";
        result.append(message_);
        result.append("' command\r\n");
        break;
      case kInvalidIndex:
        result = "-ERR invalid DB index for '";
        result.append(message_);
        result.append("'\r\n");
        break;
      case kInvalidDbType:
        result = "-ERR invalid DB for '";
        result.append(message_);
        result.append("'\r\n");
        break;
      case kInconsistentHashTag:
        return "-ERR parameters hashtag is inconsistent\r\n";
      case kInvalidDB:
        result = "-ERR invalid DB for '";
        result.append(message_);
        result.append("'\r\n");
        break;
      case kInvalidTransaction:
        return "-ERR WATCH inside MULTI is not allowed\r\n";
      case kTxnQueued:
        result = "+QUEUED";
        result.append("\r\n");
        break;
      case kTxnAbort:
        result = "-EXECABORT ";
        result.append(message_);
        result.append(kNewLine);
        break;
      case kErrOther:
        result = "-ERR ";
        result.append(message_);
        result.append(kNewLine);
        break;
      case KIncrByOverFlow:
        result = "-ERR increment would produce NaN or Infinity";
        result.append(message_);
        result.append(kNewLine);
        break;
      case kMultiKey:
        result = "-WRONGTYPE Operation against a key holding the wrong kind of value";
        result.append(kNewLine);
        break;
      default:
        break;
    }
    return result;
  }

  // Inline functions for Create Redis protocol
  void AppendStringLen(int64_t ori) { RedisAppendLen(message_, ori, "$"); }
  void AppendStringLenUint64(uint64_t ori) { RedisAppendLenUint64(message_, ori, "$"); }
  void AppendArrayLen(int64_t ori) { RedisAppendLen(message_, ori, "*"); }
  void AppendArrayLenUint64(uint64_t ori) { RedisAppendLenUint64(message_, ori, "*"); }
  void AppendInteger(int64_t ori) { RedisAppendLen(message_, ori, ":"); }
  void AppendContent(const std::string& value) { RedisAppendContent(message_, value); }
  void AppendString(const std::string& value) {
    AppendStringLenUint64(value.size());
    AppendContent(value);
  }
  void AppendStringRaw(const std::string& value) { message_.append(value); }

  void AppendStringVector(const std::vector<std::string>& strArray) {
    if (strArray.empty()) {
      AppendArrayLen(0);
      return;
    }
    AppendArrayLen(strArray.size());
    for (const auto& item : strArray) {
      AppendString(item);
    }
  }

  void SetRes(CmdRet _ret, const std::string& content = "") {
    ret_ = _ret;
    if (!content.empty()) {
      message_ = content;
    }
  }

 private:
  std::string message_;
  CmdRet ret_ = kNone;
};

/**
 * Current used by:
 * blpop,brpop
 */
struct UnblockTaskArgs {
  std::string key;
  std::shared_ptr<DB> db;
  net::DispatchThread* dispatchThread{ nullptr };
  UnblockTaskArgs(std::string key_, std::shared_ptr<DB> db_, net::DispatchThread* dispatchThread_)
      : key(std::move(key_)), db(db_), dispatchThread(dispatchThread_) {}
};

class PikaClientConn;

class Cmd : public std::enable_shared_from_this<Cmd> {
 public:
  friend class PikaClientConn;
  enum CmdStage { kNone, kBinlogStage, kExecuteStage };
  struct HintKeys {
    HintKeys() = default;

    bool empty() const { return keys.empty() && hints.empty(); }
    std::vector<std::string> keys;
    std::vector<int> hints;
  };
  struct ProcessArg {
    ProcessArg() = default;
    ProcessArg(std::shared_ptr<DB> _db, std::shared_ptr<SyncMasterDB> _sync_db, HintKeys _hint_keys)
        : db(std::move(_db)), sync_db(std::move(_sync_db)), hint_keys(std::move(_hint_keys)) {}
    std::shared_ptr<DB> db;
    std::shared_ptr<SyncMasterDB> sync_db;
    HintKeys hint_keys;
  };
  struct CommandStatistics {
    CommandStatistics() = default;
    CommandStatistics(const CommandStatistics& other) {
      cmd_time_consuming.store(other.cmd_time_consuming.load());
      cmd_count.store(other.cmd_count.load());
    }
    std::atomic<int32_t> cmd_count = {0};
    std::atomic<int32_t> cmd_time_consuming = {0};
  };
  CommandStatistics state;
  Cmd(std::string name, int arity, uint32_t flag, uint32_t aclCategory = 0);
  virtual ~Cmd() = default;

  virtual std::vector<std::string> current_key() const;
  virtual void Execute();
  virtual void Do() {};
  virtual void DoThroughDB() {}
  virtual void DoUpdateCache() {}
  virtual void ReadCache() {}
  virtual Cmd* Clone() = 0;
  // used for execute multikey command into different slots
  virtual void Split(const HintKeys& hint_keys) = 0;
  virtual void Merge() = 0;

  int8_t SubCmdIndex(const std::string& cmdName);  // if the command no subCommand，return -1；

  void Initial(const PikaCmdArgsType& argv, const std::string& db_name);
  uint32_t flag() const;
  bool hasFlag(uint32_t flag) const;
  bool is_read() const;
  bool is_write() const;
  bool isCacheRead() const;

  bool IsLocal() const;
  bool IsSuspend() const;
  bool IsAdminRequire() const;
  bool HasSubCommand() const;                   // The command is there a sub command
  std::vector<std::string> SubCommand() const;  // Get command is there a sub command
  bool IsNeedUpdateCache() const;
  bool IsNeedReadCache() const;
  bool IsNeedCacheDo() const;
  bool HashtagIsConsistent(const std::string& lhs, const std::string& rhs) const;
  uint64_t GetDoDuration() const { return do_duration_; };
  std::shared_ptr<DB> GetDB() const { return db_; };
  uint32_t AclCategory() const;
  void AddAclCategory(uint32_t aclCategory);
  void SetDbName(const std::string& db_name) { db_name_ = db_name; }
  std::string GetDBName() { return db_name_; }

  std::string name() const;
  CmdRes& res();
  std::string db_name() const;
  PikaCmdArgsType& argv();
  virtual std::string ToRedisProtocol();

  void SetConn(const std::shared_ptr<net::NetConn>& conn);
  std::shared_ptr<net::NetConn> GetConn();

  void SetResp(const std::shared_ptr<std::string>& resp);
  std::shared_ptr<std::string> GetResp();

  void SetStage(CmdStage stage);
  void SetCmdId(uint32_t cmdId){cmdId_ = cmdId;}

  virtual void DoBinlog();

  uint32_t GetCmdId() const { return cmdId_; };
  bool CheckArg(uint64_t num) const;

<<<<<<< HEAD
  void DoCommand(const HintKeys& hint_key = HintKeys());
=======
  bool IsCacheMissedInRtc() const;
  void SetCacheMissedInRtc(bool value);
>>>>>>> a2acd88f

 protected:
  // enable copy, used default copy
  // Cmd(const Cmd&);
  void ProcessCommand(const HintKeys& hint_key = HintKeys());
  void InternalProcessCommand(const HintKeys& hint_key);
  bool DoReadCommandInCache();
  void LogCommand() const;

  std::string name_;
  int arity_ = -2;
  uint32_t flag_ = 0;

  std::vector<std::string> subCmdName_;  // sub command name, may be empty

 protected:
  CmdRes res_;
  PikaCmdArgsType argv_;
  std::string db_name_;
  rocksdb::Status s_;
  std::shared_ptr<DB> db_;
  std::shared_ptr<SyncMasterDB> sync_db_;
  std::weak_ptr<net::NetConn> conn_;
  std::weak_ptr<std::string> resp_;
  CmdStage stage_ = kNone;
  uint64_t do_duration_ = 0;
  uint32_t cmdId_ = 0;
  uint32_t aclCategory_ = 0;
  bool cache_missed_in_rtc_{false};

 private:
  virtual void DoInitial() = 0;
  virtual void Clear(){};

  Cmd& operator=(const Cmd&);
};

using CmdTable = std::unordered_map<std::string, std::unique_ptr<Cmd>>;

// Method for Cmd Table
void InitCmdTable(CmdTable* cmd_table);
Cmd* GetCmdFromDB(const std::string& opt, const CmdTable& cmd_table);

void RedisAppendContent(std::string& str, const std::string& value) {
  str.append(value.data(), value.size());
  str.append(kNewLine);
}

void RedisAppendLen(std::string& str, int64_t ori, const std::string& prefix) {
  char buf[32];
  pstd::ll2string(buf, 32, static_cast<long long>(ori));
  str.append(prefix);
  str.append(buf);
  str.append(kNewLine);
}

#endif<|MERGE_RESOLUTION|>--- conflicted
+++ resolved
@@ -575,12 +575,10 @@
   uint32_t GetCmdId() const { return cmdId_; };
   bool CheckArg(uint64_t num) const;
 
-<<<<<<< HEAD
-  void DoCommand(const HintKeys& hint_key = HintKeys());
-=======
   bool IsCacheMissedInRtc() const;
   void SetCacheMissedInRtc(bool value);
->>>>>>> a2acd88f
+
+  void DoCommand(const HintKeys& hint_key = HintKeys());
 
  protected:
   // enable copy, used default copy
