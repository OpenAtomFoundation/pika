--- conflicted
+++ resolved
@@ -7,12 +7,9 @@
 #define PIKA_COMMAND_H_
 
 #include <unordered_map>
-<<<<<<< HEAD
 #include <utility>
-
-=======
 #include <memory>
->>>>>>> 07b2c6dd
+
 #include "net/include/net_conn.h"
 #include "net/include/redis_conn.h"
 #include "pstd/include/pstd_string.h"
@@ -469,11 +466,7 @@
   Cmd& operator=(const Cmd&);
 };
 
-<<<<<<< HEAD
-using CmdTable = std::unordered_map<std::string, Cmd *>;
-=======
-typedef std::unordered_map<std::string, std::unique_ptr<Cmd>> CmdTable;
->>>>>>> 07b2c6dd
+using CmdTable =  std::unordered_map<std::string, std::unique_ptr<Cmd>>;
 
 // Method for Cmd Table
 void InitCmdTable(CmdTable* cmd_table);
