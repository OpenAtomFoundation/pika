// Copyright (c) 2015-present, Qihoo, Inc.  All rights reserved.
// This source code is licensed under the BSD-style license found in the
// LICENSE file in the root directory of this source tree. An additional grant
// of patent rights can be found in the PATENTS file in the same directory.

#ifndef PIKA_SET_H_
#define PIKA_SET_H_

#include "include/acl.h"
#include "include/pika_command.h"
#include "pika_kv.h"

/*
 * set
 */
class SAddCmd : public Cmd {
 public:
  SAddCmd(const std::string& name, int arity, uint32_t flag)
      : Cmd(name, arity, flag, static_cast<uint32_t>(AclCategory::SET)) {}
  std::vector<std::string> current_key() const override {
    std::vector<std::string> res;
    res.push_back(key_);
    return res;
  }
  void Do(std::shared_ptr<DB> db) override;
  void DoUpdateCache(std::shared_ptr<DB> db) override;
  void DoThroughDB(std::shared_ptr<DB> db) override;
  void Split(std::shared_ptr<DB> db, const HintKeys& hint_keys) override{};
  void Merge() override{};
  Cmd* Clone() override { return new SAddCmd(*this); }

 private:
  std::string key_;
  std::vector<std::string> members_;
  rocksdb::Status s_;
  void DoInitial() override;
};

class SPopCmd : public Cmd {
 public:
  SPopCmd(const std::string& name, int arity, uint32_t flag)
      : Cmd(name, arity, flag, static_cast<uint32_t>(AclCategory::SET)) {}
  std::vector<std::string> current_key() const override {
    std::vector<std::string> res;
    res.push_back(key_);
    return res;
  }
  void Do(std::shared_ptr<DB> db) override;
  void DoUpdateCache(std::shared_ptr<DB> db) override;
  void DoThroughDB(std::shared_ptr<DB> db) override;
  void Split(std::shared_ptr<DB> db, const HintKeys& hint_keys) override{};
  void Merge() override{};
  Cmd* Clone() override { return new SPopCmd(*this); }

 private:
  std::string key_;
  std::vector<std::string> members_;
  int64_t count_ = 1;
  rocksdb::Status s_;
  void DoInitial() override;
};

class SCardCmd : public Cmd {
 public:
  SCardCmd(const std::string& name, int arity, uint32_t flag)
      : Cmd(name, arity, flag, static_cast<uint32_t>(AclCategory::SET)) {}
  std::vector<std::string> current_key() const override {
    std::vector<std::string> res;
    res.push_back(key_);
    return res;
  }
  void Do(std::shared_ptr<DB> db) override;
  void ReadCache(std::shared_ptr<DB> db) override;
  void DoUpdateCache(std::shared_ptr<DB> db) override;
  void DoThroughDB(std::shared_ptr<DB> db) override;
  void Split(std::shared_ptr<DB> db, const HintKeys& hint_keys) override{};
  void Merge() override{};
  Cmd* Clone() override { return new SCardCmd(*this); }

 private:
  std::string key_;
  rocksdb::Status s_;
  void DoInitial() override;
};

class SMembersCmd : public Cmd {
 public:
  SMembersCmd(const std::string& name, int arity, uint32_t flag)
      : Cmd(name, arity, flag, static_cast<uint32_t>(AclCategory::SET)) {}
  std::vector<std::string> current_key() const override {
    std::vector<std::string> res;
    res.push_back(key_);
    return res;
  }
  void Do(std::shared_ptr<DB> db) override;
  void ReadCache(std::shared_ptr<DB> db) override;
  void DoUpdateCache(std::shared_ptr<DB> db) override;
  void DoThroughDB(std::shared_ptr<DB> db) override;
  void Split(std::shared_ptr<DB> db, const HintKeys& hint_keys) override{};
  void Merge() override{};
  Cmd* Clone() override { return new SMembersCmd(*this); }

 private:
  std::string key_;
  rocksdb::Status s_;
  void DoInitial() override;
};

class SScanCmd : public Cmd {
 public:
  SScanCmd(const std::string& name, int arity, uint32_t flag)
      : Cmd(name, arity, flag, static_cast<uint32_t>(AclCategory::SET)), pattern_("*") {}
  std::vector<std::string> current_key() const override {
    std::vector<std::string> res;
    res.push_back(key_);
    return res;
  }
  void Do(std::shared_ptr<DB> db) override;
  void Split(std::shared_ptr<DB> db, const HintKeys& hint_keys) override {};
  void Merge() override {};
  Cmd* Clone() override { return new SScanCmd(*this); }

 private:
  std::string key_, pattern_ = "*";
  int64_t cursor_ = 0;
  int64_t count_ = 10;
  void DoInitial() override;
  void Clear() override {
    pattern_ = "*";
    count_ = 10;
  }
};

class SRemCmd : public Cmd {
 public:
  SRemCmd(const std::string& name, int arity, uint32_t flag)
      : Cmd(name, arity, flag, static_cast<uint32_t>(AclCategory::SET)) {}
  std::vector<std::string> current_key() const override {
    std::vector<std::string> res;
    res.push_back(key_);
    return res;
  }
  void Do(std::shared_ptr<DB> db) override;
  void DoUpdateCache(std::shared_ptr<DB> db) override;
  void DoThroughDB(std::shared_ptr<DB> db) override;
  void Split(std::shared_ptr<DB> db, const HintKeys& hint_keys) override{};
  void Merge() override{};
  Cmd* Clone() override { return new SRemCmd(*this); }

 private:
  std::string key_;
  std::vector<std::string> members_;
  rocksdb::Status s_;
  int32_t deleted_ = 0;
  void DoInitial() override;
};

class SUnionCmd : public Cmd {
 public:
<<<<<<< HEAD
  SUnionCmd(const std::string& name, int arity, uint32_t flag) : Cmd(name, arity, flag) {}
  void Do(std::shared_ptr<DB> db) override;
  void Split(std::shared_ptr<DB> db, const HintKeys& hint_keys) override {};
=======
  SUnionCmd(const std::string& name, int arity, uint32_t flag)
      : Cmd(name, arity, flag, static_cast<uint32_t>(AclCategory::SET)) {}
  void Do(std::shared_ptr<Slot> slot = nullptr) override;
  void Split(std::shared_ptr<Slot> slot, const HintKeys& hint_keys) override {};
>>>>>>> b7f6c58d
  void Merge() override {};
  Cmd* Clone() override { return new SUnionCmd(*this); }

 private:
  std::vector<std::string> keys_;
  void DoInitial() override;
};

<<<<<<< HEAD

=======
>>>>>>> b7f6c58d
class SetOperationCmd : public Cmd {
 public:
  SetOperationCmd(const std::string& name, int arity, uint32_t flag)
      : Cmd(name, arity, flag, static_cast<uint32_t>(AclCategory::SET)) {
    sadd_cmd_ = std::make_shared<SAddCmd>(kCmdNameSAdd, -3, kCmdFlagsWrite | kCmdFlagsSingleSlot | kCmdFlagsSet);
    del_cmd_ = std::make_unique<DelCmd>(kCmdNameDel, -2, kCmdFlagsWrite | kCmdFlagsMultiSlot | kCmdFlagsKv | kCmdFlagsDoThroughDB | kCmdFlagsUpdateCache);
  }
  SetOperationCmd(const SetOperationCmd& other)
      : Cmd(other), dest_key_(other.dest_key_), value_to_dest_(other.value_to_dest_) {
    sadd_cmd_ = std::make_shared<SAddCmd>(kCmdNameSAdd, -3, kCmdFlagsWrite | kCmdFlagsSingleSlot | kCmdFlagsSet);
    del_cmd_ = std::make_unique<DelCmd>(kCmdNameDel, -2, kCmdFlagsWrite | kCmdFlagsMultiSlot | kCmdFlagsKv | kCmdFlagsDoThroughDB | kCmdFlagsUpdateCache);
  }

<<<<<<< HEAD
  std::vector<std::string> current_key() const override {
    return {dest_key_};
  }
  void DoBinlog(const std::shared_ptr<SyncMasterDB>& db) override;
=======
  std::vector<std::string> current_key() const override { return {dest_key_}; }
  void DoBinlog(const std::shared_ptr<SyncMasterSlot>& slot) override;
>>>>>>> b7f6c58d

 protected:
  std::string dest_key_;
  std::vector<std::string> keys_;
  // used for write binlog
  std::shared_ptr<Cmd> sadd_cmd_;
  std::shared_ptr<Cmd> del_cmd_;
  std::vector<std::string> value_to_dest_;
};

class SUnionstoreCmd : public SetOperationCmd {
 public:
  SUnionstoreCmd(const std::string& name, int arity, uint32_t flag) : SetOperationCmd(name, arity, flag) {}
  // current_key() is override in base class : SetOperationCmd
  void Do(std::shared_ptr<DB> db) override;
  void DoUpdateCache(std::shared_ptr<DB> db) override;
  void DoThroughDB(std::shared_ptr<DB> db) override;
  void Split(std::shared_ptr<DB> db, const HintKeys& hint_keys) override{};
  void Merge() override{};
  Cmd* Clone() override { return new SUnionstoreCmd(*this); }

 private:
  void DoInitial() override;
  rocksdb::Status s_;
};

class SInterCmd : public Cmd {
 public:
<<<<<<< HEAD
  SInterCmd(const std::string& name, int arity, uint32_t flag) : Cmd(name, arity, flag) {}
  void Do(std::shared_ptr<DB> db) override;
  void Split(std::shared_ptr<DB> db, const HintKeys& hint_keys) override {};
=======
  SInterCmd(const std::string& name, int arity, uint32_t flag)
      : Cmd(name, arity, flag, static_cast<uint32_t>(AclCategory::SET)) {}
  void Do(std::shared_ptr<Slot> slot = nullptr) override;
  void Split(std::shared_ptr<Slot> slot, const HintKeys& hint_keys) override {};
>>>>>>> b7f6c58d
  void Merge() override {};
  Cmd* Clone() override { return new SInterCmd(*this); }

 private:
  std::vector<std::string> keys_;
  void DoInitial() override;
};

class SInterstoreCmd : public SetOperationCmd {
 public:
  SInterstoreCmd(const std::string& name, int arity, uint32_t flag) : SetOperationCmd(name, arity, flag) {}
  void Do(std::shared_ptr<DB> db) override;
  void DoUpdateCache(std::shared_ptr<DB> db) override;
  void DoThroughDB(std::shared_ptr<DB> db) override;
  void Split(std::shared_ptr<DB> db, const HintKeys& hint_keys) override{};
  void Merge() override{};
  Cmd* Clone() override { return new SInterstoreCmd(*this); }

 private:
  void DoInitial() override;
  rocksdb::Status s_;
};

class SIsmemberCmd : public Cmd {
 public:
  SIsmemberCmd(const std::string& name, int arity, uint32_t flag)
      : Cmd(name, arity, flag, static_cast<uint32_t>(AclCategory::SET)) {}
  std::vector<std::string> current_key() const override {
    std::vector<std::string> res;
    res.push_back(key_);
    return res;
  }
  void Do(std::shared_ptr<DB> db) override;
  void ReadCache(std::shared_ptr<DB> db) override;
  void DoUpdateCache(std::shared_ptr<DB> db) override;
  void DoThroughDB(std::shared_ptr<DB> db) override;
  void Split(std::shared_ptr<DB> db, const HintKeys& hint_keys) override{};
  void Merge() override{};
  Cmd* Clone() override { return new SIsmemberCmd(*this); }

 private:
   std::string key_;
   std::string member_;
  rocksdb::Status s_;
  void DoInitial() override;
};

class SDiffCmd : public Cmd {
 public:
<<<<<<< HEAD
  SDiffCmd(const std::string& name, int arity, uint32_t flag) : Cmd(name, arity, flag) {}
  void Do(std::shared_ptr<DB> db) override;
  void Split(std::shared_ptr<DB> db, const HintKeys& hint_keys) override {};
=======
  SDiffCmd(const std::string& name, int arity, uint32_t flag)
      : Cmd(name, arity, flag, static_cast<uint32_t>(AclCategory::SET)) {}
  void Do(std::shared_ptr<Slot> slot = nullptr) override;
  void Split(std::shared_ptr<Slot> slot, const HintKeys& hint_keys) override {};
>>>>>>> b7f6c58d
  void Merge() override {};
  Cmd* Clone() override { return new SDiffCmd(*this); }

 private:
  std::vector<std::string> keys_;
  void DoInitial() override;
};

class SDiffstoreCmd : public SetOperationCmd {
 public:
  SDiffstoreCmd(const std::string& name, int arity, uint32_t flag) : SetOperationCmd(name, arity, flag) {}
  void Do(std::shared_ptr<DB> db) override;
  void DoUpdateCache(std::shared_ptr<DB> db) override;
  void DoThroughDB(std::shared_ptr<DB> db) override;
  void Split(std::shared_ptr<DB> db, const HintKeys& hint_keys) override{};
  void Merge() override{};
  Cmd* Clone() override { return new SDiffstoreCmd(*this); }

 private:
  rocksdb::Status s_;
  void DoInitial() override;
};

class SMoveCmd : public Cmd {
 public:
  SMoveCmd(const std::string& name, int arity, uint32_t flag)
      : Cmd(name, arity, flag, static_cast<uint32_t>(AclCategory::SET)) {
    srem_cmd_ = std::make_shared<SRemCmd>(kCmdNameSRem, -3, kCmdFlagsWrite | kCmdFlagsSingleSlot | kCmdFlagsSet);
    sadd_cmd_ = std::make_shared<SAddCmd>(kCmdNameSAdd, -3, kCmdFlagsWrite | kCmdFlagsSingleSlot | kCmdFlagsSet);
  }
  SMoveCmd(const SMoveCmd& other)
      : Cmd(other),
        src_key_(other.src_key_),
        dest_key_(other.dest_key_),
        member_(other.member_),
        move_success_(other.move_success_) {
    srem_cmd_ = std::make_shared<SRemCmd>(kCmdNameSRem, -3, kCmdFlagsWrite | kCmdFlagsSingleSlot | kCmdFlagsSet);
    sadd_cmd_ = std::make_shared<SAddCmd>(kCmdNameSAdd, -3, kCmdFlagsWrite | kCmdFlagsSingleSlot | kCmdFlagsSet);
  }
<<<<<<< HEAD
  std::vector<std::string> current_key() const override {
    return {src_key_, dest_key_};
  }
  void Do(std::shared_ptr<DB> db) override;
  void DoUpdateCache(std::shared_ptr<DB> db) override;
  void DoThroughDB(std::shared_ptr<DB> db) override;
  void Split(std::shared_ptr<DB> db, const HintKeys& hint_keys) override{};
=======
  std::vector<std::string> current_key() const override { return {src_key_, dest_key_}; }
  void Do(std::shared_ptr<Slot> slot = nullptr) override;
  void DoUpdateCache(std::shared_ptr<Slot> slot = nullptr) override;
  void DoThroughDB(std::shared_ptr<Slot> slot = nullptr) override;
  void Split(std::shared_ptr<Slot> slot, const HintKeys& hint_keys) override{};
>>>>>>> b7f6c58d
  void Merge() override{};
  Cmd* Clone() override { return new SMoveCmd(*this); }
  void DoBinlog(const std::shared_ptr<SyncMasterDB>& db) override;

 private:
  std::string src_key_, dest_key_, member_;
  void DoInitial() override;
  // used for write binlog
  std::shared_ptr<SRemCmd> srem_cmd_;
  std::shared_ptr<SAddCmd> sadd_cmd_;
  int32_t move_success_{0};
};

class SRandmemberCmd : public Cmd {
 public:
  SRandmemberCmd(const std::string& name, int arity, uint32_t flag)
      : Cmd(name, arity, flag, static_cast<uint32_t>(AclCategory::SET)) {}
  std::vector<std::string> current_key() const override {
    std::vector<std::string> res;
    res.push_back(key_);
    return res;
  }
  void Do(std::shared_ptr<DB> db) override;
  void ReadCache(std::shared_ptr<DB> db) override;
  void DoUpdateCache(std::shared_ptr<DB> db) override;
  void DoThroughDB(std::shared_ptr<DB> db) override;
  void Split(std::shared_ptr<DB> db, const HintKeys& hint_keys) override{};
  void Merge() override{};
  Cmd* Clone() override { return new SRandmemberCmd(*this); }

 private:
  std::string key_;
  int64_t count_ = 1;
  bool reply_arr = false;
  rocksdb::Status s_;
  void DoInitial() override;
  void Clear() override {
    count_ = 1;
    reply_arr = false;
  }
};

#endif<|MERGE_RESOLUTION|>--- conflicted
+++ resolved
@@ -157,16 +157,10 @@
 
 class SUnionCmd : public Cmd {
  public:
-<<<<<<< HEAD
-  SUnionCmd(const std::string& name, int arity, uint32_t flag) : Cmd(name, arity, flag) {}
+  SUnionCmd(const std::string& name, int arity, uint32_t flag)
+      : Cmd(name, arity, flag, static_cast<uint32_t>(AclCategory::SET)) {}
   void Do(std::shared_ptr<DB> db) override;
   void Split(std::shared_ptr<DB> db, const HintKeys& hint_keys) override {};
-=======
-  SUnionCmd(const std::string& name, int arity, uint32_t flag)
-      : Cmd(name, arity, flag, static_cast<uint32_t>(AclCategory::SET)) {}
-  void Do(std::shared_ptr<Slot> slot = nullptr) override;
-  void Split(std::shared_ptr<Slot> slot, const HintKeys& hint_keys) override {};
->>>>>>> b7f6c58d
   void Merge() override {};
   Cmd* Clone() override { return new SUnionCmd(*this); }
 
@@ -175,32 +169,21 @@
   void DoInitial() override;
 };
 
-<<<<<<< HEAD
-
-=======
->>>>>>> b7f6c58d
 class SetOperationCmd : public Cmd {
  public:
   SetOperationCmd(const std::string& name, int arity, uint32_t flag)
       : Cmd(name, arity, flag, static_cast<uint32_t>(AclCategory::SET)) {
-    sadd_cmd_ = std::make_shared<SAddCmd>(kCmdNameSAdd, -3, kCmdFlagsWrite | kCmdFlagsSingleSlot | kCmdFlagsSet);
-    del_cmd_ = std::make_unique<DelCmd>(kCmdNameDel, -2, kCmdFlagsWrite | kCmdFlagsMultiSlot | kCmdFlagsKv | kCmdFlagsDoThroughDB | kCmdFlagsUpdateCache);
+    sadd_cmd_ = std::make_shared<SAddCmd>(kCmdNameSAdd, -3, kCmdFlagsWrite |  kCmdFlagsSet);
+    del_cmd_ = std::make_unique<DelCmd>(kCmdNameDel, -2, kCmdFlagsWrite | kCmdFlagsKv | kCmdFlagsDoThroughDB | kCmdFlagsUpdateCache);
   }
   SetOperationCmd(const SetOperationCmd& other)
       : Cmd(other), dest_key_(other.dest_key_), value_to_dest_(other.value_to_dest_) {
-    sadd_cmd_ = std::make_shared<SAddCmd>(kCmdNameSAdd, -3, kCmdFlagsWrite | kCmdFlagsSingleSlot | kCmdFlagsSet);
-    del_cmd_ = std::make_unique<DelCmd>(kCmdNameDel, -2, kCmdFlagsWrite | kCmdFlagsMultiSlot | kCmdFlagsKv | kCmdFlagsDoThroughDB | kCmdFlagsUpdateCache);
-  }
-
-<<<<<<< HEAD
-  std::vector<std::string> current_key() const override {
-    return {dest_key_};
-  }
+    sadd_cmd_ = std::make_shared<SAddCmd>(kCmdNameSAdd, -3, kCmdFlagsWrite |  kCmdFlagsSet);
+    del_cmd_ = std::make_unique<DelCmd>(kCmdNameDel, -2, kCmdFlagsWrite | kCmdFlagsKv | kCmdFlagsDoThroughDB | kCmdFlagsUpdateCache);
+  }
+
+  std::vector<std::string> current_key() const override { return {dest_key_}; }
   void DoBinlog(const std::shared_ptr<SyncMasterDB>& db) override;
-=======
-  std::vector<std::string> current_key() const override { return {dest_key_}; }
-  void DoBinlog(const std::shared_ptr<SyncMasterSlot>& slot) override;
->>>>>>> b7f6c58d
 
  protected:
   std::string dest_key_;
@@ -229,16 +212,10 @@
 
 class SInterCmd : public Cmd {
  public:
-<<<<<<< HEAD
-  SInterCmd(const std::string& name, int arity, uint32_t flag) : Cmd(name, arity, flag) {}
+  SInterCmd(const std::string& name, int arity, uint32_t flag)
+      : Cmd(name, arity, flag, static_cast<uint32_t>(AclCategory::SET)) {}
   void Do(std::shared_ptr<DB> db) override;
   void Split(std::shared_ptr<DB> db, const HintKeys& hint_keys) override {};
-=======
-  SInterCmd(const std::string& name, int arity, uint32_t flag)
-      : Cmd(name, arity, flag, static_cast<uint32_t>(AclCategory::SET)) {}
-  void Do(std::shared_ptr<Slot> slot = nullptr) override;
-  void Split(std::shared_ptr<Slot> slot, const HintKeys& hint_keys) override {};
->>>>>>> b7f6c58d
   void Merge() override {};
   Cmd* Clone() override { return new SInterCmd(*this); }
 
@@ -288,16 +265,10 @@
 
 class SDiffCmd : public Cmd {
  public:
-<<<<<<< HEAD
-  SDiffCmd(const std::string& name, int arity, uint32_t flag) : Cmd(name, arity, flag) {}
+  SDiffCmd(const std::string& name, int arity, uint32_t flag)
+      : Cmd(name, arity, flag, static_cast<uint32_t>(AclCategory::SET)) {}
   void Do(std::shared_ptr<DB> db) override;
   void Split(std::shared_ptr<DB> db, const HintKeys& hint_keys) override {};
-=======
-  SDiffCmd(const std::string& name, int arity, uint32_t flag)
-      : Cmd(name, arity, flag, static_cast<uint32_t>(AclCategory::SET)) {}
-  void Do(std::shared_ptr<Slot> slot = nullptr) override;
-  void Split(std::shared_ptr<Slot> slot, const HintKeys& hint_keys) override {};
->>>>>>> b7f6c58d
   void Merge() override {};
   Cmd* Clone() override { return new SDiffCmd(*this); }
 
@@ -325,8 +296,8 @@
  public:
   SMoveCmd(const std::string& name, int arity, uint32_t flag)
       : Cmd(name, arity, flag, static_cast<uint32_t>(AclCategory::SET)) {
-    srem_cmd_ = std::make_shared<SRemCmd>(kCmdNameSRem, -3, kCmdFlagsWrite | kCmdFlagsSingleSlot | kCmdFlagsSet);
-    sadd_cmd_ = std::make_shared<SAddCmd>(kCmdNameSAdd, -3, kCmdFlagsWrite | kCmdFlagsSingleSlot | kCmdFlagsSet);
+    srem_cmd_ = std::make_shared<SRemCmd>(kCmdNameSRem, -3, kCmdFlagsWrite |  kCmdFlagsSet);
+    sadd_cmd_ = std::make_shared<SAddCmd>(kCmdNameSAdd, -3, kCmdFlagsWrite |  kCmdFlagsSet);
   }
   SMoveCmd(const SMoveCmd& other)
       : Cmd(other),
@@ -334,24 +305,14 @@
         dest_key_(other.dest_key_),
         member_(other.member_),
         move_success_(other.move_success_) {
-    srem_cmd_ = std::make_shared<SRemCmd>(kCmdNameSRem, -3, kCmdFlagsWrite | kCmdFlagsSingleSlot | kCmdFlagsSet);
-    sadd_cmd_ = std::make_shared<SAddCmd>(kCmdNameSAdd, -3, kCmdFlagsWrite | kCmdFlagsSingleSlot | kCmdFlagsSet);
-  }
-<<<<<<< HEAD
-  std::vector<std::string> current_key() const override {
-    return {src_key_, dest_key_};
-  }
-  void Do(std::shared_ptr<DB> db) override;
-  void DoUpdateCache(std::shared_ptr<DB> db) override;
-  void DoThroughDB(std::shared_ptr<DB> db) override;
-  void Split(std::shared_ptr<DB> db, const HintKeys& hint_keys) override{};
-=======
+    srem_cmd_ = std::make_shared<SRemCmd>(kCmdNameSRem, -3, kCmdFlagsWrite |  kCmdFlagsSet);
+    sadd_cmd_ = std::make_shared<SAddCmd>(kCmdNameSAdd, -3, kCmdFlagsWrite |  kCmdFlagsSet);
+  }
   std::vector<std::string> current_key() const override { return {src_key_, dest_key_}; }
-  void Do(std::shared_ptr<Slot> slot = nullptr) override;
-  void DoUpdateCache(std::shared_ptr<Slot> slot = nullptr) override;
-  void DoThroughDB(std::shared_ptr<Slot> slot = nullptr) override;
-  void Split(std::shared_ptr<Slot> slot, const HintKeys& hint_keys) override{};
->>>>>>> b7f6c58d
+  void Do(std::shared_ptr<DB> db) override;
+  void DoUpdateCache(std::shared_ptr<DB> db) override;
+  void DoThroughDB(std::shared_ptr<DB> db) override;
+  void Split(std::shared_ptr<DB> db, const HintKeys& hint_keys) override{};
   void Merge() override{};
   Cmd* Clone() override { return new SMoveCmd(*this); }
   void DoBinlog(const std::shared_ptr<SyncMasterDB>& db) override;
