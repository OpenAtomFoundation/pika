--- conflicted
+++ resolved
@@ -150,15 +150,9 @@
 
 class SUnionCmd : public Cmd {
  public:
-<<<<<<< HEAD
-  SUnionCmd(const std::string& name, int arity, uint16_t flag) : Cmd(name, arity, flag) {}
+  SUnionCmd(const std::string& name, int arity, uint32_t flag) : Cmd(name, arity, flag) {}
   void Do(std::shared_ptr<DB> db) override;
   void Split(std::shared_ptr<DB> db, const HintKeys& hint_keys) override {};
-=======
-  SUnionCmd(const std::string& name, int arity, uint32_t flag) : Cmd(name, arity, flag) {}
-  void Do(std::shared_ptr<Slot> slot = nullptr) override;
-  void Split(std::shared_ptr<Slot> slot, const HintKeys& hint_keys) override {};
->>>>>>> b63fb13d
   void Merge() override {};
   Cmd* Clone() override { return new SUnionCmd(*this); }
 
@@ -170,20 +164,14 @@
 
 class SetOperationCmd : public Cmd {
  public:
-<<<<<<< HEAD
-  SetOperationCmd(const std::string& name, int arity, uint16_t flag) : Cmd(name, arity, flag) {
-    sadd_cmd_ = std::make_shared<SAddCmd>(kCmdNameSAdd, -3, kCmdFlagsWrite | kCmdFlagsSingleDB | kCmdFlagsSet);
-    del_cmd_ = std::make_unique<DelCmd>(kCmdNameDel, -2, kCmdFlagsWrite | kCmdFlagsMultiDB | kCmdFlagsKv | kCmdFlagsDoThroughDB | kCmdFlagsUpdateCache);
-=======
   SetOperationCmd(const std::string& name, int arity, uint32_t flag) : Cmd(name, arity, flag) {
     sadd_cmd_ = std::make_shared<SAddCmd>(kCmdNameSAdd, -3, kCmdFlagsWrite | kCmdFlagsSingleSlot | kCmdFlagsSet);
-    del_cmd_ = std::make_shared<DelCmd>(kCmdNameDel, -2, kCmdFlagsWrite | kCmdFlagsMultiSlot | kCmdFlagsKv);
->>>>>>> b63fb13d
+    del_cmd_ = std::make_unique<DelCmd>(kCmdNameDel, -2, kCmdFlagsWrite | kCmdFlagsMultiSlot | kCmdFlagsKv | kCmdFlagsDoThroughDB | kCmdFlagsUpdateCache);
   }
   SetOperationCmd(const SetOperationCmd& other)
       : Cmd(other), dest_key_(other.dest_key_), value_to_dest_(other.value_to_dest_) {
-    sadd_cmd_ = std::make_shared<SAddCmd>(kCmdNameSAdd, -3, kCmdFlagsWrite | kCmdFlagsSingleDB | kCmdFlagsSet);
-    del_cmd_ = std::make_unique<DelCmd>(kCmdNameDel, -2, kCmdFlagsWrite | kCmdFlagsMultiDB | kCmdFlagsKv | kCmdFlagsDoThroughDB | kCmdFlagsUpdateCache);
+    sadd_cmd_ = std::make_shared<SAddCmd>(kCmdNameSAdd, -3, kCmdFlagsWrite | kCmdFlagsSingleSlot | kCmdFlagsSet);
+    del_cmd_ = std::make_unique<DelCmd>(kCmdNameDel, -2, kCmdFlagsWrite | kCmdFlagsMultiSlot | kCmdFlagsKv | kCmdFlagsDoThroughDB | kCmdFlagsUpdateCache);
   }
 
   std::vector<std::string> current_key() const override {
@@ -218,15 +206,9 @@
 
 class SInterCmd : public Cmd {
  public:
-<<<<<<< HEAD
-  SInterCmd(const std::string& name, int arity, uint16_t flag) : Cmd(name, arity, flag) {}
+  SInterCmd(const std::string& name, int arity, uint32_t flag) : Cmd(name, arity, flag) {}
   void Do(std::shared_ptr<DB> db) override;
   void Split(std::shared_ptr<DB> db, const HintKeys& hint_keys) override {};
-=======
-  SInterCmd(const std::string& name, int arity, uint32_t flag) : Cmd(name, arity, flag) {}
-  void Do(std::shared_ptr<Slot> slot = nullptr) override;
-  void Split(std::shared_ptr<Slot> slot, const HintKeys& hint_keys) override {};
->>>>>>> b63fb13d
   void Merge() override {};
   Cmd* Clone() override { return new SInterCmd(*this); }
 
@@ -237,19 +219,11 @@
 
 class SInterstoreCmd : public SetOperationCmd {
  public:
-<<<<<<< HEAD
-  SInterstoreCmd(const std::string& name, int arity, uint16_t flag) : SetOperationCmd(name, arity, flag) {}
-  void Do(std::shared_ptr<DB> db) override;
-  void DoUpdateCache(std::shared_ptr<DB> db) override;
-  void DoThroughDB(std::shared_ptr<DB> db) override;
-  void Split(std::shared_ptr<DB> db, const HintKeys& hint_keys) override{};
-=======
   SInterstoreCmd(const std::string& name, int arity, uint32_t flag) : SetOperationCmd(name, arity, flag) {}
-  void Do(std::shared_ptr<Slot> slot = nullptr) override;
-  void DoUpdateCache(std::shared_ptr<Slot> slot = nullptr) override;
-  void DoThroughDB(std::shared_ptr<Slot> slot = nullptr) override;
-  void Split(std::shared_ptr<Slot> slot, const HintKeys& hint_keys) override{};
->>>>>>> b63fb13d
+  void Do(std::shared_ptr<DB> db) override;
+  void DoUpdateCache(std::shared_ptr<DB> db) override;
+  void DoThroughDB(std::shared_ptr<DB> db) override;
+  void Split(std::shared_ptr<DB> db, const HintKeys& hint_keys) override{};
   void Merge() override{};
   Cmd* Clone() override { return new SInterstoreCmd(*this); }
 
@@ -283,15 +257,9 @@
 
 class SDiffCmd : public Cmd {
  public:
-<<<<<<< HEAD
-  SDiffCmd(const std::string& name, int arity, uint16_t flag) : Cmd(name, arity, flag) {}
+  SDiffCmd(const std::string& name, int arity, uint32_t flag) : Cmd(name, arity, flag) {}
   void Do(std::shared_ptr<DB> db) override;
   void Split(std::shared_ptr<DB> db, const HintKeys& hint_keys) override {};
-=======
-  SDiffCmd(const std::string& name, int arity, uint32_t flag) : Cmd(name, arity, flag) {}
-  void Do(std::shared_ptr<Slot> slot = nullptr) override;
-  void Split(std::shared_ptr<Slot> slot, const HintKeys& hint_keys) override {};
->>>>>>> b63fb13d
   void Merge() override {};
   Cmd* Clone() override { return new SDiffCmd(*this); }
 
@@ -302,19 +270,11 @@
 
 class SDiffstoreCmd : public SetOperationCmd {
  public:
-<<<<<<< HEAD
-  SDiffstoreCmd(const std::string& name, int arity, uint16_t flag) : SetOperationCmd(name, arity, flag) {}
-  void Do(std::shared_ptr<DB> db) override;
-  void DoUpdateCache(std::shared_ptr<DB> db) override;
-  void DoThroughDB(std::shared_ptr<DB> db) override;
-  void Split(std::shared_ptr<DB> db, const HintKeys& hint_keys) override{};
-=======
   SDiffstoreCmd(const std::string& name, int arity, uint32_t flag) : SetOperationCmd(name, arity, flag) {}
-  void Do(std::shared_ptr<Slot> slot = nullptr) override;
-  void DoUpdateCache(std::shared_ptr<Slot> slot = nullptr) override;
-  void DoThroughDB(std::shared_ptr<Slot> slot = nullptr) override;
-  void Split(std::shared_ptr<Slot> slot, const HintKeys& hint_keys) override{};
->>>>>>> b63fb13d
+  void Do(std::shared_ptr<DB> db) override;
+  void DoUpdateCache(std::shared_ptr<DB> db) override;
+  void DoThroughDB(std::shared_ptr<DB> db) override;
+  void Split(std::shared_ptr<DB> db, const HintKeys& hint_keys) override{};
   void Merge() override{};
   Cmd* Clone() override { return new SDiffstoreCmd(*this); }
 
@@ -325,15 +285,9 @@
 
 class SMoveCmd : public Cmd {
  public:
-<<<<<<< HEAD
-  SMoveCmd(const std::string& name, int arity, uint16_t flag) : Cmd(name, arity, flag) {
-    srem_cmd_ = std::make_shared<SRemCmd>(kCmdNameSRem, -3, kCmdFlagsWrite | kCmdFlagsSingleDB | kCmdFlagsSet);
-    sadd_cmd_ = std::make_shared<SAddCmd>(kCmdNameSAdd, -3, kCmdFlagsWrite | kCmdFlagsSingleDB | kCmdFlagsSet);
-=======
   SMoveCmd(const std::string& name, int arity, uint32_t flag) : Cmd(name, arity, flag) {
     srem_cmd_ = std::make_shared<SRemCmd>(kCmdNameSRem, -3, kCmdFlagsWrite | kCmdFlagsSingleSlot | kCmdFlagsSet);
     sadd_cmd_ = std::make_shared<SAddCmd>(kCmdNameSAdd, -3, kCmdFlagsWrite | kCmdFlagsSingleSlot | kCmdFlagsSet);
->>>>>>> b63fb13d
   }
   SMoveCmd(const SMoveCmd& other)
       : Cmd(other),
@@ -341,8 +295,8 @@
         dest_key_(other.dest_key_),
         member_(other.member_),
         move_success_(other.move_success_) {
-    srem_cmd_ = std::make_shared<SRemCmd>(kCmdNameSRem, -3, kCmdFlagsWrite | kCmdFlagsSingleDB | kCmdFlagsSet);
-    sadd_cmd_ = std::make_shared<SAddCmd>(kCmdNameSAdd, -3, kCmdFlagsWrite | kCmdFlagsSingleDB | kCmdFlagsSet);
+    srem_cmd_ = std::make_shared<SRemCmd>(kCmdNameSRem, -3, kCmdFlagsWrite | kCmdFlagsSingleSlot | kCmdFlagsSet);
+    sadd_cmd_ = std::make_shared<SAddCmd>(kCmdNameSAdd, -3, kCmdFlagsWrite | kCmdFlagsSingleSlot | kCmdFlagsSet);
   }
   std::vector<std::string> current_key() const override {
     return {src_key_, dest_key_};
