// Copyright (c) 2015-present, Qihoo, Inc.  All rights reserved.
// This source code is licensed under the BSD-style license found in the
// LICENSE file in the root directory of this source tree. An additional grant
// of patent rights can be found in the PATENTS file in the same directory.

#ifndef PIKA_SET_H_
#define PIKA_SET_H_

#include "include/pika_command.h"
#include "include/pika_slot.h"
#include "pika_kv.h"

/*
 * set
 */
class SAddCmd : public Cmd {
 public:
  SAddCmd(const std::string& name, int arity, uint16_t flag) : Cmd(name, arity, flag) {}
  std::vector<std::string> current_key() const override {
    std::vector<std::string> res;
    res.push_back(key_);
    return res;
  }
  void Do(std::shared_ptr<Slot> slot = nullptr) override;
<<<<<<< HEAD
  void DoUpdateCache(std::shared_ptr<Slot> slot = nullptr) override;
  void DoThroughDB(std::shared_ptr<Slot> slot = nullptr) override;
  void Split(std::shared_ptr<Slot> slot, const HintKeys& hint_keys) override{};
  void Merge() override{};
=======
  void Split(std::shared_ptr<Slot> slot, const HintKeys& hint_keys) override {};
  void Merge() override {};
>>>>>>> edeb1d97
  Cmd* Clone() override { return new SAddCmd(*this); }

 private:
  std::string key_;
  std::vector<std::string> members_;
  rocksdb::Status s_;
  void DoInitial() override;
};

class SPopCmd : public Cmd {
 public:
  SPopCmd(const std::string& name, int arity, uint16_t flag) : Cmd(name, arity, flag) {}
  std::vector<std::string> current_key() const override {
    std::vector<std::string> res;
    res.push_back(key_);
    return res;
  }
  void Do(std::shared_ptr<Slot> slot = nullptr) override;
<<<<<<< HEAD
  void DoUpdateCache(std::shared_ptr<Slot> slot = nullptr) override;
  void DoThroughDB(std::shared_ptr<Slot> slot = nullptr) override;
  void Split(std::shared_ptr<Slot> slot, const HintKeys& hint_keys) override{};
  void Merge() override{};
=======
  void Split(std::shared_ptr<Slot> slot, const HintKeys& hint_keys) override {};
  void Merge() override {};
>>>>>>> edeb1d97
  Cmd* Clone() override { return new SPopCmd(*this); }

 private:
  std::string key_;
  std::vector<std::string> members_;
  int64_t count_ = 1;
  rocksdb::Status s_;
  void DoInitial() override;
};

class SCardCmd : public Cmd {
 public:
  SCardCmd(const std::string& name, int arity, uint16_t flag) : Cmd(name, arity, flag) {}
  std::vector<std::string> current_key() const override {
    std::vector<std::string> res;
    res.push_back(key_);
    return res;
  }
  void Do(std::shared_ptr<Slot> slot = nullptr) override;
<<<<<<< HEAD
  void ReadCache(std::shared_ptr<Slot> slot = nullptr) override;
  void DoUpdateCache(std::shared_ptr<Slot> slot = nullptr) override;
  void DoThroughDB(std::shared_ptr<Slot> slot = nullptr) override;
  void Split(std::shared_ptr<Slot> slot, const HintKeys& hint_keys) override{};
  void Merge() override{};
=======
  void Split(std::shared_ptr<Slot> slot, const HintKeys& hint_keys) override {};
  void Merge() override {};
>>>>>>> edeb1d97
  Cmd* Clone() override { return new SCardCmd(*this); }

 private:
  std::string key_;
  rocksdb::Status s_;
  void DoInitial() override;
};

class SMembersCmd : public Cmd {
 public:
  SMembersCmd(const std::string& name, int arity, uint16_t flag) : Cmd(name, arity, flag) {}
  std::vector<std::string> current_key() const override {
    std::vector<std::string> res;
    res.push_back(key_);
    return res;
  }
  void Do(std::shared_ptr<Slot> slot = nullptr) override;
<<<<<<< HEAD
  void ReadCache(std::shared_ptr<Slot> slot = nullptr) override;
  void DoUpdateCache(std::shared_ptr<Slot> slot = nullptr) override;
  void DoThroughDB(std::shared_ptr<Slot> slot = nullptr) override;
  void Split(std::shared_ptr<Slot> slot, const HintKeys& hint_keys) override{};
  void Merge() override{};
=======
  void Split(std::shared_ptr<Slot> slot, const HintKeys& hint_keys) override {};
  void Merge() override {};
>>>>>>> edeb1d97
  Cmd* Clone() override { return new SMembersCmd(*this); }

 private:
  std::string key_;
  rocksdb::Status s_;
  void DoInitial() override;
};

class SScanCmd : public Cmd {
 public:
  SScanCmd(const std::string& name, int arity, uint16_t flag) : Cmd(name, arity, flag), pattern_("*") {}
  std::vector<std::string> current_key() const override {
    std::vector<std::string> res;
    res.push_back(key_);
    return res;
  }
  void Do(std::shared_ptr<Slot> slot = nullptr) override;
  void Split(std::shared_ptr<Slot> slot, const HintKeys& hint_keys) override {};
  void Merge() override {};
  Cmd* Clone() override { return new SScanCmd(*this); }

 private:
  std::string key_, pattern_ = "*";
  int64_t cursor_ = 0;
  int64_t count_ = 10;
  rocksdb::Status s_;
  void DoInitial() override;
  void Clear() override {
    pattern_ = "*";
    count_ = 10;
  }
};

class SRemCmd : public Cmd {
 public:
  SRemCmd(const std::string& name, int arity, uint16_t flag) : Cmd(name, arity, flag) {}
  std::vector<std::string> current_key() const override {
    std::vector<std::string> res;
    res.push_back(key_);
    return res;
  }
  void Do(std::shared_ptr<Slot> slot = nullptr) override;
<<<<<<< HEAD
  void DoUpdateCache(std::shared_ptr<Slot> slot = nullptr) override;
  void DoThroughDB(std::shared_ptr<Slot> slot = nullptr) override;
  void Split(std::shared_ptr<Slot> slot, const HintKeys& hint_keys) override{};
  void Merge() override{};
=======
  void Split(std::shared_ptr<Slot> slot, const HintKeys& hint_keys) override {};
  void Merge() override {};
>>>>>>> edeb1d97
  Cmd* Clone() override { return new SRemCmd(*this); }

 private:
  std::string key_;
  std::vector<std::string> members_;
  rocksdb::Status s_;
  int32_t deleted_ = 0;
  void DoInitial() override;
};

class SUnionCmd : public Cmd {
 public:
  SUnionCmd(const std::string& name, int arity, uint16_t flag) : Cmd(name, arity, flag) {}
  void Do(std::shared_ptr<Slot> slot = nullptr) override;
  void Split(std::shared_ptr<Slot> slot, const HintKeys& hint_keys) override {};
  void Merge() override {};
  Cmd* Clone() override { return new SUnionCmd(*this); }

 private:
  std::vector<std::string> keys_;
  void DoInitial() override;
};


class SetOperationCmd : public Cmd{
 public:
  SetOperationCmd(const std::string& name, int arity, uint16_t flag) : Cmd(name, arity, flag) {
    sadd_cmd_ = std::make_shared<SAddCmd>(kCmdNameSAdd, -3, kCmdFlagsWrite | kCmdFlagsSingleSlot | kCmdFlagsSet);
    del_cmd_ = std::make_shared<DelCmd>(kCmdNameDel, -2, kCmdFlagsWrite | kCmdFlagsMultiSlot | kCmdFlagsKv);
  }
  SetOperationCmd(const SetOperationCmd& other)
      : Cmd(other), dest_key_(other.dest_key_), value_to_dest_(other.value_to_dest_){
    sadd_cmd_ = std::make_shared<SAddCmd>(kCmdNameSAdd, -3, kCmdFlagsWrite | kCmdFlagsSingleSlot | kCmdFlagsSet);
    del_cmd_ = std::make_shared<DelCmd>(kCmdNameDel, -2, kCmdFlagsWrite | kCmdFlagsMultiSlot | kCmdFlagsKv);
  }

  std::vector<std::string> current_key() const override {
    return {dest_key_};
  }
  void DoBinlog(const std::shared_ptr<SyncMasterSlot>& slot) override;

 protected:
  std::string dest_key_;
  std::vector<std::string> keys_;
  //used for write binlog
  std::shared_ptr<Cmd> sadd_cmd_;
  std::shared_ptr<Cmd> del_cmd_;
  std::vector<std::string> value_to_dest_;
};

class SUnionstoreCmd : public SetOperationCmd {
 public:
  SUnionstoreCmd(const std::string& name, int arity, uint16_t flag) : SetOperationCmd(name, arity, flag) {}
  // current_key() is override in base class : SetOperationCmd
  void Do(std::shared_ptr<Slot> slot = nullptr) override;
<<<<<<< HEAD
  void DoUpdateCache(std::shared_ptr<Slot> slot = nullptr) override;
  void DoThroughDB(std::shared_ptr<Slot> slot = nullptr) override;
  void Split(std::shared_ptr<Slot> slot, const HintKeys& hint_keys) override{};
  void Merge() override{};
=======
  void Split(std::shared_ptr<Slot> slot, const HintKeys& hint_keys) override {};
  void Merge() override {};
>>>>>>> edeb1d97
  Cmd* Clone() override { return new SUnionstoreCmd(*this); }

 private:
  void DoInitial() override;
  rocksdb::Status s_;
};

class SInterCmd : public Cmd {
 public:
  SInterCmd(const std::string& name, int arity, uint16_t flag) : Cmd(name, arity, flag) {}
  void Do(std::shared_ptr<Slot> slot = nullptr) override;
  void Split(std::shared_ptr<Slot> slot, const HintKeys& hint_keys) override {};
  void Merge() override {};
  Cmd* Clone() override { return new SInterCmd(*this); }

 private:
  std::vector<std::string> keys_;
  void DoInitial() override;
};

class SInterstoreCmd : public SetOperationCmd {
 public:
  SInterstoreCmd(const std::string& name, int arity, uint16_t flag) : SetOperationCmd(name, arity, flag) {}
  void Do(std::shared_ptr<Slot> slot = nullptr) override;
<<<<<<< HEAD
  void DoUpdateCache(std::shared_ptr<Slot> slot = nullptr) override;
  void DoThroughDB(std::shared_ptr<Slot> slot = nullptr) override;
  void Split(std::shared_ptr<Slot> slot, const HintKeys& hint_keys) override{};
  void Merge() override{};
=======
  void Split(std::shared_ptr<Slot> slot, const HintKeys& hint_keys) override {};
  void Merge() override {};
>>>>>>> edeb1d97
  Cmd* Clone() override { return new SInterstoreCmd(*this); }

 private:
  void DoInitial() override;
};

class SIsmemberCmd : public Cmd {
 public:
  SIsmemberCmd(const std::string& name, int arity, uint16_t flag) : Cmd(name, arity, flag) {}
  std::vector<std::string> current_key() const override {
    std::vector<std::string> res;
    res.push_back(key_);
    return res;
  }
  void Do(std::shared_ptr<Slot> slot = nullptr) override;
<<<<<<< HEAD
  void ReadCache(std::shared_ptr<Slot> slot = nullptr) override;
  void DoUpdateCache(std::shared_ptr<Slot> slot = nullptr) override;
  void DoThroughDB(std::shared_ptr<Slot> slot = nullptr) override;
  void Split(std::shared_ptr<Slot> slot, const HintKeys& hint_keys) override{};
  void Merge() override{};
=======
  void Split(std::shared_ptr<Slot> slot, const HintKeys& hint_keys) override {};
  void Merge() override {};
>>>>>>> edeb1d97
  Cmd* Clone() override { return new SIsmemberCmd(*this); }

 private:
   std::string key_;
   std::string member_;
  rocksdb::Status s_;
  void DoInitial() override;
};

class SDiffCmd : public Cmd {
 public:
  SDiffCmd(const std::string& name, int arity, uint16_t flag) : Cmd(name, arity, flag) {}
  void Do(std::shared_ptr<Slot> slot = nullptr) override;
  void Split(std::shared_ptr<Slot> slot, const HintKeys& hint_keys) override {};
  void Merge() override {};
  Cmd* Clone() override { return new SDiffCmd(*this); }

 private:
  std::vector<std::string> keys_;
  void DoInitial() override;
};

class SDiffstoreCmd : public SetOperationCmd {
 public:
  SDiffstoreCmd(const std::string& name, int arity, uint16_t flag) : SetOperationCmd(name, arity, flag) {}
  void Do(std::shared_ptr<Slot> slot = nullptr) override;
<<<<<<< HEAD
  void DoUpdateCache(std::shared_ptr<Slot> slot = nullptr) override;
  void DoThroughDB(std::shared_ptr<Slot> slot = nullptr) override;
  void Split(std::shared_ptr<Slot> slot, const HintKeys& hint_keys) override{};
  void Merge() override{};
=======
  void Split(std::shared_ptr<Slot> slot, const HintKeys& hint_keys) override {};
  void Merge() override {};
>>>>>>> edeb1d97
  Cmd* Clone() override { return new SDiffstoreCmd(*this); }

 private:
  rocksdb::Status s_;
  void DoInitial() override;
};

class SMoveCmd : public Cmd {
 public:
  SMoveCmd(const std::string& name, int arity, uint16_t flag) : Cmd(name, arity, flag) {
    srem_cmd_ = std::make_shared<SRemCmd>(kCmdNameSRem, -3, kCmdFlagsWrite | kCmdFlagsSingleSlot | kCmdFlagsSet);
    sadd_cmd_ = std::make_shared<SAddCmd>(kCmdNameSAdd, -3, kCmdFlagsWrite | kCmdFlagsSingleSlot | kCmdFlagsSet);
  }
  SMoveCmd(const SMoveCmd& other)
      : Cmd(other),
        src_key_(other.src_key_),
        dest_key_(other.dest_key_),
        member_(other.member_),
        move_success_(other.move_success_) {
    srem_cmd_ = std::make_shared<SRemCmd>(kCmdNameSRem, -3, kCmdFlagsWrite | kCmdFlagsSingleSlot | kCmdFlagsSet);
    sadd_cmd_ = std::make_shared<SAddCmd>(kCmdNameSAdd, -3, kCmdFlagsWrite | kCmdFlagsSingleSlot | kCmdFlagsSet);
  }
  std::vector<std::string> current_key() const override {
    return {src_key_, dest_key_};
  }
  void Do(std::shared_ptr<Slot> slot = nullptr) override;
<<<<<<< HEAD
  void DoUpdateCache(std::shared_ptr<Slot> slot = nullptr) override;
  void DoThroughDB(std::shared_ptr<Slot> slot = nullptr) override;
  void Split(std::shared_ptr<Slot> slot, const HintKeys& hint_keys) override{};
  void Merge() override{};
=======
  void Split(std::shared_ptr<Slot> slot, const HintKeys& hint_keys) override {};
  void Merge() override {};
>>>>>>> edeb1d97
  Cmd* Clone() override { return new SMoveCmd(*this); }
  void DoBinlog(const std::shared_ptr<SyncMasterSlot>& slot) override;

 private:
  std::string src_key_, dest_key_, member_;
  void DoInitial() override;
  // used for write binlog
  std::shared_ptr<SRemCmd> srem_cmd_;
  std::shared_ptr<SAddCmd> sadd_cmd_;
  int32_t move_success_{0};
};

class SRandmemberCmd : public Cmd {
 public:
  SRandmemberCmd(const std::string& name, int arity, uint16_t flag) : Cmd(name, arity, flag) {}
  std::vector<std::string> current_key() const override {
    std::vector<std::string> res;
    res.push_back(key_);
    return res;
  }
  void Do(std::shared_ptr<Slot> slot = nullptr) override;
<<<<<<< HEAD
  void ReadCache(std::shared_ptr<Slot> slot = nullptr) override;
  void DoUpdateCache(std::shared_ptr<Slot> slot = nullptr) override;
  void DoThroughDB(std::shared_ptr<Slot> slot = nullptr) override;
  void Split(std::shared_ptr<Slot> slot, const HintKeys& hint_keys) override{};
  void Merge() override{};
=======
  void Split(std::shared_ptr<Slot> slot, const HintKeys& hint_keys) override {};
  void Merge() override {};
>>>>>>> edeb1d97
  Cmd* Clone() override { return new SRandmemberCmd(*this); }

 private:
  std::string key_;
  int64_t count_ = 1;
  bool reply_arr = false;
  void DoInitial() override;
  void Clear() override {
    count_ = 1;
    reply_arr = false;
  }
};

#endif<|MERGE_RESOLUTION|>--- conflicted
+++ resolved
@@ -22,15 +22,10 @@
     return res;
   }
   void Do(std::shared_ptr<Slot> slot = nullptr) override;
-<<<<<<< HEAD
-  void DoUpdateCache(std::shared_ptr<Slot> slot = nullptr) override;
-  void DoThroughDB(std::shared_ptr<Slot> slot = nullptr) override;
-  void Split(std::shared_ptr<Slot> slot, const HintKeys& hint_keys) override{};
-  void Merge() override{};
-=======
-  void Split(std::shared_ptr<Slot> slot, const HintKeys& hint_keys) override {};
-  void Merge() override {};
->>>>>>> edeb1d97
+  void DoUpdateCache(std::shared_ptr<Slot> slot = nullptr) override;
+  void DoThroughDB(std::shared_ptr<Slot> slot = nullptr) override;
+  void Split(std::shared_ptr<Slot> slot, const HintKeys& hint_keys) override{};
+  void Merge() override{};
   Cmd* Clone() override { return new SAddCmd(*this); }
 
  private:
@@ -49,15 +44,10 @@
     return res;
   }
   void Do(std::shared_ptr<Slot> slot = nullptr) override;
-<<<<<<< HEAD
-  void DoUpdateCache(std::shared_ptr<Slot> slot = nullptr) override;
-  void DoThroughDB(std::shared_ptr<Slot> slot = nullptr) override;
-  void Split(std::shared_ptr<Slot> slot, const HintKeys& hint_keys) override{};
-  void Merge() override{};
-=======
-  void Split(std::shared_ptr<Slot> slot, const HintKeys& hint_keys) override {};
-  void Merge() override {};
->>>>>>> edeb1d97
+  void DoUpdateCache(std::shared_ptr<Slot> slot = nullptr) override;
+  void DoThroughDB(std::shared_ptr<Slot> slot = nullptr) override;
+  void Split(std::shared_ptr<Slot> slot, const HintKeys& hint_keys) override{};
+  void Merge() override{};
   Cmd* Clone() override { return new SPopCmd(*this); }
 
  private:
@@ -77,16 +67,11 @@
     return res;
   }
   void Do(std::shared_ptr<Slot> slot = nullptr) override;
-<<<<<<< HEAD
   void ReadCache(std::shared_ptr<Slot> slot = nullptr) override;
   void DoUpdateCache(std::shared_ptr<Slot> slot = nullptr) override;
   void DoThroughDB(std::shared_ptr<Slot> slot = nullptr) override;
   void Split(std::shared_ptr<Slot> slot, const HintKeys& hint_keys) override{};
   void Merge() override{};
-=======
-  void Split(std::shared_ptr<Slot> slot, const HintKeys& hint_keys) override {};
-  void Merge() override {};
->>>>>>> edeb1d97
   Cmd* Clone() override { return new SCardCmd(*this); }
 
  private:
@@ -104,16 +89,11 @@
     return res;
   }
   void Do(std::shared_ptr<Slot> slot = nullptr) override;
-<<<<<<< HEAD
   void ReadCache(std::shared_ptr<Slot> slot = nullptr) override;
   void DoUpdateCache(std::shared_ptr<Slot> slot = nullptr) override;
   void DoThroughDB(std::shared_ptr<Slot> slot = nullptr) override;
   void Split(std::shared_ptr<Slot> slot, const HintKeys& hint_keys) override{};
   void Merge() override{};
-=======
-  void Split(std::shared_ptr<Slot> slot, const HintKeys& hint_keys) override {};
-  void Merge() override {};
->>>>>>> edeb1d97
   Cmd* Clone() override { return new SMembersCmd(*this); }
 
  private:
@@ -156,15 +136,10 @@
     return res;
   }
   void Do(std::shared_ptr<Slot> slot = nullptr) override;
-<<<<<<< HEAD
-  void DoUpdateCache(std::shared_ptr<Slot> slot = nullptr) override;
-  void DoThroughDB(std::shared_ptr<Slot> slot = nullptr) override;
-  void Split(std::shared_ptr<Slot> slot, const HintKeys& hint_keys) override{};
-  void Merge() override{};
-=======
-  void Split(std::shared_ptr<Slot> slot, const HintKeys& hint_keys) override {};
-  void Merge() override {};
->>>>>>> edeb1d97
+  void DoUpdateCache(std::shared_ptr<Slot> slot = nullptr) override;
+  void DoThroughDB(std::shared_ptr<Slot> slot = nullptr) override;
+  void Split(std::shared_ptr<Slot> slot, const HintKeys& hint_keys) override{};
+  void Merge() override{};
   Cmd* Clone() override { return new SRemCmd(*this); }
 
  private:
@@ -220,15 +195,10 @@
   SUnionstoreCmd(const std::string& name, int arity, uint16_t flag) : SetOperationCmd(name, arity, flag) {}
   // current_key() is override in base class : SetOperationCmd
   void Do(std::shared_ptr<Slot> slot = nullptr) override;
-<<<<<<< HEAD
-  void DoUpdateCache(std::shared_ptr<Slot> slot = nullptr) override;
-  void DoThroughDB(std::shared_ptr<Slot> slot = nullptr) override;
-  void Split(std::shared_ptr<Slot> slot, const HintKeys& hint_keys) override{};
-  void Merge() override{};
-=======
-  void Split(std::shared_ptr<Slot> slot, const HintKeys& hint_keys) override {};
-  void Merge() override {};
->>>>>>> edeb1d97
+  void DoUpdateCache(std::shared_ptr<Slot> slot = nullptr) override;
+  void DoThroughDB(std::shared_ptr<Slot> slot = nullptr) override;
+  void Split(std::shared_ptr<Slot> slot, const HintKeys& hint_keys) override{};
+  void Merge() override{};
   Cmd* Clone() override { return new SUnionstoreCmd(*this); }
 
  private:
@@ -253,15 +223,10 @@
  public:
   SInterstoreCmd(const std::string& name, int arity, uint16_t flag) : SetOperationCmd(name, arity, flag) {}
   void Do(std::shared_ptr<Slot> slot = nullptr) override;
-<<<<<<< HEAD
-  void DoUpdateCache(std::shared_ptr<Slot> slot = nullptr) override;
-  void DoThroughDB(std::shared_ptr<Slot> slot = nullptr) override;
-  void Split(std::shared_ptr<Slot> slot, const HintKeys& hint_keys) override{};
-  void Merge() override{};
-=======
-  void Split(std::shared_ptr<Slot> slot, const HintKeys& hint_keys) override {};
-  void Merge() override {};
->>>>>>> edeb1d97
+  void DoUpdateCache(std::shared_ptr<Slot> slot = nullptr) override;
+  void DoThroughDB(std::shared_ptr<Slot> slot = nullptr) override;
+  void Split(std::shared_ptr<Slot> slot, const HintKeys& hint_keys) override{};
+  void Merge() override{};
   Cmd* Clone() override { return new SInterstoreCmd(*this); }
 
  private:
@@ -277,16 +242,11 @@
     return res;
   }
   void Do(std::shared_ptr<Slot> slot = nullptr) override;
-<<<<<<< HEAD
   void ReadCache(std::shared_ptr<Slot> slot = nullptr) override;
   void DoUpdateCache(std::shared_ptr<Slot> slot = nullptr) override;
   void DoThroughDB(std::shared_ptr<Slot> slot = nullptr) override;
   void Split(std::shared_ptr<Slot> slot, const HintKeys& hint_keys) override{};
   void Merge() override{};
-=======
-  void Split(std::shared_ptr<Slot> slot, const HintKeys& hint_keys) override {};
-  void Merge() override {};
->>>>>>> edeb1d97
   Cmd* Clone() override { return new SIsmemberCmd(*this); }
 
  private:
@@ -313,15 +273,10 @@
  public:
   SDiffstoreCmd(const std::string& name, int arity, uint16_t flag) : SetOperationCmd(name, arity, flag) {}
   void Do(std::shared_ptr<Slot> slot = nullptr) override;
-<<<<<<< HEAD
-  void DoUpdateCache(std::shared_ptr<Slot> slot = nullptr) override;
-  void DoThroughDB(std::shared_ptr<Slot> slot = nullptr) override;
-  void Split(std::shared_ptr<Slot> slot, const HintKeys& hint_keys) override{};
-  void Merge() override{};
-=======
-  void Split(std::shared_ptr<Slot> slot, const HintKeys& hint_keys) override {};
-  void Merge() override {};
->>>>>>> edeb1d97
+  void DoUpdateCache(std::shared_ptr<Slot> slot = nullptr) override;
+  void DoThroughDB(std::shared_ptr<Slot> slot = nullptr) override;
+  void Split(std::shared_ptr<Slot> slot, const HintKeys& hint_keys) override{};
+  void Merge() override{};
   Cmd* Clone() override { return new SDiffstoreCmd(*this); }
 
  private:
@@ -348,15 +303,10 @@
     return {src_key_, dest_key_};
   }
   void Do(std::shared_ptr<Slot> slot = nullptr) override;
-<<<<<<< HEAD
-  void DoUpdateCache(std::shared_ptr<Slot> slot = nullptr) override;
-  void DoThroughDB(std::shared_ptr<Slot> slot = nullptr) override;
-  void Split(std::shared_ptr<Slot> slot, const HintKeys& hint_keys) override{};
-  void Merge() override{};
-=======
-  void Split(std::shared_ptr<Slot> slot, const HintKeys& hint_keys) override {};
-  void Merge() override {};
->>>>>>> edeb1d97
+  void DoUpdateCache(std::shared_ptr<Slot> slot = nullptr) override;
+  void DoThroughDB(std::shared_ptr<Slot> slot = nullptr) override;
+  void Split(std::shared_ptr<Slot> slot, const HintKeys& hint_keys) override{};
+  void Merge() override{};
   Cmd* Clone() override { return new SMoveCmd(*this); }
   void DoBinlog(const std::shared_ptr<SyncMasterSlot>& slot) override;
 
@@ -378,16 +328,11 @@
     return res;
   }
   void Do(std::shared_ptr<Slot> slot = nullptr) override;
-<<<<<<< HEAD
   void ReadCache(std::shared_ptr<Slot> slot = nullptr) override;
   void DoUpdateCache(std::shared_ptr<Slot> slot = nullptr) override;
   void DoThroughDB(std::shared_ptr<Slot> slot = nullptr) override;
   void Split(std::shared_ptr<Slot> slot, const HintKeys& hint_keys) override{};
   void Merge() override{};
-=======
-  void Split(std::shared_ptr<Slot> slot, const HintKeys& hint_keys) override {};
-  void Merge() override {};
->>>>>>> edeb1d97
   Cmd* Clone() override { return new SRandmemberCmd(*this); }
 
  private:
