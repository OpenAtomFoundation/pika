// Copyright (c) 2015-present, Qihoo, Inc.  All rights reserved.
// This source code is licensed under the BSD-style license found in the
// LICENSE file in the root directory of this source tree. An additional grant
// of patent rights can be found in the PATENTS file in the same directory.

#ifndef PIKA_CONF_H_
#define PIKA_CONF_H_

#include <atomic>
#include <map>
#include <set>
#include <unordered_set>

#include "pstd/include/base_conf.h"
#include "pstd/include/pstd_mutex.h"
#include "pstd/include/pstd_string.h"

#include "acl.h"
#include "include/pika_define.h"
#include "include/pika_meta.h"
#include "rocksdb/compression_type.h"

#define kBinlogReadWinDefaultSize 9000
#define kBinlogReadWinMaxSize 90000
const uint32_t configRunIDSize = 40;
const uint32_t configReplicationIDSize = 50;

// global class, class members well initialized
class PikaConf : public pstd::BaseConf {
 public:
  PikaConf(const std::string& path);
  ~PikaConf() override = default;

  // Getter
  int port() {
    std::shared_lock l(rwlock_);
    return port_;
  }
  std::string slaveof() {
    std::shared_lock l(rwlock_);
    return slaveof_;
  }
  int slave_priority() {
    std::shared_lock l(rwlock_);
    return slave_priority_;
  }
  bool write_binlog() {
    std::shared_lock l(rwlock_);
    return write_binlog_;
  }
  int thread_num() {
    std::shared_lock l(rwlock_);
    return thread_num_;
  }
  int thread_pool_size() {
    std::shared_lock l(rwlock_);
    return thread_pool_size_;
  }
  int slow_cmd_thread_pool_size() {
    std::shared_lock l(rwlock_);
    return slow_cmd_thread_pool_size_;
  }
  int sync_thread_num() {
    std::shared_lock l(rwlock_);
    return sync_thread_num_;
  }
  std::string log_path() {
    std::shared_lock l(rwlock_);
    return log_path_;
  }
  std::string log_level() {
    std::shared_lock l(rwlock_);
    return log_level_;
  }
  std::string db_path() {
    std::shared_lock l(rwlock_);
    return db_path_;
  }
  std::string db_sync_path() {
    std::shared_lock l(rwlock_);
    return db_sync_path_;
  }
  int db_sync_speed() {
    std::shared_lock l(rwlock_);
    return db_sync_speed_;
  }
  std::string compact_cron() {
    std::shared_lock l(rwlock_);
    return compact_cron_;
  }
  std::string compact_interval() {
    std::shared_lock l(rwlock_);
    return compact_interval_;
  }
  bool disable_auto_compactions() {
    std::shared_lock l(rwlock_);
    return disable_auto_compactions_;
  }
  int64_t least_resume_free_disk_size() {
    std::shared_lock l(rwlock_);
    return least_free_disk_to_resume_;
  }
  int64_t resume_interval() {
    std::shared_lock l(rwlock_);
    return resume_check_interval_;
  }
  double min_check_resume_ratio() {
    std::shared_lock l(rwlock_);
    return min_check_resume_ratio_;
  }
  int64_t write_buffer_size() {
    std::shared_lock l(rwlock_);
    return write_buffer_size_;
  }
  int64_t arena_block_size() {
    std::shared_lock l(rwlock_);
    return arena_block_size_;
  }
  int64_t slotmigrate_thread_num() {
    std::shared_lock l(rwlock_);
    return slotmigrate_thread_num_;
  }
  int64_t thread_migrate_keys_num() {
    std::shared_lock l(rwlock_);
    return thread_migrate_keys_num_;
  }
  int64_t max_write_buffer_size() {
    std::shared_lock l(rwlock_);
    return max_write_buffer_size_;
  }
  int max_write_buffer_number() {
    std::shared_lock l(rwlock_);
    return max_write_buffer_num_;
  }
  int64_t max_client_response_size() {
    std::shared_lock l(rwlock_);
    return max_client_response_size_;
  }
  int timeout() {
    std::shared_lock l(rwlock_);
    return timeout_;
  }
  int binlog_writer_num() {
    std::shared_lock l(rwlock_);
    return binlog_writer_num_;
  }
  bool slotmigrate() {
    std::shared_lock l(rwlock_);
    return slotmigrate_;
  }
  std::string server_id() {
    std::shared_lock l(rwlock_);
    return server_id_;
  }
  std::string run_id() {
    std::shared_lock l(rwlock_);
    return run_id_;
  }
  std::string replication_id() {
    std::shared_lock l(rwlock_);
    return replication_id_;
  }
  std::string requirepass() {
    std::shared_lock l(rwlock_);
    return requirepass_;
  }
  std::string masterauth() {
    std::shared_lock l(rwlock_);
    return masterauth_;
  }
  std::string bgsave_path() {
    std::shared_lock l(rwlock_);
    return bgsave_path_;
  }
  int expire_dump_days() {
    std::shared_lock l(rwlock_);
    return expire_dump_days_;
  }
  std::string bgsave_prefix() {
    std::shared_lock l(rwlock_);
    return bgsave_prefix_;
  }
  bool classic_mode() { return classic_mode_.load(); }
  int databases() {
    std::shared_lock l(rwlock_);
    return databases_;
  }
  int default_slot_num() {
    std::shared_lock l(rwlock_);
    return default_slot_num_;
  }
  const std::vector<DBStruct>& db_structs() {
    std::shared_lock l(rwlock_);
    return db_structs_;
  }
  std::string default_db() {
    std::shared_lock l(rwlock_);
    return default_db_;
  }
  std::string compression() {
    std::shared_lock l(rwlock_);
    return compression_;
  }
  int target_file_size_base() {
    std::shared_lock l(rwlock_);
    return target_file_size_base_;
  }
  int max_cache_statistic_keys() {
    std::shared_lock l(rwlock_);
    return max_cache_statistic_keys_;
  }
  int small_compaction_threshold() {
    std::shared_lock l(rwlock_);
    return small_compaction_threshold_;
  }
  int small_compaction_duration_threshold() {
    std::shared_lock l(rwlock_);
    return small_compaction_duration_threshold_;
  }
  int max_background_flushes() {
    std::shared_lock l(rwlock_);
    return max_background_flushes_;
  }
  int max_background_compactions() {
    std::shared_lock l(rwlock_);
    return max_background_compactions_;
  }
  int max_background_jobs() {
    std::shared_lock l(rwlock_);
    return max_background_jobs_;
  }
  int max_cache_files() {
    std::shared_lock l(rwlock_);
    return max_cache_files_;
  }
  int max_bytes_for_level_multiplier() {
    std::shared_lock l(rwlock_);
    return max_bytes_for_level_multiplier_;
  }
  int64_t block_size() {
    std::shared_lock l(rwlock_);
    return block_size_;
  }
  int64_t block_cache() {
    std::shared_lock l(rwlock_);
    return block_cache_;
  }
  int64_t num_shard_bits() {
    std::shared_lock l(rwlock_);
    return num_shard_bits_;
  }
  bool share_block_cache() {
    std::shared_lock l(rwlock_);
    return share_block_cache_;
  }
  bool cache_index_and_filter_blocks() {
    std::shared_lock l(rwlock_);
    return cache_index_and_filter_blocks_;
  }
  bool pin_l0_filter_and_index_blocks_in_cache() {
    std::shared_lock l(rwlock_);
    return pin_l0_filter_and_index_blocks_in_cache_;
  }
  bool optimize_filters_for_hits() {
    std::shared_lock l(rwlock_);
    return optimize_filters_for_hits_;
  }
  bool level_compaction_dynamic_level_bytes() {
    std::shared_lock l(rwlock_);
    return level_compaction_dynamic_level_bytes_;
  }
  int expire_logs_nums() {
    std::shared_lock l(rwlock_);
    return expire_logs_nums_;
  }
  int expire_logs_days() {
    std::shared_lock l(rwlock_);
    return expire_logs_days_;
  }
  std::string conf_path() {
    std::shared_lock l(rwlock_);
    return conf_path_;
  }
  bool slave_read_only() {
    std::shared_lock l(rwlock_);
    return slave_read_only_;
  }
  int maxclients() {
    std::shared_lock l(rwlock_);
    return maxclients_;
  }
  int root_connection_num() {
    std::shared_lock l(rwlock_);
    return root_connection_num_;
  }
  bool slowlog_write_errorlog() { return slowlog_write_errorlog_.load(); }
  int slowlog_slower_than() { return slowlog_log_slower_than_.load(); }
  int slowlog_max_len() {
    std::shared_lock l(rwlock_);
    return slowlog_max_len_;
  }
  std::string network_interface() {
    std::shared_lock l(rwlock_);
    return network_interface_;
  }
  int cache_model() { return cache_model_; }
  int sync_window_size() { return sync_window_size_.load(); }
  int max_conn_rbuf_size() { return max_conn_rbuf_size_.load(); }
  int consensus_level() { return consensus_level_.load(); }
  int replication_num() { return replication_num_.load(); }
  int64_t rate_limiter_bandwidth() {
    std::shared_lock l(rwlock_);
    return rate_limiter_bandwidth_;
  }
  int64_t rate_limiter_refill_period_us() {
    std::shared_lock l(rwlock_);
    return rate_limiter_refill_period_us_;
  }
  int64_t rate_limiter_fairness() {
    std::shared_lock l(rwlock_);
    return rate_limiter_fairness_;
  }
  bool rate_limiter_auto_tuned() {
    std::shared_lock l(rwlock_);
    return rate_limiter_auto_tuned_;
  }
  bool IsCacheDisabledTemporarily() { return tmp_cache_disable_flag_; }
  int GetCacheString() { return cache_string_; }
  int GetCacheSet() { return cache_set_; }
  int GetCacheZset() { return cache_zset_; }
  int GetCacheHash() { return cache_hash_; }
  int GetCacheList() { return cache_list_; }
  int GetCacheBit() { return cache_bit_; }
  int GetCacheNum() { return cache_num_; }
  void SetCacheNum(const int value) { cache_num_ = value; }
  void SetCacheModel(const int value) { cache_model_ = value; }
  void SetCacheStartPos(const int value) { zset_cache_start_pos_ = value; }
  void SetCacheItemsPerKey(const int value) { zset_cache_field_num_per_key_ = value; }
  void SetCacheMaxmemory(const int64_t value) { cache_maxmemory_ = value; }
  void SetCacheMaxmemoryPolicy(const int value) { cache_maxmemory_policy_ = value; }
  void SetCacheMaxmemorySamples(const int value) { cache_maxmemory_samples_ = value; }
  void SetCacheLFUDecayTime(const int value) { cache_lfu_decay_time_ = value; }
  void UnsetCacheDisableFlag() { tmp_cache_disable_flag_ = false; }
  bool enable_blob_files() { return enable_blob_files_; }
  int64_t min_blob_size() { return min_blob_size_; }
  int64_t blob_file_size() { return blob_file_size_; }
  std::string blob_compression_type() { return blob_compression_type_; }
  bool enable_blob_garbage_collection() { return enable_blob_garbage_collection_; }
  double blob_garbage_collection_age_cutoff() { return blob_garbage_collection_age_cutoff_; }
  double blob_garbage_collection_force_threshold() { return blob_garbage_collection_force_threshold_; }
  int64_t blob_cache() { return blob_cache_; }
  int64_t blob_num_shard_bits() { return blob_num_shard_bits_; }

  // Rsync Rate limiting configuration
  int throttle_bytes_per_second() {
    std::shared_lock l(rwlock_);
    return throttle_bytes_per_second_;
  }
  int max_rsync_parallel_num() {
    std::shared_lock l(rwlock_);
    return max_rsync_parallel_num_;
  }

  // Slow Commands configuration
  const std::string GetSlowCmd() {
    std::shared_lock l(rwlock_);
    return pstd::Set2String(slow_cmd_set_, ',');
  }

  bool is_slow_cmd(const std::string& cmd) {
    std::shared_lock l(rwlock_);
    return slow_cmd_set_.find(cmd) != slow_cmd_set_.end();
  }

  // Immutable config items, we don't use lock.
  bool daemonize() { return daemonize_; }
  std::string pidfile() { return pidfile_; }
  int binlog_file_size() { return binlog_file_size_; }
  PikaMeta* local_meta() { return local_meta_.get(); }
  std::vector<rocksdb::CompressionType> compression_per_level();
  std::string compression_all_levels() const { return compression_per_level_; };
  static rocksdb::CompressionType GetCompression(const std::string& value);

  std::vector<std::string>& users() { return users_; };
  std::string acl_file() { return aclFile_; };

  uint32_t acl_pubsub_default() { return acl_pubsub_default_.load(); }
  uint32_t acl_log_max_len() { return acl_Log_max_len_.load(); }

  // Setter
  void SetPort(const int value) {
    std::lock_guard l(rwlock_);
    port_ = value;
  }
  void SetThreadNum(const int value) {
    std::lock_guard l(rwlock_);
    thread_num_ = value;
  }
  void SetTimeout(const int value) {
    std::lock_guard l(rwlock_);
    TryPushDiffCommands("timeout", std::to_string(value));
    timeout_ = value;
  }
  void SetThreadPoolSize(const int value) {
    std::lock_guard l(rwlock_);
    thread_pool_size_ = value;
  }

  void SetLowLevelThreadPoolSize(const int value) {
    std::lock_guard l(rwlock_);
    slow_cmd_thread_pool_size_ = value;
  }

  void SetSlaveof(const std::string& value) {
    std::lock_guard l(rwlock_);
    TryPushDiffCommands("slaveof", value);
    slaveof_ = value;
  }
  void SetReplicationID(const std::string& value) {
    std::lock_guard l(rwlock_);
    TryPushDiffCommands("replication-id", value);
    replication_id_ = value;
  }
  void SetSlavePriority(const int value) {
    std::lock_guard l(rwlock_);
    TryPushDiffCommands("slave-priority", std::to_string(value));
    slave_priority_ = value;
  }
  void SetWriteBinlog(const std::string& value) {
    std::lock_guard l(rwlock_);
    TryPushDiffCommands("write-binlog", value);
    write_binlog_ = value == "yes";
  }
  void SetMaxCacheStatisticKeys(const int value) {
    std::lock_guard l(rwlock_);
    TryPushDiffCommands("max-cache-statistic-keys", std::to_string(value));
    max_cache_statistic_keys_ = value;
  }
  void SetSmallCompactionThreshold(const int value) {
    std::lock_guard l(rwlock_);
    TryPushDiffCommands("small-compaction-threshold", std::to_string(value));
    small_compaction_threshold_ = value;
  }
  void SetSmallCompactionDurationThreshold(const int value) {
    std::lock_guard l(rwlock_);
    TryPushDiffCommands("small-compaction-duration-threshold", std::to_string(value));
    small_compaction_duration_threshold_ = value;
  }
  void SetMaxClientResponseSize(const int value) {
    std::lock_guard l(rwlock_);
    TryPushDiffCommands("max-client-response-size", std::to_string(value));
    max_client_response_size_ = value;
  }
  void SetBgsavePath(const std::string& value) {
    std::lock_guard l(rwlock_);
    bgsave_path_ = value;
    if (value[value.length() - 1] != '/') {
      bgsave_path_ += "/";
    }
  }
  void SetExpireDumpDays(const int value) {
    std::lock_guard l(rwlock_);
    TryPushDiffCommands("dump-expire", std::to_string(value));
    expire_dump_days_ = value;
  }
  void SetBgsavePrefix(const std::string& value) {
    std::lock_guard l(rwlock_);
    TryPushDiffCommands("dump-prefix", value);
    bgsave_prefix_ = value;
  }
  void SetRunID(const std::string& value) {
    std::lock_guard l(rwlock_);
    TryPushDiffCommands("run-id", value);
    run_id_ = value;
  }
  void SetRequirePass(const std::string& value) {
    std::lock_guard l(rwlock_);
    TryPushDiffCommands("requirepass", value);
    requirepass_ = value;
  }
  void SetMasterAuth(const std::string& value) {
    std::lock_guard l(rwlock_);
    TryPushDiffCommands("masterauth", value);
    masterauth_ = value;
  }
  void SetSlotMigrate(const std::string& value) {
    std::lock_guard l(rwlock_);
    slotmigrate_ = (value == "yes");
  }
  void SetExpireLogsNums(const int value) {
    std::lock_guard l(rwlock_);
    TryPushDiffCommands("expire-logs-nums", std::to_string(value));
    expire_logs_nums_ = value;
  }
  void SetExpireLogsDays(const int value) {
    std::lock_guard l(rwlock_);
    TryPushDiffCommands("expire-logs-days", std::to_string(value));
    expire_logs_days_ = value;
  }
  void SetMaxConnection(const int value) {
    std::lock_guard l(rwlock_);
    TryPushDiffCommands("maxclients", std::to_string(value));
    maxclients_ = value;
  }
  void SetRootConnectionNum(const int value) {
    std::lock_guard l(rwlock_);
    TryPushDiffCommands("root-connection-num", std::to_string(value));
    root_connection_num_ = value;
  }
  void SetSlowlogWriteErrorlog(const bool value) {
    std::lock_guard l(rwlock_);
    TryPushDiffCommands("slowlog-write-errorlog", value ? "yes" : "no");
    slowlog_write_errorlog_.store(value);
  }
  void SetSlowlogSlowerThan(const int value) {
    std::lock_guard l(rwlock_);
    TryPushDiffCommands("slowlog-log-slower-than", std::to_string(value));
    slowlog_log_slower_than_.store(value);
  }
  void SetSlowlogMaxLen(const int value) {
    std::lock_guard l(rwlock_);
    TryPushDiffCommands("slowlog-max-len", std::to_string(value));
    slowlog_max_len_ = value;
  }
  void SetDbSyncSpeed(const int value) {
    std::lock_guard l(rwlock_);
    TryPushDiffCommands("db-sync-speed", std::to_string(value));
    db_sync_speed_ = value;
  }
  void SetCompactCron(const std::string& value) {
    std::lock_guard l(rwlock_);
    TryPushDiffCommands("compact-cron", value);
    compact_cron_ = value;
  }
  void SetCompactInterval(const std::string& value) {
    std::lock_guard l(rwlock_);
    TryPushDiffCommands("compact-interval", value);
    compact_interval_ = value;
  }
  void SetDisableAutoCompaction(const std::string& value) {
    std::lock_guard l(rwlock_);
    TryPushDiffCommands("disable_auto_compactions", value);
    disable_auto_compactions_ = value == "true";
  }
  void SetLeastResumeFreeDiskSize(const int64_t& value) {
    std::lock_guard l(rwlock_);
    TryPushDiffCommands("least-free-disk-resume-size", std::to_string(value));
    least_free_disk_to_resume_ = value;
  }
  void SetResumeInterval(const int64_t& value) {
    std::lock_guard l(rwlock_);
    TryPushDiffCommands("manually-resume-interval", std::to_string(value));
    resume_check_interval_ = value;
  }
  void SetMinCheckResumeRatio(const double& value) {
    std::lock_guard l(rwlock_);
    TryPushDiffCommands("min-check-resume-ratio", std::to_string(value));
    min_check_resume_ratio_ = value;
  }
  void SetSyncWindowSize(const int& value) {
    TryPushDiffCommands("sync-window-size", std::to_string(value));
    sync_window_size_.store(value);
  }
  void SetMaxConnRbufSize(const int& value) {
    TryPushDiffCommands("max-conn-rbuf-size", std::to_string(value));
    max_conn_rbuf_size_.store(value);
  }
  void SetMaxCacheFiles(const int& value) {
    std::lock_guard l(rwlock_);
    TryPushDiffCommands("max-cache-files", std::to_string(value));
    max_cache_files_ = value;
  }
  void SetMaxBackgroudCompactions(const int& value) {
    std::lock_guard l(rwlock_);
    TryPushDiffCommands("max-background-compactions", std::to_string(value));
    max_background_compactions_ = value;
  }
  void SetMaxBackgroudJobs(const int& value) {
    std::lock_guard l(rwlock_);
    TryPushDiffCommands("max-background-jobs", std::to_string(value));
    max_background_jobs_ = value;
  }
  void SetWriteBufferSize(const int& value) {
    std::lock_guard l(rwlock_);
    TryPushDiffCommands("write-buffer-size", std::to_string(value));
    write_buffer_size_ = value;
  }
  void SetMaxWriteBufferNumber(const int& value) {
    std::lock_guard l(rwlock_);
    TryPushDiffCommands("max-write-buffer-num", std::to_string(value));
    max_write_buffer_num_ = value;
  }
  void SetArenaBlockSize(const int& value) {
    std::lock_guard l(rwlock_);
    TryPushDiffCommands("arena-block-size", std::to_string(value));
    arena_block_size_ = value;
  }

  void SetLogLevel(const std::string& value) {
    std::lock_guard l(rwlock_);
    TryPushDiffCommands("loglevel", value);
    log_level_ = value;
  }

  // Rsync Rate limiting configuration
  void SetThrottleBytesPerSecond(const int value) {
    std::lock_guard l(rwlock_);
    TryPushDiffCommands("throttle-bytes-per-second", std::to_string(value));
    throttle_bytes_per_second_ = value;
  }

  void SetMaxRsyncParallelNum(const int value) {
    std::lock_guard l(rwlock_);
    TryPushDiffCommands("max-rsync-parallel-num", std::to_string(value));
    max_rsync_parallel_num_ = value;
  }
  void SetAclPubsubDefault(const std::string& value) {
    std::lock_guard l(rwlock_);
    TryPushDiffCommands("acl-pubsub-default", value);
    if (value == "resetchannels") {
      acl_pubsub_default_ = 0;
    } else {
      acl_pubsub_default_ = static_cast<uint32_t>(AclSelectorFlag::ALL_CHANNELS);
    }
  }
  void SetAclLogMaxLen(const int value) {
    std::lock_guard l(rwlock_);
    TryPushDiffCommands("acllog-max-len", std::to_string(value));
    acl_Log_max_len_ = value;
  }

<<<<<<< HEAD

  const std::string scache_type() {
    return pstd::StringConcat(cache_type_, COMMA);
  }

=======
  int64_t cache_maxmemory() { return cache_maxmemory_; }
>>>>>>> 39fc96e7
  void SetSlowCmd(const std::string& value) {
    std::lock_guard l(rwlock_);
    std::string lower_value = value;
    pstd::StringToLower(lower_value);
    TryPushDiffCommands("slow-cmd-list", lower_value);
    pstd::StringSplit2Set(lower_value, ',', slow_cmd_set_);
  }

  void SetCacheType(const std::string &value);
  void SetCacheDisableFlag() { tmp_cache_disable_flag_ = true; }
  int zset_cache_start_pos() { return zset_cache_start_pos_; }
  int zset_cache_field_num_per_key() { return zset_cache_field_num_per_key_; }
  int cache_maxmemory_policy() { return cache_maxmemory_policy_; }
  int cache_maxmemory_samples() { return cache_maxmemory_samples_; }
  int cache_lfu_decay_time() { return cache_lfu_decay_time_; }
  int Load();
  int ConfigRewrite();
  int ConfigRewriteReplicationID();

 private:
  int port_ = 0;
  int slave_priority_ = 0;
  int thread_num_ = 0;
  int thread_pool_size_ = 0;
  int slow_cmd_thread_pool_size_ = 0;
  std::unordered_set<std::string> slow_cmd_set_;
  int sync_thread_num_ = 0;
  int expire_dump_days_ = 3;
  int db_sync_speed_ = 0;
  std::string slaveof_;
  std::string log_path_;
  std::string log_level_;
  std::string db_path_;
  std::string db_sync_path_;
  std::string compact_cron_;
  std::string compact_interval_;
  bool disable_auto_compactions_ = false;
  int64_t resume_check_interval_ = 60; // seconds
  int64_t least_free_disk_to_resume_ = 268435456; // 256 MB
  double min_check_resume_ratio_ = 0.7;
  int64_t write_buffer_size_ = 0;
  int64_t arena_block_size_ = 0;
  int64_t slotmigrate_thread_num_ = 0;
  int64_t thread_migrate_keys_num_ = 0;
  int64_t max_write_buffer_size_ = 0;
  int max_write_buffer_num_ = 0;
  int64_t max_client_response_size_ = 0;
  bool daemonize_ = false;
  int timeout_ = 0;
  std::string server_id_;
  std::string run_id_;
  std::string replication_id_;
  std::string requirepass_;
  std::string masterauth_;
  std::atomic<bool> classic_mode_;
  int databases_ = 0;
  int default_slot_num_ = 1;
  std::vector<DBStruct> db_structs_;
  std::string default_db_;
  std::string bgsave_path_;
  std::string bgsave_prefix_;
  std::string pidfile_;

  std::string compression_;
  std::string compression_per_level_;
  int maxclients_ = 0;
  int root_connection_num_ = 0;
  std::atomic<bool> slowlog_write_errorlog_;
  std::atomic<int> slowlog_log_slower_than_;
  std::atomic<bool> slotmigrate_;
  std::atomic<int> binlog_writer_num_;
  int slowlog_max_len_ = 0;
  int expire_logs_days_ = 0;
  int expire_logs_nums_ = 0;
  bool slave_read_only_ = false;
  std::string conf_path_;

  int max_cache_statistic_keys_ = 0;
  int small_compaction_threshold_ = 0;
  int small_compaction_duration_threshold_ = 0;
  int max_background_flushes_ = 0;
  int max_background_compactions_ = 0;
  int max_background_jobs_ = 0;
  int max_cache_files_ = 0;
  int max_bytes_for_level_multiplier_ = 0;
  int64_t block_size_ = 0;
  int64_t block_cache_ = 0;
  int64_t num_shard_bits_ = 0;
  bool share_block_cache_ = false;
  bool cache_index_and_filter_blocks_ = false;
  bool pin_l0_filter_and_index_blocks_in_cache_ = false;
  bool optimize_filters_for_hits_ = false;
  bool level_compaction_dynamic_level_bytes_ = true;
  int64_t rate_limiter_bandwidth_ = 0;
  int64_t rate_limiter_refill_period_us_ = 0;
  int64_t rate_limiter_fairness_ = 0;
  bool rate_limiter_auto_tuned_ = true;

  std::atomic<int> sync_window_size_;
  std::atomic<int> max_conn_rbuf_size_;
  std::atomic<int> consensus_level_;
  std::atomic<int> replication_num_;

  std::string network_interface_;

  std::vector<std::string> users_;  // acl user rules

  std::string aclFile_;

  std::atomic<uint32_t> acl_pubsub_default_ = 0;  // default channel pub/sub permission
  std::atomic<uint32_t> acl_Log_max_len_ = 0;      // default acl log max len

  // diff commands between cached commands and config file commands
  std::map<std::string, std::string> diff_commands_;
  void TryPushDiffCommands(const std::string& command, const std::string& value);

  //
  // Critical configure items
  //
  bool write_binlog_ = false;
  int target_file_size_base_ = 0;
  int binlog_file_size_ = 0;

  // cache
  std::vector<std::string> cache_type_;
  std::atomic_bool tmp_cache_disable_flag_;
  std::atomic_int64_t cache_maxmemory_;
  std::atomic_int cache_num_;
  std::atomic_int cache_model_;
  std::atomic_int cache_string_;
  std::atomic_int cache_set_;
  std::atomic_int cache_zset_;
  std::atomic_int cache_hash_;
  std::atomic_int cache_list_;
  std::atomic_int cache_bit_;
  std::atomic_int zset_cache_start_pos_;
  std::atomic_int zset_cache_field_num_per_key_;
  std::atomic_int cache_maxmemory_policy_;
  std::atomic_int cache_maxmemory_samples_;
  std::atomic_int cache_lfu_decay_time_;

  // rocksdb blob
  bool enable_blob_files_ = false;
  bool enable_blob_garbage_collection_ = false;
  double blob_garbage_collection_age_cutoff_ = 0.25;
  double blob_garbage_collection_force_threshold_ = 1.0;
  int64_t min_blob_size_ = 4096;                // 4K
  int64_t blob_cache_ = 0;
  int64_t blob_num_shard_bits_ = 0;
  int64_t blob_file_size_ = 256 * 1024 * 1024;  // 256M
  std::string blob_compression_type_ = "none";

  std::unique_ptr<PikaMeta> local_meta_;
  std::shared_mutex rwlock_;

  // Rsync Rate limiting configuration
  int throttle_bytes_per_second_ = 207200000;
  int max_rsync_parallel_num_ = 4;
};

#endif<|MERGE_RESOLUTION|>--- conflicted
+++ resolved
@@ -629,15 +629,11 @@
     acl_Log_max_len_ = value;
   }
 
-<<<<<<< HEAD
-
   const std::string scache_type() {
     return pstd::StringConcat(cache_type_, COMMA);
   }
 
-=======
   int64_t cache_maxmemory() { return cache_maxmemory_; }
->>>>>>> 39fc96e7
   void SetSlowCmd(const std::string& value) {
     std::lock_guard l(rwlock_);
     std::string lower_value = value;
