// Copyright (c) 2015-present, Qihoo, Inc.  All rights reserved.
// This source code is licensed under the BSD-style license found in the
// LICENSE file in the root directory of this source tree. An additional grant
// of patent rights can be found in the PATENTS file in the same directory.

#ifndef PIKA_CONF_H_
#define PIKA_CONF_H_

#include <atomic>
#include <map>
#include <set>
#include <unordered_set>

#include "pstd/include/base_conf.h"
#include "pstd/include/pstd_mutex.h"
#include "pstd/include/pstd_string.h"

#include "include/pika_define.h"
#include "include/pika_meta.h"
#include "rocksdb/compression_type.h"

#define kBinlogReadWinDefaultSize 9000
#define kBinlogReadWinMaxSize 90000
const uint32_t configRunIDSize = 40;
const uint32_t configReplicationIDSize = 50;

// global class, class members well initialized
class PikaConf : public pstd::BaseConf {
 public:
  PikaConf(const std::string& path);
  ~PikaConf() override = default;

  // Getter
  int port() {
    std::shared_lock l(rwlock_);
    return port_;
  }
  std::string slaveof() {
    std::shared_lock l(rwlock_);
    return slaveof_;
  }
  int slave_priority() {
    std::shared_lock l(rwlock_);
    return slave_priority_;
  }
  bool write_binlog() {
    std::shared_lock l(rwlock_);
    return write_binlog_;
  }
  int thread_num() {
    std::shared_lock l(rwlock_);
    return thread_num_;
  }
  int thread_pool_size() {
    std::shared_lock l(rwlock_);
    return thread_pool_size_;
  }
  int slow_cmd_thread_pool_size() {
    std::shared_lock l(rwlock_);
    return slow_cmd_thread_pool_size_;
  }
  int sync_thread_num() {
    std::shared_lock l(rwlock_);
    return sync_thread_num_;
  }
  std::string log_path() {
    std::shared_lock l(rwlock_);
    return log_path_;
  }
  std::string log_level() {
    std::shared_lock l(rwlock_);
    return log_level_;
  }
  std::string db_path() {
    std::shared_lock l(rwlock_);
    return db_path_;
  }
  std::string db_sync_path() {
    std::shared_lock l(rwlock_);
    return db_sync_path_;
  }
  int db_sync_speed() {
    std::shared_lock l(rwlock_);
    return db_sync_speed_;
  }
  std::string compact_cron() {
    std::shared_lock l(rwlock_);
    return compact_cron_;
  }
  std::string compact_interval() {
    std::shared_lock l(rwlock_);
    return compact_interval_;
  }
  int64_t least_resume_free_disk_size() {
    std::shared_lock l(rwlock_);
    return least_free_disk_to_resume_;
  }
  int64_t resume_interval() {
    std::shared_lock l(rwlock_);
    return resume_check_interval_;
  }
  double min_check_resume_ratio() {
    std::shared_lock l(rwlock_);
    return min_check_resume_ratio_;
  }
  int64_t write_buffer_size() {
    std::shared_lock l(rwlock_);
    return write_buffer_size_;
  }
  int64_t arena_block_size() {
    std::shared_lock l(rwlock_);
    return arena_block_size_;
  }
  int64_t slotmigrate_thread_num() {
    std::shared_lock l(rwlock_);
    return slotmigrate_thread_num_;
  }
  int64_t thread_migrate_keys_num() {
    std::shared_lock l(rwlock_);
    return thread_migrate_keys_num_;
  }
  int64_t max_write_buffer_size() {
    std::shared_lock l(rwlock_);
    return max_write_buffer_size_;
  }
  int max_write_buffer_number() {
    std::shared_lock l(rwlock_);
    return max_write_buffer_num_;
  }
  int64_t max_client_response_size() {
    std::shared_lock l(rwlock_);
    return max_client_response_size_;
  }
  int timeout() {
    std::shared_lock l(rwlock_);
    return timeout_;
  }
  int binlog_writer_num() {
    std::shared_lock l(rwlock_);
    return binlog_writer_num_;
  }
  bool slotmigrate() {
    std::shared_lock l(rwlock_);
    return slotmigrate_;
  }
  std::string server_id() {
    std::shared_lock l(rwlock_);
    return server_id_;
  }
  std::string run_id() {
    std::shared_lock l(rwlock_);
    return run_id_;
  }
  std::string master_run_id() {
    std::shared_lock l(rwlock_);
    return master_run_id_;
  }
  std::string replication_id() {
    std::shared_lock l(rwlock_);
    return replication_id_;
  }
  std::string requirepass() {
    std::shared_lock l(rwlock_);
    return requirepass_;
  }
  std::string masterauth() {
    std::shared_lock l(rwlock_);
    return masterauth_;
  }
  std::string bgsave_path() {
    std::shared_lock l(rwlock_);
    return bgsave_path_;
  }
  int expire_dump_days() {
    std::shared_lock l(rwlock_);
    return expire_dump_days_;
  }
  std::string bgsave_prefix() {
    std::shared_lock l(rwlock_);
    return bgsave_prefix_;
  }
  std::string userpass() {
    std::shared_lock l(rwlock_);
    return userpass_;
  }
  std::string suser_blacklist() {
    std::shared_lock l(rwlock_);
    return pstd::StringConcat(user_blacklist_, COMMA);
  }
  const std::vector<std::string>& vuser_blacklist() {
    std::shared_lock l(rwlock_);
    return user_blacklist_;
  }
  bool classic_mode() { return classic_mode_.load(); }
  int databases() {
    std::shared_lock l(rwlock_);
    return databases_;
  }
  int default_slot_num() {
    std::shared_lock l(rwlock_);
    return default_slot_num_;
  }
  const std::vector<DBStruct>& db_structs() {
    std::shared_lock l(rwlock_);
    return db_structs_;
  }
  std::string default_db() {
    std::shared_lock l(rwlock_);
    return default_db_;
  }
  std::string compression() {
    std::shared_lock l(rwlock_);
    return compression_;
  }
  int target_file_size_base() {
    std::shared_lock l(rwlock_);
    return target_file_size_base_;
  }
  int max_cache_statistic_keys() {
    std::shared_lock l(rwlock_);
    return max_cache_statistic_keys_;
  }
  int small_compaction_threshold() {
    std::shared_lock l(rwlock_);
    return small_compaction_threshold_;
  }
  int max_background_flushes() {
    std::shared_lock l(rwlock_);
    return max_background_flushes_;
  }
  int max_background_compactions() {
    std::shared_lock l(rwlock_);
    return max_background_compactions_;
  }
  int max_background_jobs() {
    std::shared_lock l(rwlock_);
    return max_background_jobs_;
  }
  int max_cache_files() {
    std::shared_lock l(rwlock_);
    return max_cache_files_;
  }
  int max_bytes_for_level_multiplier() {
    std::shared_lock l(rwlock_);
    return max_bytes_for_level_multiplier_;
  }
  int64_t block_size() {
    std::shared_lock l(rwlock_);
    return block_size_;
  }
  int64_t block_cache() {
    std::shared_lock l(rwlock_);
    return block_cache_;
  }
  int64_t num_shard_bits() {
    std::shared_lock l(rwlock_);
    return num_shard_bits_;
  }
  bool share_block_cache() {
    std::shared_lock l(rwlock_);
    return share_block_cache_;
  }
  bool cache_index_and_filter_blocks() {
    std::shared_lock l(rwlock_);
    return cache_index_and_filter_blocks_;
  }
  bool pin_l0_filter_and_index_blocks_in_cache() {
    std::shared_lock l(rwlock_);
    return pin_l0_filter_and_index_blocks_in_cache_;
  }
  bool optimize_filters_for_hits() {
    std::shared_lock l(rwlock_);
    return optimize_filters_for_hits_;
  }
  bool level_compaction_dynamic_level_bytes() {
    std::shared_lock l(rwlock_);
    return level_compaction_dynamic_level_bytes_;
  }
  int expire_logs_nums() {
    std::shared_lock l(rwlock_);
    return expire_logs_nums_;
  }
  int expire_logs_days() {
    std::shared_lock l(rwlock_);
    return expire_logs_days_;
  }
  std::string conf_path() {
    std::shared_lock l(rwlock_);
    return conf_path_;
  }
  bool slave_read_only() {
    std::shared_lock l(rwlock_);
    return slave_read_only_;
  }
  int maxclients() {
    std::shared_lock l(rwlock_);
    return maxclients_;
  }
  int root_connection_num() {
    std::shared_lock l(rwlock_);
    return root_connection_num_;
  }
  bool slowlog_write_errorlog() { return slowlog_write_errorlog_.load(); }
  int slowlog_slower_than() { return slowlog_log_slower_than_.load(); }
  int slowlog_max_len() {
    std::shared_lock l(rwlock_);
    return slowlog_max_len_;
  }
  std::string network_interface() {
    std::shared_lock l(rwlock_);
    return network_interface_;
  }
  int cache_model() { return cache_model_; }
  int sync_window_size() { return sync_window_size_.load(); }
  int max_conn_rbuf_size() { return max_conn_rbuf_size_.load(); }
  int consensus_level() { return consensus_level_.load(); }
  int replication_num() { return replication_num_.load(); }
  int64_t rate_limiter_bandwidth() {
    std::shared_lock l(rwlock_);
    return rate_limiter_bandwidth_;
  }
  int64_t rate_limiter_refill_period_us() {
    std::shared_lock l(rwlock_);
    return rate_limiter_refill_period_us_;
  }
  int64_t rate_limiter_fairness() {
    std::shared_lock l(rwlock_);
    return rate_limiter_fairness_;
  }
  bool rate_limiter_auto_tuned() {
    std::shared_lock l(rwlock_);
    return rate_limiter_auto_tuned_;
  }
  bool IsCacheDisabledTemporarily() { return tmp_cache_disable_flag_; }
  int GetCacheString() { return cache_string_; }
  int GetCacheSet() { return cache_set_; }
  int GetCacheZset() { return cache_zset_; }
  int GetCacheHash() { return cache_hash_; }
  int GetCacheList() { return cache_list_; }
  int GetCacheBit() { return cache_bit_; }
  int GetCacheNum() { return cache_num_; }
  void SetCacheNum(const int value) { cache_num_ = value; }
  void SetCacheModel(const int value) { cache_model_ = value; }
  void SetCacheStartPos(const int value) { zset_cache_start_pos_ = value; }
  void SetCacheItemsPerKey(const int value) { zset_cache_field_num_per_key_ = value; }
  void SetCacheMaxmemory(const int64_t value) { cache_maxmemory_ = value; }
  void SetCacheMaxmemoryPolicy(const int value) { cache_maxmemory_policy_ = value; }
  void SetCacheMaxmemorySamples(const int value) { cache_maxmemory_samples_ = value; }
  void SetCacheLFUDecayTime(const int value) { cache_lfu_decay_time_ = value; }
  void UnsetCacheDisableFlag() { tmp_cache_disable_flag_ = false; }
  bool enable_blob_files() { return enable_blob_files_; }
  int64_t min_blob_size() { return min_blob_size_; }
  int64_t blob_file_size() { return blob_file_size_; }
  std::string blob_compression_type() { return blob_compression_type_; }
  bool enable_blob_garbage_collection() { return enable_blob_garbage_collection_; }
  double blob_garbage_collection_age_cutoff() { return blob_garbage_collection_age_cutoff_; }
  double blob_garbage_collection_force_threshold() { return blob_garbage_collection_force_threshold_; }
  int64_t blob_cache() { return blob_cache_; }
  int64_t blob_num_shard_bits() { return blob_num_shard_bits_; }

  // Rsync Rate limiting configuration
  int throttle_bytes_per_second() {
    std::shared_lock l(rwlock_);
    return throttle_bytes_per_second_;
  }
  int max_rsync_parallel_num() {
    std::shared_lock l(rwlock_);
    return max_rsync_parallel_num_;
  }

  // Slow Commands configuration
  const std::string GetSlowCmd() {
    std::shared_lock l(rwlock_);
    return pstd::Set2String(slow_cmd_set_, ',');
  }

  bool is_slow_cmd(const std::string& cmd) {
    std::shared_lock l(rwlock_);
    return slow_cmd_set_.find(cmd) != slow_cmd_set_.end();
  }

  // Immutable config items, we don't use lock.
  bool daemonize() { return daemonize_; }
  std::string pidfile() { return pidfile_; }
  int binlog_file_size() { return binlog_file_size_; }
  PikaMeta* local_meta() { return local_meta_.get(); }
  std::vector<rocksdb::CompressionType> compression_per_level();
  std::string compression_all_levels() const { return compression_per_level_; };
  static rocksdb::CompressionType GetCompression(const std::string& value);

  // Setter
  void SetPort(const int value) {
    std::lock_guard l(rwlock_);
    port_ = value;
  }
  void SetThreadNum(const int value) {
    std::lock_guard l(rwlock_);
    thread_num_ = value;
  }
  void SetTimeout(const int value) {
    std::lock_guard l(rwlock_);
    TryPushDiffCommands("timeout", std::to_string(value));
    timeout_ = value;
  }
  void SetThreadPoolSize(const int value) {
    std::lock_guard l(rwlock_);
    thread_pool_size_ = value;
  }

  void SetLowLevelThreadPoolSize(const int value) {
    std::lock_guard l(rwlock_);
    slow_cmd_thread_pool_size_ = value;
  }

  void SetSlaveof(const std::string& value) {
    std::lock_guard l(rwlock_);
    TryPushDiffCommands("slaveof", value);
    slaveof_ = value;
  }
  void SetMasterRunID(const std::string& value) {
    std::lock_guard l(rwlock_);
    TryPushDiffCommands("master-run-id", value);
    master_run_id_ = value;
  }
  void SetReplicationID(const std::string& value) {
    std::lock_guard l(rwlock_);
    TryPushDiffCommands("replication-id", value);
    replication_id_ = value;
  }
  void SetSlavePriority(const int value) {
    std::lock_guard l(rwlock_);
    TryPushDiffCommands("slave-priority", std::to_string(value));
    slave_priority_ = value;
  }
  void SetWriteBinlog(const std::string& value) {
    std::lock_guard l(rwlock_);
    TryPushDiffCommands("write-binlog", value);
    write_binlog_ = value == "yes";
  }
  void SetMaxCacheStatisticKeys(const int value) {
    std::lock_guard l(rwlock_);
    TryPushDiffCommands("max-cache-statistic-keys", std::to_string(value));
    max_cache_statistic_keys_ = value;
  }
  void SetSmallCompactionThreshold(const int value) {
    std::lock_guard l(rwlock_);
    TryPushDiffCommands("small-compaction-threshold", std::to_string(value));
    small_compaction_threshold_ = value;
  }
  void SetMaxClientResponseSize(const int value) {
    std::lock_guard l(rwlock_);
    TryPushDiffCommands("max-client-response-size", std::to_string(value));
    max_client_response_size_ = value;
  }
  void SetBgsavePath(const std::string& value) {
    std::lock_guard l(rwlock_);
    bgsave_path_ = value;
    if (value[value.length() - 1] != '/') {
      bgsave_path_ += "/";
    }
  }
  void SetExpireDumpDays(const int value) {
    std::lock_guard l(rwlock_);
    TryPushDiffCommands("dump-expire", std::to_string(value));
    expire_dump_days_ = value;
  }
  void SetBgsavePrefix(const std::string& value) {
    std::lock_guard l(rwlock_);
    TryPushDiffCommands("dump-prefix", value);
    bgsave_prefix_ = value;
  }
  void SetRunID(const std::string& value) {
    std::lock_guard l(rwlock_);
    TryPushDiffCommands("run-id", value);
    run_id_ = value;
  }
  void SetRequirePass(const std::string& value) {
    std::lock_guard l(rwlock_);
    TryPushDiffCommands("requirepass", value);
    requirepass_ = value;
  }
  void SetMasterAuth(const std::string& value) {
    std::lock_guard l(rwlock_);
    TryPushDiffCommands("masterauth", value);
    masterauth_ = value;
  }
  void SetUserPass(const std::string& value) {
    std::lock_guard l(rwlock_);
    TryPushDiffCommands("userpass", value);
    userpass_ = value;
  }
  void SetUserBlackList(const std::string& value) {
    std::lock_guard l(rwlock_);
    TryPushDiffCommands("userblacklist", value);
    pstd::StringSplit(value, COMMA, user_blacklist_);
    for (auto& item : user_blacklist_) {
      pstd::StringToLower(item);
    }
  }
  void SetSlotMigrate(const std::string &value) {
    std::lock_guard l(rwlock_);
    slotmigrate_ = (value == "yes") ? true : false;
  }
  void SetExpireLogsNums(const int value) {
    std::lock_guard l(rwlock_);
    TryPushDiffCommands("expire-logs-nums", std::to_string(value));
    expire_logs_nums_ = value;
  }
  void SetExpireLogsDays(const int value) {
    std::lock_guard l(rwlock_);
    TryPushDiffCommands("expire-logs-days", std::to_string(value));
    expire_logs_days_ = value;
  }
  void SetMaxConnection(const int value) {
    std::lock_guard l(rwlock_);
    TryPushDiffCommands("maxclients", std::to_string(value));
    maxclients_ = value;
  }
  void SetRootConnectionNum(const int value) {
    std::lock_guard l(rwlock_);
    TryPushDiffCommands("root-connection-num", std::to_string(value));
    root_connection_num_ = value;
  }
  void SetSlowlogWriteErrorlog(const bool value) {
    std::lock_guard l(rwlock_);
    TryPushDiffCommands("slowlog-write-errorlog", value ? "yes" : "no");
    slowlog_write_errorlog_.store(value);
  }
  void SetSlowlogSlowerThan(const int value) {
    std::lock_guard l(rwlock_);
    TryPushDiffCommands("slowlog-log-slower-than", std::to_string(value));
    slowlog_log_slower_than_.store(value);
  }
  void SetSlowlogMaxLen(const int value) {
    std::lock_guard l(rwlock_);
    TryPushDiffCommands("slowlog-max-len", std::to_string(value));
    slowlog_max_len_ = value;
  }
  void SetDbSyncSpeed(const int value) {
    std::lock_guard l(rwlock_);
    TryPushDiffCommands("db-sync-speed", std::to_string(value));
    db_sync_speed_ = value;
  }
  void SetCompactCron(const std::string& value) {
    std::lock_guard l(rwlock_);
    TryPushDiffCommands("compact-cron", value);
    compact_cron_ = value;
  }
  void SetCompactInterval(const std::string& value) {
    std::lock_guard l(rwlock_);
    TryPushDiffCommands("compact-interval", value);
    compact_interval_ = value;
  }
  void SetLeastResumeFreeDiskSize(const int64_t& value) {
    std::lock_guard l(rwlock_);
    TryPushDiffCommands("least-free-disk-resume-size", std::to_string(value));
    least_free_disk_to_resume_ = value;
  }
  void SetResumeInterval(const int64_t& value) {
    std::lock_guard l(rwlock_);
    TryPushDiffCommands("manually-resume-interval", std::to_string(value));
    resume_check_interval_ = value;
  }
  void SetMinCheckResumeRatio(const double& value) {
    std::lock_guard l(rwlock_);
    TryPushDiffCommands("min-check-resume-ratio", std::to_string(value));
    min_check_resume_ratio_ = value;
  }
  void SetSyncWindowSize(const int& value) {
    TryPushDiffCommands("sync-window-size", std::to_string(value));
    sync_window_size_.store(value);
  }
  void SetMaxConnRbufSize(const int& value) {
    TryPushDiffCommands("max-conn-rbuf-size", std::to_string(value));
    max_conn_rbuf_size_.store(value);
  }
  void SetMaxCacheFiles(const int& value) {
    std::lock_guard l(rwlock_);
    TryPushDiffCommands("max-cache-files", std::to_string(value));
    max_cache_files_ = value;
  }
  void SetMaxBackgroudCompactions(const int& value) {
    std::lock_guard l(rwlock_);
    TryPushDiffCommands("max-background-compactions", std::to_string(value));
    max_background_compactions_ = value;
  }
  void SetMaxBackgroudJobs(const int& value) {
    std::lock_guard l(rwlock_);
    TryPushDiffCommands("max-background-jobs", std::to_string(value));
    max_background_jobs_ = value;
  }
  void SetWriteBufferSize(const int& value) {
    std::lock_guard l(rwlock_);
    TryPushDiffCommands("write-buffer-size", std::to_string(value));
    write_buffer_size_ = value;
  }
  void SetMaxWriteBufferNumber(const int& value) {
    std::lock_guard l(rwlock_);
    TryPushDiffCommands("max-write-buffer-num", std::to_string(value));
    max_write_buffer_num_ = value;
  }
  void SetArenaBlockSize(const int& value) {
    std::lock_guard l(rwlock_);
    TryPushDiffCommands("arena-block-size", std::to_string(value));
    arena_block_size_ = value;
  }

  void SetLogLevel(const std::string& value) {
    std::lock_guard l(rwlock_);
    TryPushDiffCommands("loglevel", value);
    log_level_ = value;
  }

  // Rsync Rate limiting configuration
  void SetThrottleBytesPerSecond(const int value) {
    std::lock_guard l(rwlock_);
    TryPushDiffCommands("throttle-bytes-per-second", std::to_string(value));
    throttle_bytes_per_second_ = value;
  }

  void SetMaxRsyncParallelNum(const int value) {
    std::lock_guard l(rwlock_);
    TryPushDiffCommands("max-rsync-parallel-num", std::to_string(value));
    max_rsync_parallel_num_ = value;
  }

<<<<<<< HEAD
  void SetSlowCmd(const std::string& value) {
    std::lock_guard l(rwlock_);
    std::string lower_value = value;
    pstd::StringToLower(lower_value);
    TryPushDiffCommands("slow-cmd-list", lower_value);
    pstd::StringSplit2Set(lower_value, ',', slow_cmd_set_);
  }

=======
  void SetCacheType(const std::string &value);
  void SetCacheDisableFlag() { tmp_cache_disable_flag_ = true; }
  int zset_cache_start_pos() { return zset_cache_start_pos_; }
  int zset_cache_field_num_per_key() { return zset_cache_field_num_per_key_; }
  int64_t cache_maxmemory() { return cache_maxmemory_; }
  int cache_maxmemory_policy() { return cache_maxmemory_policy_; }
  int cache_maxmemory_samples() { return cache_maxmemory_samples_; }
  int cache_lfu_decay_time() { return cache_lfu_decay_time_; }
>>>>>>> 3ad5f2f9
  pstd::Status DBSlotsSanityCheck(const std::string& db_name, const std::set<uint32_t>& slot_ids,
                                    bool is_add);
  pstd::Status AddDBSlots(const std::string& db_name, const std::set<uint32_t>& slot_ids);
  pstd::Status RemoveDBSlots(const std::string& db_name, const std::set<uint32_t>& slot_ids);
  pstd::Status AddDB(const std::string& db_name, uint32_t slot_num);
  pstd::Status AddDBSanityCheck(const std::string& db_name);
  pstd::Status DelDB(const std::string& db_name);
  pstd::Status DelDBSanityCheck(const std::string& db_name);

  int Load();
  int ConfigRewrite();
  int ConfigRewriteReplicationID();
 private:
  pstd::Status InternalGetTargetDB(const std::string& db_name, uint32_t* target);

  int port_ = 0;
  std::string slaveof_;
  int slave_priority_ = 0;
  int thread_num_ = 0;
  int thread_pool_size_ = 0;
  int slow_cmd_thread_pool_size_ = 0;
  std::unordered_set<std::string> slow_cmd_set_;
  int sync_thread_num_ = 0;
  std::string log_path_;
  std::string log_level_;
  std::string db_path_;
  std::string db_sync_path_;
  int expire_dump_days_ = 3;
  int db_sync_speed_ = 0;
  std::string compact_cron_;
  std::string compact_interval_;
  int64_t resume_check_interval_ = 60; // seconds
  int64_t least_free_disk_to_resume_ = 268435456; // 256 MB
  double min_check_resume_ratio_ = 0.7;
  int64_t write_buffer_size_ = 0;
  int64_t arena_block_size_ = 0;
  int64_t slotmigrate_thread_num_ = 0;
  int64_t thread_migrate_keys_num_ = 0;
  int64_t max_write_buffer_size_ = 0;
  int max_write_buffer_num_ = 0;
  int64_t max_client_response_size_ = 0;
  bool daemonize_ = false;
  int timeout_ = 0;
  std::string server_id_;
  std::string run_id_;
  std::string master_run_id_;
  std::string replication_id_;
  std::string requirepass_;
  std::string masterauth_;
  std::string userpass_;
  std::vector<std::string> user_blacklist_;
  std::atomic<bool> classic_mode_;
  int databases_ = 0;
  int default_slot_num_ = 0;
  std::vector<DBStruct> db_structs_;
  std::string default_db_;
  std::string bgsave_path_;
  std::string bgsave_prefix_;
  std::string pidfile_;

  std::string compression_;
  std::string compression_per_level_;
  int maxclients_ = 0;
  int root_connection_num_ = 0;
  std::atomic<bool> slowlog_write_errorlog_;
  std::atomic<int> slowlog_log_slower_than_;
  std::atomic<bool> slotmigrate_;
  std::atomic<int> binlog_writer_num_;
  int slowlog_max_len_ = 0;
  int expire_logs_days_ = 0;
  int expire_logs_nums_ = 0;
  bool slave_read_only_ = false;
  std::string conf_path_;

  int max_cache_statistic_keys_ = 0;
  int small_compaction_threshold_ = 0;
  int max_background_flushes_ = 0;
  int max_background_compactions_ = 0;
  int max_background_jobs_ = 0;
  int max_cache_files_ = 0;
  int max_bytes_for_level_multiplier_ = 0;
  int64_t block_size_ = 0;
  int64_t block_cache_ = 0;
  int64_t num_shard_bits_ = 0;
  bool share_block_cache_ = false;
  bool cache_index_and_filter_blocks_ = false;
  bool pin_l0_filter_and_index_blocks_in_cache_ = false;
  bool optimize_filters_for_hits_ = false;
  bool level_compaction_dynamic_level_bytes_ = false;
  int64_t rate_limiter_bandwidth_ = 0;
  int64_t rate_limiter_refill_period_us_ = 0;
  int64_t rate_limiter_fairness_ = 0;
  bool rate_limiter_auto_tuned_ = true;

  std::atomic<int> sync_window_size_;
  std::atomic<int> max_conn_rbuf_size_;
  std::atomic<int> consensus_level_;
  std::atomic<int> replication_num_;

  std::string network_interface_;

  // diff commands between cached commands and config file commands
  std::map<std::string, std::string> diff_commands_;
  void TryPushDiffCommands(const std::string& command, const std::string& value);

  //
  // Critical configure items
  //
  bool write_binlog_ = false;
  int target_file_size_base_ = 0;
  int binlog_file_size_ = 0;

  // cache
  std::atomic_int cache_num_;
  std::atomic_int cache_model_;
  std::atomic_bool tmp_cache_disable_flag_;
  std::vector<std::string> cache_type_;
  std::atomic_int cache_string_;
  std::atomic_int cache_set_;
  std::atomic_int cache_zset_;
  std::atomic_int cache_hash_;
  std::atomic_int cache_list_;
  std::atomic_int cache_bit_;
  std::atomic_int zset_cache_start_pos_;
  std::atomic_int zset_cache_field_num_per_key_;
  std::atomic_int64_t cache_maxmemory_;
  std::atomic_int cache_maxmemory_policy_;
  std::atomic_int cache_maxmemory_samples_;
  std::atomic_int cache_lfu_decay_time_;


  // rocksdb blob
  bool enable_blob_files_ = false;
  int64_t min_blob_size_ = 4096;                // 4K
  int64_t blob_file_size_ = 256 * 1024 * 1024;  // 256M
  std::string blob_compression_type_ = "none";
  bool enable_blob_garbage_collection_ = false;
  double blob_garbage_collection_age_cutoff_ = 0.25;
  double blob_garbage_collection_force_threshold_ = 1.0;
  int64_t blob_cache_ = 0;
  int64_t blob_num_shard_bits_ = 0;

  std::unique_ptr<PikaMeta> local_meta_;

  std::shared_mutex rwlock_;

  // Rsync Rate limiting configuration
  int throttle_bytes_per_second_ = 207200000;
  int max_rsync_parallel_num_ = 4;
};

#endif<|MERGE_RESOLUTION|>--- conflicted
+++ resolved
@@ -624,7 +624,6 @@
     max_rsync_parallel_num_ = value;
   }
 
-<<<<<<< HEAD
   void SetSlowCmd(const std::string& value) {
     std::lock_guard l(rwlock_);
     std::string lower_value = value;
@@ -633,7 +632,6 @@
     pstd::StringSplit2Set(lower_value, ',', slow_cmd_set_);
   }
 
-=======
   void SetCacheType(const std::string &value);
   void SetCacheDisableFlag() { tmp_cache_disable_flag_ = true; }
   int zset_cache_start_pos() { return zset_cache_start_pos_; }
@@ -642,7 +640,6 @@
   int cache_maxmemory_policy() { return cache_maxmemory_policy_; }
   int cache_maxmemory_samples() { return cache_maxmemory_samples_; }
   int cache_lfu_decay_time() { return cache_lfu_decay_time_; }
->>>>>>> 3ad5f2f9
   pstd::Status DBSlotsSanityCheck(const std::string& db_name, const std::set<uint32_t>& slot_ids,
                                     bool is_add);
   pstd::Status AddDBSlots(const std::string& db_name, const std::set<uint32_t>& slot_ids);
@@ -655,6 +652,7 @@
   int Load();
   int ConfigRewrite();
   int ConfigRewriteReplicationID();
+
  private:
   pstd::Status InternalGetTargetDB(const std::string& db_name, uint32_t* target);
 
