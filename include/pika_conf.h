--- conflicted
+++ resolved
@@ -31,76 +31,6 @@
   ~PikaConf();
 
   // Getter
-<<<<<<< HEAD
-  int port()                                        { RWLock l(&rwlock_, false); return port_; }
-  std::string slaveof()                             { RWLock l(&rwlock_, false); return slaveof_;}
-  int slave_priority()                              { RWLock l(&rwlock_, false); return slave_priority_;}
-  bool write_binlog()                               { RWLock l(&rwlock_, false); return write_binlog_;}
-  int thread_num()                                  { RWLock l(&rwlock_, false); return thread_num_; }
-  int thread_pool_size()                            { RWLock l(&rwlock_, false); return thread_pool_size_; }
-  int sync_thread_num()                             { RWLock l(&rwlock_, false); return sync_thread_num_; }
-  std::string log_path()                            { RWLock l(&rwlock_, false); return log_path_; }
-  std::string db_path()                             { RWLock l(&rwlock_, false); return db_path_; }
-  std::string db_sync_path()                        { RWLock l(&rwlock_, false); return db_sync_path_; }
-  int db_sync_speed()                               { RWLock l(&rwlock_, false); return db_sync_speed_; }
-  std::string compact_cron()                        { RWLock l(&rwlock_, false); return compact_cron_; }
-  std::string compact_interval()                    { RWLock l(&rwlock_, false); return compact_interval_; }
-  int64_t write_buffer_size()                       { RWLock l(&rwlock_, false); return write_buffer_size_; }
-  int64_t arena_block_size()                        { RWLock l(&rwlock_, false); return arena_block_size_; }
-  int64_t max_write_buffer_size()                   { RWLock l(&rwlock_, false); return max_write_buffer_size_; }
-  int max_write_buffer_number()                     { RWLock l(&rwlock_, false); return max_write_buffer_num_; }
-  int64_t max_client_response_size()                { RWLock L(&rwlock_, false); return max_client_response_size_;}
-  int timeout()                                     { RWLock l(&rwlock_, false); return timeout_; }
-  std::string server_id()                           { RWLock l(&rwlock_, false); return server_id_; }
-  std::string requirepass()                         { RWLock l(&rwlock_, false); return requirepass_; }
-  std::string masterauth()                          { RWLock l(&rwlock_, false); return masterauth_; }
-  std::string bgsave_path()                         { RWLock l(&rwlock_, false); return bgsave_path_; }
-  int expire_dump_days()                            { RWLock l(&rwlock_, false); return expire_dump_days_; }
-  std::string bgsave_prefix()                       { RWLock l(&rwlock_, false); return bgsave_prefix_; }
-  std::string userpass()                            { RWLock l(&rwlock_, false); return userpass_; }
-  const std::string suser_blacklist()               { RWLock l(&rwlock_, false); return pstd::StringConcat(user_blacklist_, COMMA); }
-  const std::vector<std::string>& vuser_blacklist() { RWLock l(&rwlock_, false); return user_blacklist_;}
-  bool classic_mode()                               { return classic_mode_.load();}
-  int databases()                                   { RWLock l(&rwlock_, false); return databases_;}
-  int default_slot_num()                            { RWLock l(&rwlock_, false); return default_slot_num_;}
-  const std::vector<TableStruct>& table_structs()   { RWLock l(&rwlock_, false); return table_structs_; }
-  std::string default_table()                       { RWLock l(&rwlock_, false); return default_table_;}
-  std::string compression()                         { RWLock l(&rwlock_, false); return compression_; }
-  int target_file_size_base()                       { RWLock l(&rwlock_, false); return target_file_size_base_; }
-  int max_cache_statistic_keys()                    { RWLock l(&rwlock_, false); return max_cache_statistic_keys_;}
-  int small_compaction_threshold()                  { RWLock l(&rwlock_, false); return small_compaction_threshold_;}
-  int max_background_flushes()                      { RWLock l(&rwlock_, false); return max_background_flushes_; }
-  int max_background_compactions()                  { RWLock l(&rwlock_, false); return max_background_compactions_; }
-  int max_cache_files()                             { RWLock l(&rwlock_, false); return max_cache_files_; }
-  int max_bytes_for_level_multiplier()              { RWLock l(&rwlock_, false); return max_bytes_for_level_multiplier_; }
-  int64_t block_size()                              { RWLock l(&rwlock_, false); return block_size_; }
-  int64_t block_cache()                             { RWLock l(&rwlock_, false); return block_cache_; }
-  int64_t num_shard_bits()                          { RWLock l(&rwlock_, false); return num_shard_bits_; }
-  bool share_block_cache()                          { RWLock l(&rwlock_, false); return share_block_cache_; }
-  bool cache_index_and_filter_blocks()              { RWLock l(&rwlock_, false); return cache_index_and_filter_blocks_; }
-  bool pin_l0_filter_and_index_blocks_in_cache()    { RWLock l(&rwlock_, false); return pin_l0_filter_and_index_blocks_in_cache_; }
-  bool optimize_filters_for_hits()                  { RWLock l(&rwlock_, false); return optimize_filters_for_hits_; }
-  bool level_compaction_dynamic_level_bytes()       { RWLock l(&rwlock_, false); return level_compaction_dynamic_level_bytes_; }
-  int expire_logs_nums()                            { RWLock l(&rwlock_, false); return expire_logs_nums_; }
-  int expire_logs_days()                            { RWLock l(&rwlock_, false); return expire_logs_days_; }
-  std::string conf_path()                           { RWLock l(&rwlock_, false); return conf_path_; }
-  bool slave_read_only()                            { RWLock l(&rwlock_, false); return slave_read_only_; }
-  int maxclients()                                  { RWLock l(&rwlock_, false); return maxclients_; }
-  int root_connection_num()                         { RWLock l(&rwlock_, false); return root_connection_num_; }
-  bool slowlog_write_errorlog()                     { return slowlog_write_errorlog_.load();}
-  int slowlog_slower_than()                         { return slowlog_log_slower_than_.load(); }
-  int slowlog_max_len()                             { RWLock L(&rwlock_, false); return slowlog_max_len_; }
-  std::string network_interface()                   { RWLock l(&rwlock_, false); return network_interface_; }
-  int sync_window_size()                            { return sync_window_size_.load(); }
-  int max_conn_rbuf_size()                          { return max_conn_rbuf_size_.load(); }
-  int consensus_level()                             { return consensus_level_.load(); }
-  int replication_num()                             { return replication_num_.load(); }
-  int64_t rate_limiter_bandwidth()                  { RWLock l(&rwlock_, false); return rate_limiter_bandwidth_; }
-  int64_t rate_limiter_refill_period_us()           { RWLock l(&rwlock_, false); return rate_limiter_refill_period_us_; }
-  int64_t rate_limiter_fairness()                   { RWLock l(&rwlock_, false); return rate_limiter_fairness_; }
-  bool rate_limiter_auto_tuned()                    { RWLock l(&rwlock_, false); return rate_limiter_auto_tuned_; }
-
-=======
   int port() {
     RWLock l(&rwlock_, false);
     return port_;
@@ -336,7 +266,18 @@
     RWLock l(&rwlock_, false);
     return rate_limiter_bandwidth_;
   }
->>>>>>> ebb88514
+  int64_t rate_limiter_refill_period_us() {
+    RWLock l(&rwlock_, false);
+    return rate_limiter_refill_period_us_;
+  }
+  int64_t rate_limiter_fairness() {
+    RWLock l(&rwlock_, false);
+    return rate_limiter_fairness_;
+  }
+  bool rate_limiter_auto_tuned() {
+    RWLock l(&rwlock_, false);
+    return rate_limiter_auto_tuned_;
+  }
 
   // Immutable config items, we don't use lock.
   bool daemonize() { return daemonize_; }
@@ -592,15 +533,12 @@
   bool pin_l0_filter_and_index_blocks_in_cache_;
   bool optimize_filters_for_hits_;
   bool level_compaction_dynamic_level_bytes_;
-<<<<<<< HEAD
   int64_t rate_limiter_bandwidth_ = 200 * 1024 * 1024; // 200M
   int64_t rate_limiter_refill_period_us_ = 100 * 1000;
   int64_t rate_limiter_fairness_ = 10;
   bool rate_limiter_auto_tuned_ = true;
 
-=======
-  int64_t rate_limiter_bandwidth_ = 200 * 1024 * 1024;  // 200M
->>>>>>> ebb88514
+
   std::atomic<int> sync_window_size_;
   std::atomic<int> max_conn_rbuf_size_;
   std::atomic<int> consensus_level_;
