--- conflicted
+++ resolved
@@ -122,23 +122,6 @@
     std::shared_lock l(rwlock_);
     return min_check_resume_ratio_;
   }
-<<<<<<< HEAD
-  int64_t write_buffer_size() { return write_buffer_size_.load(std::memory_order_relaxed); }
-  int min_write_buffer_number_to_merge() { return min_write_buffer_number_to_merge_.load(std::memory_order_relaxed); }
-  int level0_stop_writes_trigger() { return level0_stop_writes_trigger_.load(std::memory_order_relaxed); }
-  int level0_slowdown_writes_trigger() { return level0_slowdown_writes_trigger_.load(std::memory_order_relaxed); }
-  int level0_file_num_compaction_trigger() { return level0_file_num_compaction_trigger_.load(std::memory_order_relaxed); }
-  int64_t arena_block_size() { return arena_block_size_.load(std::memory_order_relaxed); }
-  int64_t slotmigrate_thread_num() { return slotmigrate_thread_num_.load(std::memory_order_relaxed); }
-  int64_t thread_migrate_keys_num() { return thread_migrate_keys_num_.load(std::memory_order_relaxed); }
-  int64_t max_write_buffer_size() { return max_write_buffer_size_.load(std::memory_order_relaxed); }
-  int max_write_buffer_number() { return max_write_buffer_num_.load(std::memory_order_relaxed); }
-  uint64_t MaxTotalWalSize() { return max_total_wal_size_.load(std::memory_order_relaxed); }
-  int64_t max_client_response_size() { return max_client_response_size_.load(std::memory_order_relaxed); }
-  int timeout() { return timeout_.load(std::memory_order_relaxed); }
-  int binlog_writer_num() { return binlog_writer_num_.load(std::memory_order_relaxed); }
-  bool slotmigrate() { return slotmigrate_.load(std::memory_order_relaxed); }
-=======
   int64_t write_buffer_size() {
     std::shared_lock l(rwlock_);
     return write_buffer_size_;
@@ -182,7 +165,7 @@
   uint64_t MaxTotalWalSize() {
     std::shared_lock l(rwlock_);
     return max_total_wal_size_;
-  } 
+  }
   int64_t max_client_response_size() {
     std::shared_lock l(rwlock_);
     return max_client_response_size_;
@@ -199,7 +182,6 @@
     std::shared_lock l(rwlock_);
     return slotmigrate_;
   }
->>>>>>> 125299ca
   std::string server_id() {
     std::shared_lock l(rwlock_);
     return server_id_;
@@ -417,18 +399,6 @@
   int64_t min_blob_size() { return min_blob_size_; }
   int64_t blob_file_size() { return blob_file_size_; }
   std::string blob_compression_type() { return blob_compression_type_; }
-<<<<<<< HEAD
-  bool enable_blob_garbage_collection() { return enable_blob_garbage_collection_.load(std::memory_order_relaxed); }
-  double blob_garbage_collection_age_cutoff() { return blob_garbage_collection_age_cutoff_; }
-  double blob_garbage_collection_force_threshold() { return blob_garbage_collection_force_threshold_; }
-  int64_t blob_cache() { return blob_cache_.load(std::memory_order_relaxed); }
-  int64_t blob_num_shard_bits() { return blob_num_shard_bits_.load(std::memory_order_relaxed); }
-
-  // Rsync Rate limiting configuration
-  int throttle_bytes_per_second() { return throttle_bytes_per_second_.load(std::memory_order_relaxed); }
-  int max_rsync_parallel_num() { return max_rsync_parallel_num_.load(std::memory_order_relaxed); }
-  int64_t rsync_timeout_ms(){ return rsync_timeout_ms_.load(); }
-=======
   bool enable_blob_garbage_collection() { return enable_blob_garbage_collection_; }
   double blob_garbage_collection_age_cutoff() { return blob_garbage_collection_age_cutoff_; }
   double blob_garbage_collection_force_threshold() { return blob_garbage_collection_force_threshold_; }
@@ -444,8 +414,9 @@
     std::shared_lock l(rwlock_);
     return max_rsync_parallel_num_;
   }
-
->>>>>>> 125299ca
+  int64_t rsync_timeout_ms() {
+      return rsync_timeout_ms_.load();
+  }
   // Slow Commands configuration
   const std::string GetSlowCmd() {
     std::shared_lock l(rwlock_);
@@ -758,7 +729,7 @@
   void SetThrottleBytesPerSecond(const int value) {
     std::lock_guard l(rwlock_);
     TryPushDiffCommands("throttle-bytes-per-second", std::to_string(value));
-    throttle_bytes_per_second_.store(value);
+    throttle_bytes_per_second_ = value;
   }
 
   void SetMaxRsyncParallelNum(const int value) {
@@ -966,14 +937,9 @@
   std::shared_mutex rwlock_;
 
   // Rsync Rate limiting configuration
-<<<<<<< HEAD
-  std::atomic_int throttle_bytes_per_second_ = 207200000;
-  std::atomic_int max_rsync_parallel_num_ = kMaxRsyncParallelNum;
-  std::atomic_int64_t rsync_timeout_ms_ = 1000;
-=======
   int throttle_bytes_per_second_ = 207200000;
   int max_rsync_parallel_num_ = kMaxRsyncParallelNum;
->>>>>>> 125299ca
+  std::atomic_int64_t rsync_timeout_ms_ = 1000;
 };
 
 #endif