#ifndef __PIKA_CONF_H__
#define __PIKA_CONF_H__
#include <pthread.h>
#include "stdlib.h"
#include <string>
#include <vector>

#include "base_conf.h"
#include "slash_mutex.h"
#include "slash_string.h"
#include "pika_define.h"
#include "xdebug.h"

typedef slash::RWLock RWLock;

class PikaConf : public slash::BaseConf {
public:
  PikaConf(const std::string& path);
  ~PikaConf()             { pthread_rwlock_destroy(&rwlock_); }

  // Getter
  int port()              { RWLock l(&rwlock_, false); return port_; }
  int thread_num()        { RWLock l(&rwlock_, false); return thread_num_; }
  int slave_thread_num()  { RWLock l(&rwlock_, false); return slave_thread_num_; }
  std::string log_path()        { RWLock l(&rwlock_, false); return log_path_; }
  int log_level()         { RWLock l(&rwlock_, false); return log_level_; }
  std::string db_path()         { RWLock l(&rwlock_, false); return db_path_; }
  int write_buffer_size()         { RWLock l(&rwlock_, false); return write_buffer_size_; }
  int timeout()           { RWLock l(&rwlock_, false); return timeout_; }

  std::string requirepass()     { RWLock l(&rwlock_, false); return requirepass_; }
  std::string bgsave_path()     { RWLock l(&rwlock_, false); return bgsave_path_; }
  std::string userpass()     { RWLock l(&rwlock_, false); return userpass_; }
  const std::string suser_blacklist() {
    RWLock l(&rwlock_, false); return slash::StringConcat(user_blacklist_, COMMA);
  }
  const std::vector<std::string>& vuser_blacklist() {
    RWLock l(&rwlock_, false); return user_blacklist_;
  }
  std::string compression()       { RWLock l(&rwlock_, false); return compression_; }
  int target_file_size_base()         { RWLock l(&rwlock_, false); return target_file_size_base_; }
  int expire_logs_nums()         { RWLock l(&rwlock_, false); return expire_logs_nums_; }
  int expire_logs_days()         { RWLock l(&rwlock_, false); return expire_logs_days_; }
  std::string conf_path()       { RWLock l(&rwlock_, false); return conf_path_; }
  bool readonly() {
    RWLock l(&rwlock_, false); return readonly_;
  }

  // Immutable config items, we don't use lock.
  bool daemonize()        { return daemonize_; }
  std::string pidfile()   { return pidfile_; }
  int binlog_file_size()  { return binlog_file_size_; }

  // Setter
  void SetPort(const int value)                 { RWLock l(&rwlock_, true); port_ = value; }
  void SetThreadNum(const int value)            { RWLock l(&rwlock_, true); thread_num_ = value; }
  void SetLogLevel(const int value)             { RWLock l(&rwlock_, true); log_level_ = value; }
  void SetTimeout(const int value)              { RWLock l(&rwlock_, true); timeout_ = value; }
  void SetBgsavePath(const std::string &value) {
    RWLock l(&rwlock_, true);
    bgsave_path_ = value;
    if (value[value.length() - 1] != '/') {
      bgsave_path_ += "/";
    }
  }
  void SetRequirePass(const std::string &value) {
    RWLock l(&rwlock_, true);
    requirepass_ = value;
  }
  void SetUserPass(const std::string &value) {
    RWLock l(&rwlock_, true);
    userpass_ = value;
  }
  void SetUserBlackList(const std::string &value) {
    RWLock l(&rwlock_, true);
    slash::StringSplit(value, COMMA, user_blacklist_);
  }
  void AddToUserBlackList(const std::string &value) {
    RWLock l(&rwlock_, true);
    user_blacklist_.push_back(value);
  }
  void SetReadonly(const bool value) {
    RWLock l(&rwlock_, true); readonly_ = value;
  }
  void SetExpireLogsNums(const int value){
    RWLock l(&rwlock_, true);
    expire_logs_nums_ = value;
  }
  void SetExpireLogsDays(const int value) {
    RWLock l(&rwlock_, true);
    expire_logs_days_ = value;
  }

  int Load();
  int ConfigRewrite();
private:
  int port_;
  int thread_num_;
  int slave_thread_num_;
  std::string log_path_;
  std::string db_path_;
  //char master_db_sync_path_[PIKA_WORD_SIZE];
  //char slave_db_sync_path_[PIKA_WORD_SIZE];
  int write_buffer_size_;
  int log_level_;
  bool daemonize_;
  int timeout_;
  std::string requirepass_;
  std::string userpass_;
  std::vector<std::string> user_blacklist_;
  std::string bgsave_path_;
  std::string pidfile_;

  //char pidfile_[PIKA_WORD_SIZE];
  std::string compression_;
  //int maxconnection_;
<<<<<<< HEAD
  int target_file_size_base_;
  int expire_logs_days_;
  int expire_logs_nums_;
=======

  //int expire_logs_days_;
  //int expire_logs_nums_;
>>>>>>> 862dfceb
  //int root_connection_num_;
  //int slowlog_slower_than_;
  bool readonly_;
  std::string conf_path_;
  //char username_[30];
  //char password_[30];
  //int db_sync_speed_;

  //
  // Critical configure items
  //
  int target_file_size_base_;
  int binlog_file_size_;

  pthread_rwlock_t rwlock_;
};

#endif<|MERGE_RESOLUTION|>--- conflicted
+++ resolved
@@ -114,15 +114,8 @@
   //char pidfile_[PIKA_WORD_SIZE];
   std::string compression_;
   //int maxconnection_;
-<<<<<<< HEAD
-  int target_file_size_base_;
   int expire_logs_days_;
   int expire_logs_nums_;
-=======
-
-  //int expire_logs_days_;
-  //int expire_logs_nums_;
->>>>>>> 862dfceb
   //int root_connection_num_;
   //int slowlog_slower_than_;
   bool readonly_;
