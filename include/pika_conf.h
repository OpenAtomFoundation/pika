--- conflicted
+++ resolved
@@ -618,12 +618,9 @@
   int Load();
   int ConfigRewrite();
   int ConfigRewriteReplicationID();
-<<<<<<< HEAD
-=======
 
  private:
   pstd::Status InternalGetTargetDB(const std::string& db_name, uint32_t* target);
->>>>>>> b7f6c58d
 
  private:
   int port_ = 0;
