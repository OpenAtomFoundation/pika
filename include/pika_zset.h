--- conflicted
+++ resolved
@@ -24,15 +24,10 @@
     return res;
   }
   void Do(std::shared_ptr<Slot> slot = nullptr) override;
-<<<<<<< HEAD
-  void DoUpdateCache(std::shared_ptr<Slot> slot = nullptr) override;
-  void DoThroughDB(std::shared_ptr<Slot> slot = nullptr) override;
-  void Split(std::shared_ptr<Slot> slot, const HintKeys& hint_keys) override{};
-  void Merge() override{};
-=======
-  void Split(std::shared_ptr<Slot> slot, const HintKeys& hint_keys) override {};
-  void Merge() override {};
->>>>>>> edeb1d97
+  void DoUpdateCache(std::shared_ptr<Slot> slot = nullptr) override;
+  void DoThroughDB(std::shared_ptr<Slot> slot = nullptr) override;
+  void Split(std::shared_ptr<Slot> slot, const HintKeys& hint_keys) override{};
+  void Merge() override{};
   Cmd* Clone() override { return new ZAddCmd(*this); }
 
  private:
@@ -51,16 +46,11 @@
     return res;
   }
   void Do(std::shared_ptr<Slot> slot = nullptr) override;
-<<<<<<< HEAD
-  void ReadCache(std::shared_ptr<Slot> slot = nullptr) override;
-  void DoUpdateCache(std::shared_ptr<Slot> slot = nullptr) override;
-  void DoThroughDB(std::shared_ptr<Slot> slot = nullptr) override;
-  void Split(std::shared_ptr<Slot> slot, const HintKeys& hint_keys) override{};
-  void Merge() override{};
-=======
-  void Split(std::shared_ptr<Slot> slot, const HintKeys& hint_keys) override {};
-  void Merge() override {};
->>>>>>> edeb1d97
+  void ReadCache(std::shared_ptr<Slot> slot = nullptr) override;
+  void DoUpdateCache(std::shared_ptr<Slot> slot = nullptr) override;
+  void DoThroughDB(std::shared_ptr<Slot> slot = nullptr) override;
+  void Split(std::shared_ptr<Slot> slot, const HintKeys& hint_keys) override{};
+  void Merge() override{};
   Cmd* Clone() override { return new ZCardCmd(*this); }
 
  private:
@@ -100,15 +90,10 @@
     return res;
   }
   void Do(std::shared_ptr<Slot> slot = nullptr) override;
-<<<<<<< HEAD
-  void DoUpdateCache(std::shared_ptr<Slot> slot = nullptr) override;
-  void DoThroughDB(std::shared_ptr<Slot> slot = nullptr) override;
-  void Split(std::shared_ptr<Slot> slot, const HintKeys& hint_keys) override{};
-  void Merge() override{};
-=======
-  void Split(std::shared_ptr<Slot> slot, const HintKeys& hint_keys) override {};
-  void Merge() override {};
->>>>>>> edeb1d97
+  void DoUpdateCache(std::shared_ptr<Slot> slot = nullptr) override;
+  void DoThroughDB(std::shared_ptr<Slot> slot = nullptr) override;
+  void Split(std::shared_ptr<Slot> slot, const HintKeys& hint_keys) override{};
+  void Merge() override{};
   Cmd* Clone() override { return new ZIncrbyCmd(*this); }
   double Score() { return score_; }
 
@@ -141,16 +126,11 @@
     return res;
   }
   void Do(std::shared_ptr<Slot> slot = nullptr) override;
-<<<<<<< HEAD
-  void ReadCache(std::shared_ptr<Slot> slot = nullptr) override;
-  void DoUpdateCache(std::shared_ptr<Slot> slot = nullptr) override;
-  void DoThroughDB(std::shared_ptr<Slot> slot = nullptr) override;
-  void Split(std::shared_ptr<Slot> slot, const HintKeys& hint_keys) override{};
-  void Merge() override{};
-=======
-  void Split(std::shared_ptr<Slot> slot, const HintKeys& hint_keys) override {};
-  void Merge() override {};
->>>>>>> edeb1d97
+  void ReadCache(std::shared_ptr<Slot> slot = nullptr) override;
+  void DoUpdateCache(std::shared_ptr<Slot> slot = nullptr) override;
+  void DoThroughDB(std::shared_ptr<Slot> slot = nullptr) override;
+  void Split(std::shared_ptr<Slot> slot, const HintKeys& hint_keys) override{};
+  void Merge() override{};
   Cmd* Clone() override { return new ZRangeCmd(*this); }
 
  private:
@@ -167,16 +147,11 @@
     return res;
   }
   void Do(std::shared_ptr<Slot> slot = nullptr) override;
-<<<<<<< HEAD
-  void ReadCache(std::shared_ptr<Slot> slot = nullptr) override;
-  void DoUpdateCache(std::shared_ptr<Slot> slot = nullptr) override;
-  void DoThroughDB(std::shared_ptr<Slot> slot = nullptr) override;
-  void Split(std::shared_ptr<Slot> slot, const HintKeys& hint_keys) override{};
-  void Merge() override{};
-=======
-  void Split(std::shared_ptr<Slot> slot, const HintKeys& hint_keys) override {};
-  void Merge() override {};
->>>>>>> edeb1d97
+  void ReadCache(std::shared_ptr<Slot> slot = nullptr) override;
+  void DoUpdateCache(std::shared_ptr<Slot> slot = nullptr) override;
+  void DoThroughDB(std::shared_ptr<Slot> slot = nullptr) override;
+  void Split(std::shared_ptr<Slot> slot, const HintKeys& hint_keys) override{};
+  void Merge() override{};
   Cmd* Clone() override { return new ZRevrangeCmd(*this); }
 
  private:
@@ -218,16 +193,11 @@
     return res;
   }
   void Do(std::shared_ptr<Slot> slot = nullptr) override;
-<<<<<<< HEAD
-  void ReadCache(std::shared_ptr<Slot> slot = nullptr) override;
-  void DoUpdateCache(std::shared_ptr<Slot> slot = nullptr) override;
-  void DoThroughDB(std::shared_ptr<Slot> slot = nullptr) override;
-  void Split(std::shared_ptr<Slot> slot, const HintKeys& hint_keys) override{};
-  void Merge() override{};
-=======
-  void Split(std::shared_ptr<Slot> slot, const HintKeys& hint_keys) override {};
-  void Merge() override {};
->>>>>>> edeb1d97
+  void ReadCache(std::shared_ptr<Slot> slot = nullptr) override;
+  void DoUpdateCache(std::shared_ptr<Slot> slot = nullptr) override;
+  void DoThroughDB(std::shared_ptr<Slot> slot = nullptr) override;
+  void Split(std::shared_ptr<Slot> slot, const HintKeys& hint_keys) override{};
+  void Merge() override{};
   Cmd* Clone() override { return new ZRangebyscoreCmd(*this); }
 
  private:
@@ -245,16 +215,11 @@
     return res;
   }
   void Do(std::shared_ptr<Slot> slot = nullptr) override;
-<<<<<<< HEAD
-  void ReadCache(std::shared_ptr<Slot> slot = nullptr) override;
-  void DoUpdateCache(std::shared_ptr<Slot> slot = nullptr) override;
-  void DoThroughDB(std::shared_ptr<Slot> slot = nullptr) override;
-  void Split(std::shared_ptr<Slot> slot, const HintKeys& hint_keys) override{};
-  void Merge() override{};
-=======
-  void Split(std::shared_ptr<Slot> slot, const HintKeys& hint_keys) override {};
-  void Merge() override {};
->>>>>>> edeb1d97
+  void ReadCache(std::shared_ptr<Slot> slot = nullptr) override;
+  void DoUpdateCache(std::shared_ptr<Slot> slot = nullptr) override;
+  void DoThroughDB(std::shared_ptr<Slot> slot = nullptr) override;
+  void Split(std::shared_ptr<Slot> slot, const HintKeys& hint_keys) override{};
+  void Merge() override{};
   Cmd* Clone() override { return new ZRevrangebyscoreCmd(*this); }
 
  private:
@@ -271,16 +236,11 @@
     return res;
   }
   void Do(std::shared_ptr<Slot> slot = nullptr) override;
-<<<<<<< HEAD
-  void ReadCache(std::shared_ptr<Slot> slot = nullptr) override;
-  void DoUpdateCache(std::shared_ptr<Slot> slot = nullptr) override;
-  void DoThroughDB(std::shared_ptr<Slot> slot = nullptr) override;
-  void Split(std::shared_ptr<Slot> slot, const HintKeys& hint_keys) override{};
-  void Merge() override{};
-=======
-  void Split(std::shared_ptr<Slot> slot, const HintKeys& hint_keys) override {};
-  void Merge() override {};
->>>>>>> edeb1d97
+  void ReadCache(std::shared_ptr<Slot> slot = nullptr) override;
+  void DoUpdateCache(std::shared_ptr<Slot> slot = nullptr) override;
+  void DoThroughDB(std::shared_ptr<Slot> slot = nullptr) override;
+  void Split(std::shared_ptr<Slot> slot, const HintKeys& hint_keys) override{};
+  void Merge() override{};
   Cmd* Clone() override { return new ZCountCmd(*this); }
   double MinScore() { return min_score_; }
   double MaxScore() { return max_score_; }
@@ -309,15 +269,10 @@
     return res;
   }
   void Do(std::shared_ptr<Slot> slot = nullptr) override;
-<<<<<<< HEAD
-  void DoUpdateCache(std::shared_ptr<Slot> slot = nullptr) override;
-  void DoThroughDB(std::shared_ptr<Slot> slot = nullptr) override;
-  void Split(std::shared_ptr<Slot> slot, const HintKeys& hint_keys) override{};
-  void Merge() override{};
-=======
-  void Split(std::shared_ptr<Slot> slot, const HintKeys& hint_keys) override {};
-  void Merge() override {};
->>>>>>> edeb1d97
+  void DoUpdateCache(std::shared_ptr<Slot> slot = nullptr) override;
+  void DoThroughDB(std::shared_ptr<Slot> slot = nullptr) override;
+  void Split(std::shared_ptr<Slot> slot, const HintKeys& hint_keys) override{};
+  void Merge() override{};
   Cmd* Clone() override { return new ZRemCmd(*this); }
 
  private:
@@ -365,15 +320,10 @@
  public:
   ZUnionstoreCmd(const std::string& name, int arity, uint16_t flag) : ZsetUIstoreParentCmd(name, arity, flag) {}
   void Do(std::shared_ptr<Slot> slot = nullptr) override;
-<<<<<<< HEAD
-  void DoUpdateCache(std::shared_ptr<Slot> slot = nullptr) override;
-  void DoThroughDB(std::shared_ptr<Slot> slot = nullptr) override;
-  void Split(std::shared_ptr<Slot> slot, const HintKeys& hint_keys) override{};
-  void Merge() override{};
-=======
-  void Split(std::shared_ptr<Slot> slot, const HintKeys& hint_keys) override {};
-  void Merge() override {};
->>>>>>> edeb1d97
+  void DoUpdateCache(std::shared_ptr<Slot> slot = nullptr) override;
+  void DoThroughDB(std::shared_ptr<Slot> slot = nullptr) override;
+  void Split(std::shared_ptr<Slot> slot, const HintKeys& hint_keys) override{};
+  void Merge() override{};
   Cmd* Clone() override { return new ZUnionstoreCmd(*this); }
 
  private:
@@ -388,15 +338,10 @@
  public:
   ZInterstoreCmd(const std::string& name, int arity, uint16_t flag) : ZsetUIstoreParentCmd(name, arity, flag) {}
   void Do(std::shared_ptr<Slot> slot = nullptr) override;
-<<<<<<< HEAD
-  void DoUpdateCache(std::shared_ptr<Slot> slot = nullptr) override;
-  void DoThroughDB(std::shared_ptr<Slot> slot = nullptr) override;
-  void Split(std::shared_ptr<Slot> slot, const HintKeys& hint_keys) override{};
-  void Merge() override{};
-=======
-  void Split(std::shared_ptr<Slot> slot, const HintKeys& hint_keys) override {};
-  void Merge() override {};
->>>>>>> edeb1d97
+  void DoUpdateCache(std::shared_ptr<Slot> slot = nullptr) override;
+  void DoThroughDB(std::shared_ptr<Slot> slot = nullptr) override;
+  void Split(std::shared_ptr<Slot> slot, const HintKeys& hint_keys) override{};
+  void Merge() override{};
   Cmd* Clone() override { return new ZInterstoreCmd(*this); }
   void DoBinlog(const std::shared_ptr<SyncMasterSlot>& slot) override;
 
@@ -425,16 +370,11 @@
     return res;
   }
   void Do(std::shared_ptr<Slot> slot = nullptr) override;
-<<<<<<< HEAD
-  void ReadCache(std::shared_ptr<Slot> slot = nullptr) override;
-  void DoUpdateCache(std::shared_ptr<Slot> slot = nullptr) override;
-  void DoThroughDB(std::shared_ptr<Slot> slot = nullptr) override;
-  void Split(std::shared_ptr<Slot> slot, const HintKeys& hint_keys) override{};
-  void Merge() override{};
-=======
-  void Split(std::shared_ptr<Slot> slot, const HintKeys& hint_keys) override {};
-  void Merge() override {};
->>>>>>> edeb1d97
+  void ReadCache(std::shared_ptr<Slot> slot = nullptr) override;
+  void DoUpdateCache(std::shared_ptr<Slot> slot = nullptr) override;
+  void DoThroughDB(std::shared_ptr<Slot> slot = nullptr) override;
+  void Split(std::shared_ptr<Slot> slot, const HintKeys& hint_keys) override{};
+  void Merge() override{};
   Cmd* Clone() override { return new ZRankCmd(*this); }
 
  private:
@@ -451,16 +391,11 @@
     return res;
   }
   void Do(std::shared_ptr<Slot> slot = nullptr) override;
-<<<<<<< HEAD
-  void ReadCache(std::shared_ptr<Slot> slot = nullptr) override;
-  void DoUpdateCache(std::shared_ptr<Slot> slot = nullptr) override;
-  void DoThroughDB(std::shared_ptr<Slot> slot = nullptr) override;
-  void Split(std::shared_ptr<Slot> slot, const HintKeys& hint_keys) override{};
-  void Merge() override{};
-=======
-  void Split(std::shared_ptr<Slot> slot, const HintKeys& hint_keys) override {};
-  void Merge() override {};
->>>>>>> edeb1d97
+  void ReadCache(std::shared_ptr<Slot> slot = nullptr) override;
+  void DoUpdateCache(std::shared_ptr<Slot> slot = nullptr) override;
+  void DoThroughDB(std::shared_ptr<Slot> slot = nullptr) override;
+  void Split(std::shared_ptr<Slot> slot, const HintKeys& hint_keys) override{};
+  void Merge() override{};
   Cmd* Clone() override { return new ZRevrankCmd(*this); }
 
  private:
@@ -477,16 +412,11 @@
     return res;
   }
   void Do(std::shared_ptr<Slot> slot = nullptr) override;
-<<<<<<< HEAD
-  void ReadCache(std::shared_ptr<Slot> slot = nullptr) override;
-  void DoUpdateCache(std::shared_ptr<Slot> slot = nullptr) override;
-  void DoThroughDB(std::shared_ptr<Slot> slot = nullptr) override;
-  void Split(std::shared_ptr<Slot> slot, const HintKeys& hint_keys) override{};
-  void Merge() override{};
-=======
-  void Split(std::shared_ptr<Slot> slot, const HintKeys& hint_keys) override {};
-  void Merge() override {};
->>>>>>> edeb1d97
+  void ReadCache(std::shared_ptr<Slot> slot = nullptr) override;
+  void DoUpdateCache(std::shared_ptr<Slot> slot = nullptr) override;
+  void DoThroughDB(std::shared_ptr<Slot> slot = nullptr) override;
+  void Split(std::shared_ptr<Slot> slot, const HintKeys& hint_keys) override{};
+  void Merge() override{};
   Cmd* Clone() override { return new ZScoreCmd(*this); }
 
  private:
@@ -521,16 +451,11 @@
     return res;
   }
   void Do(std::shared_ptr<Slot> slot = nullptr) override;
-<<<<<<< HEAD
-  void ReadCache(std::shared_ptr<Slot> slot = nullptr) override;
-  void DoUpdateCache(std::shared_ptr<Slot> slot = nullptr) override;
-  void DoThroughDB(std::shared_ptr<Slot> slot = nullptr) override;
-  void Split(std::shared_ptr<Slot> slot, const HintKeys& hint_keys) override{};
-  void Merge() override{};
-=======
-  void Split(std::shared_ptr<Slot> slot, const HintKeys& hint_keys) override {};
-  void Merge() override {};
->>>>>>> edeb1d97
+  void ReadCache(std::shared_ptr<Slot> slot = nullptr) override;
+  void DoUpdateCache(std::shared_ptr<Slot> slot = nullptr) override;
+  void DoThroughDB(std::shared_ptr<Slot> slot = nullptr) override;
+  void Split(std::shared_ptr<Slot> slot, const HintKeys& hint_keys) override{};
+  void Merge() override{};
   Cmd* Clone() override { return new ZRangebylexCmd(*this); }
 
  private:
@@ -547,16 +472,11 @@
     return res;
   }
   void Do(std::shared_ptr<Slot> slot = nullptr) override;
-<<<<<<< HEAD
-  void ReadCache(std::shared_ptr<Slot> slot = nullptr) override;
-  void DoUpdateCache(std::shared_ptr<Slot> slot = nullptr) override;
-  void DoThroughDB(std::shared_ptr<Slot> slot = nullptr) override;
-  void Split(std::shared_ptr<Slot> slot, const HintKeys& hint_keys) override{};
-  void Merge() override{};
-=======
-  void Split(std::shared_ptr<Slot> slot, const HintKeys& hint_keys) override {};
-  void Merge() override {};
->>>>>>> edeb1d97
+  void ReadCache(std::shared_ptr<Slot> slot = nullptr) override;
+  void DoUpdateCache(std::shared_ptr<Slot> slot = nullptr) override;
+  void DoThroughDB(std::shared_ptr<Slot> slot = nullptr) override;
+  void Split(std::shared_ptr<Slot> slot, const HintKeys& hint_keys) override{};
+  void Merge() override{};
   Cmd* Clone() override { return new ZRevrangebylexCmd(*this); }
 
  private:
@@ -572,16 +492,11 @@
     return res;
   }
   void Do(std::shared_ptr<Slot> slot = nullptr) override;
-<<<<<<< HEAD
-  void ReadCache(std::shared_ptr<Slot> slot = nullptr) override;
-  void DoUpdateCache(std::shared_ptr<Slot> slot = nullptr) override;
-  void DoThroughDB(std::shared_ptr<Slot> slot = nullptr) override;
-  void Split(std::shared_ptr<Slot> slot, const HintKeys& hint_keys) override{};
-  void Merge() override{};
-=======
-  void Split(std::shared_ptr<Slot> slot, const HintKeys& hint_keys) override {};
-  void Merge() override {};
->>>>>>> edeb1d97
+  void ReadCache(std::shared_ptr<Slot> slot = nullptr) override;
+  void DoUpdateCache(std::shared_ptr<Slot> slot = nullptr) override;
+  void DoThroughDB(std::shared_ptr<Slot> slot = nullptr) override;
+  void Split(std::shared_ptr<Slot> slot, const HintKeys& hint_keys) override{};
+  void Merge() override{};
   Cmd* Clone() override { return new ZLexcountCmd(*this); }
 
  private:
@@ -602,15 +517,10 @@
     return res;
   }
   void Do(std::shared_ptr<Slot> slot = nullptr) override;
-<<<<<<< HEAD
-  void DoUpdateCache(std::shared_ptr<Slot> slot = nullptr) override;
-  void DoThroughDB(std::shared_ptr<Slot> slot = nullptr) override;
-  void Split(std::shared_ptr<Slot> slot, const HintKeys& hint_keys) override{};
-  void Merge() override{};
-=======
-  void Split(std::shared_ptr<Slot> slot, const HintKeys& hint_keys) override {};
-  void Merge() override {};
->>>>>>> edeb1d97
+  void DoUpdateCache(std::shared_ptr<Slot> slot = nullptr) override;
+  void DoThroughDB(std::shared_ptr<Slot> slot = nullptr) override;
+  void Split(std::shared_ptr<Slot> slot, const HintKeys& hint_keys) override{};
+  void Merge() override{};
   Cmd* Clone() override { return new ZRemrangebyrankCmd(*this); }
 
  private:
@@ -630,15 +540,10 @@
     return res;
   }
   void Do(std::shared_ptr<Slot> slot = nullptr) override;
-<<<<<<< HEAD
-  void DoUpdateCache(std::shared_ptr<Slot> slot = nullptr) override;
-  void DoThroughDB(std::shared_ptr<Slot> slot = nullptr) override;
-  void Split(std::shared_ptr<Slot> slot, const HintKeys& hint_keys) override{};
-  void Merge() override{};
-=======
-  void Split(std::shared_ptr<Slot> slot, const HintKeys& hint_keys) override {};
-  void Merge() override {};
->>>>>>> edeb1d97
+  void DoUpdateCache(std::shared_ptr<Slot> slot = nullptr) override;
+  void DoThroughDB(std::shared_ptr<Slot> slot = nullptr) override;
+  void Split(std::shared_ptr<Slot> slot, const HintKeys& hint_keys) override{};
+  void Merge() override{};
   Cmd* Clone() override { return new ZRemrangebyscoreCmd(*this); }
 
  private:
@@ -659,15 +564,10 @@
     return res;
   }
   void Do(std::shared_ptr<Slot> slot = nullptr) override;
-<<<<<<< HEAD
-  void DoUpdateCache(std::shared_ptr<Slot> slot = nullptr) override;
-  void DoThroughDB(std::shared_ptr<Slot> slot = nullptr) override;
-  void Split(std::shared_ptr<Slot> slot, const HintKeys& hint_keys) override{};
-  void Merge() override{};
-=======
-  void Split(std::shared_ptr<Slot> slot, const HintKeys& hint_keys) override {};
-  void Merge() override {};
->>>>>>> edeb1d97
+  void DoUpdateCache(std::shared_ptr<Slot> slot = nullptr) override;
+  void DoThroughDB(std::shared_ptr<Slot> slot = nullptr) override;
+  void Split(std::shared_ptr<Slot> slot, const HintKeys& hint_keys) override{};
+  void Merge() override{};
   Cmd* Clone() override { return new ZRemrangebylexCmd(*this); }
 
  private:
