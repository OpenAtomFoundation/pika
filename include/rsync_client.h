--- conflicted
+++ resolved
@@ -48,11 +48,7 @@
     bool Init();
     Status Start();
     Status Stop();
-    bool IsRunning() { 
-<<<<<<< HEAD
-=======
-      LOG(WARNING) << "current state_: " << state_.load();
->>>>>>> 1918b900
+    bool IsRunning() {
       return state_.load() == RUNNING;
     }
     bool IsIdle() { return state_.load() == IDLE;}
