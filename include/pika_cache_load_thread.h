--- conflicted
+++ resolved
@@ -37,13 +37,9 @@
   virtual void* ThreadMain();
 
  private:
-<<<<<<< HEAD
   std::atomic_bool should_exit_;
-  std::deque<std::pair<const char, std::string>> loadkeys_queue_;
-=======
-  std::atomic<bool> should_exit_;
   std::deque<std::tuple<const char, std::string, const std::shared_ptr<Slot>>> loadkeys_queue_;
->>>>>>> bb32bc6a
+  
   pstd::CondVar loadkeys_cond_;
   pstd::Mutex loadkeys_mutex_;
 
