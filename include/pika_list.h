// Copyright (c) 2015-present, Qihoo, Inc.  All rights reserved.
// This source code is licensed under the BSD-style license found in the
// LICENSE file in the root directory of this source tree. An additional grant
// of patent rights can be found in the PATENTS file in the same directory.

#ifndef PIKA_LIST_H_
#define PIKA_LIST_H_

#include "include/acl.h"
#include "include/pika_command.h"
#include "storage/storage.h"

/*
 * list
 */
class LIndexCmd : public Cmd {
 public:
  LIndexCmd(const std::string& name, int arity, uint32_t flag)
      : Cmd(name, arity, flag, static_cast<uint32_t>(AclCategory::LIST)){};
  std::vector<std::string> current_key() const override {
    std::vector<std::string> res;
    res.push_back(key_);
    return res;
  }
  void Do(std::shared_ptr<DB> db) override;
  void ReadCache(std::shared_ptr<DB> db) override;
  void DoThroughDB(std::shared_ptr<DB> db) override;
  void DoUpdateCache(std::shared_ptr<DB> db) override;
  void Split(std::shared_ptr<DB> db, const HintKeys& hint_keys) override{};
  void Merge() override{};
  Cmd* Clone() override { return new LIndexCmd(*this); }

 private:
  std::string key_;
  int64_t index_ = 0;
  void DoInitial() override;
  void Clear() override { index_ = 0; }
  rocksdb::Status s_;
};

class LInsertCmd : public Cmd {
 public:
  LInsertCmd(const std::string& name, int arity, uint32_t flag)
      : Cmd(name, arity, flag, static_cast<uint32_t>(AclCategory::LIST)){};
  std::vector<std::string> current_key() const override {
    std::vector<std::string> res;
    res.push_back(key_);
    return res;
  }
  void Do(std::shared_ptr<DB> db) override;
  void DoThroughDB(std::shared_ptr<DB> db) override;
  void DoUpdateCache(std::shared_ptr<DB> db) override;
  void Split(std::shared_ptr<DB> db, const HintKeys& hint_keys) override{};
  void Merge() override{};
  Cmd* Clone() override { return new LInsertCmd(*this); }

 private:
  std::string key_;
  storage::BeforeOrAfter dir_{storage::After};
  std::string pivot_;
  std::string value_;
  void DoInitial() override;
  rocksdb::Status s_;
};

class LLenCmd : public Cmd {
 public:
  LLenCmd(const std::string& name, int arity, uint32_t flag)
      : Cmd(name, arity, flag, static_cast<uint32_t>(AclCategory::LIST)){};
  std::vector<std::string> current_key() const override {
    std::vector<std::string> res;
    res.push_back(key_);
    return res;
  }
  void Do(std::shared_ptr<DB> db) override;
  void ReadCache(std::shared_ptr<DB> db) override;
  void DoThroughDB(std::shared_ptr<DB> db) override;
  void DoUpdateCache(std::shared_ptr<DB> db) override;
  void Split(std::shared_ptr<DB> db, const HintKeys& hint_keys) override{};
  void Merge() override{};
  Cmd* Clone() override { return new LLenCmd(*this); }

 private:
  std::string key_;
  void DoInitial() override;
  rocksdb::Status s_;
};

class BlockingBaseCmd : public Cmd {
 public:
<<<<<<< HEAD
  BlockingBaseCmd(const std::string& name, int arity, uint32_t flag) : Cmd(name, arity, flag) {}
  //blpop/brpop used start
  struct WriteBinlogOfPopArgs{
=======
  BlockingBaseCmd(const std::string& name, int arity, uint32_t flag, uint32_t category = 0)
      : Cmd(name, arity, flag, static_cast<uint32_t>(AclCategory::LIST) | category) {}

  // blpop/brpop used start
  struct WriteBinlogOfPopArgs {
>>>>>>> b7f6c58d
    BlockKeyType block_type;
    std::string key;
    std::shared_ptr<DB> db;
    std::shared_ptr<net::NetConn> conn;
    WriteBinlogOfPopArgs() = default;
<<<<<<< HEAD
    WriteBinlogOfPopArgs(BlockKeyType block_type_, const std::string& key_,
                         std::shared_ptr<DB> db_, std::shared_ptr<net::NetConn> conn_)
        : block_type(block_type_), key(key_), db(db_), conn(conn_){}
=======
    WriteBinlogOfPopArgs(BlockKeyType block_type_, const std::string& key_, std::shared_ptr<Slot> slot_,
                         std::shared_ptr<net::NetConn> conn_)
        : block_type(block_type_), key(key_), slot(slot_), conn(conn_) {}
>>>>>>> b7f6c58d
  };
  void BlockThisClientToWaitLRPush(BlockKeyType block_pop_type, std::vector<std::string>& keys, int64_t expire_time);
  void TryToServeBLrPopWithThisKey(const std::string& key, std::shared_ptr<DB> db);
  static void ServeAndUnblockConns(void* args);
  static void WriteBinlogOfPop(std::vector<WriteBinlogOfPopArgs>& pop_args);
  void removeDuplicates(std::vector<std::string>& keys_);
  // blpop/brpop used functions end
};

class BLPopCmd final : public BlockingBaseCmd {
 public:
<<<<<<< HEAD
  BLPopCmd(const std::string& name, int arity, uint32_t flag) : BlockingBaseCmd(name, arity, flag){};
  virtual std::vector<std::string> current_key() const override {
    return { keys_ };
  }
  virtual void Do(std::shared_ptr<DB> db) override;
  virtual void Split(std::shared_ptr<DB> db, const HintKeys& hint_keys) override {};
  virtual void Merge() override {};
  virtual Cmd* Clone() override { return new BLPopCmd(*this); }
=======
  BLPopCmd(const std::string& name, int arity, uint32_t flag)
      : BlockingBaseCmd(name, arity, flag, static_cast<uint32_t>(AclCategory::BLOCKING)){};
  std::vector<std::string> current_key() const override { return {keys_}; }
  void Do(std::shared_ptr<Slot> slot = nullptr) override;
  void Split(std::shared_ptr<Slot> slot, const HintKeys& hint_keys) override{};
  void Merge() override{};
  Cmd* Clone() override { return new BLPopCmd(*this); }
>>>>>>> b7f6c58d
  void DoInitial() override;
  void DoBinlog(const std::shared_ptr<SyncMasterDB>& db) override;

 private:
  std::vector<std::string> keys_;
  int64_t expire_time_{0};
  WriteBinlogOfPopArgs binlog_args_;
  bool is_binlog_deferred_{false};
  rocksdb::Status s_;
};

class LPopCmd : public Cmd {
 public:
  LPopCmd(const std::string& name, int arity, uint32_t flag)
      : Cmd(name, arity, flag, static_cast<uint32_t>(AclCategory::LIST)){};
  std::vector<std::string> current_key() const override {
    std::vector<std::string> res;
    res.push_back(key_);
    return res;
  }
  void Do(std::shared_ptr<DB> db) override;
  void DoThroughDB(std::shared_ptr<DB> db) override;
  void DoUpdateCache(std::shared_ptr<DB> db) override;
  void Split(std::shared_ptr<DB> db, const HintKeys& hint_keys) override{};
  void Merge() override{};
  Cmd* Clone() override { return new LPopCmd(*this); }

 private:
  std::string key_;
  std::int64_t count_ = 1;
  void DoInitial() override;
  rocksdb::Status s_;
};

class LPushCmd : public BlockingBaseCmd {
 public:
  LPushCmd(const std::string& name, int arity, uint32_t flag) : BlockingBaseCmd(name, arity, flag){};
  std::vector<std::string> current_key() const override {
    std::vector<std::string> res;
    res.push_back(key_);
    return res;
  }
  void Do(std::shared_ptr<DB> db) override;
  void DoThroughDB(std::shared_ptr<DB> db) override;
  void DoUpdateCache(std::shared_ptr<DB> db) override;
  void Split(std::shared_ptr<DB> db, const HintKeys& hint_keys) override{};
  void Merge() override{};
  Cmd* Clone() override { return new LPushCmd(*this); }

 private:
  std::string key_;
  std::vector<std::string> values_;
  rocksdb::Status s_;
  void DoInitial() override;
  void Clear() override { values_.clear(); }
};

class LPushxCmd : public Cmd {
 public:
  LPushxCmd(const std::string& name, int arity, uint32_t flag)
      : Cmd(name, arity, flag, static_cast<uint32_t>(AclCategory::LIST)){};
  std::vector<std::string> current_key() const override {
    std::vector<std::string> res;
    res.push_back(key_);
    return res;
  }
  void Do(std::shared_ptr<DB> db) override;
  void DoThroughDB(std::shared_ptr<DB> db) override;
  void DoUpdateCache(std::shared_ptr<DB> db) override;
  void Split(std::shared_ptr<DB> db, const HintKeys& hint_keys) override{};
  void Merge() override{};
  Cmd* Clone() override { return new LPushxCmd(*this); }

 private:
  std::string key_;
  std::string value_;
  rocksdb::Status s_;
  std::vector<std::string> values_;
  void DoInitial() override;
};

class LRangeCmd : public Cmd {
 public:
  LRangeCmd(const std::string& name, int arity, uint32_t flag)
      : Cmd(name, arity, flag, static_cast<uint32_t>(AclCategory::LIST)){};
  std::vector<std::string> current_key() const override {
    std::vector<std::string> res;
    res.push_back(key_);
    return res;
  }
  void Do(std::shared_ptr<DB> db) override;
  void ReadCache(std::shared_ptr<DB> db) override;
  void DoThroughDB(std::shared_ptr<DB> db) override;
  void DoUpdateCache(std::shared_ptr<DB> db) override;
  void Split(std::shared_ptr<DB> db, const HintKeys& hint_keys) override{};
  void Merge() override{};
  Cmd* Clone() override { return new LRangeCmd(*this); }

 private:
  std::string key_;
  int64_t left_ = 0;
  int64_t right_ = 0;
  rocksdb::Status s_;
  void DoInitial() override;
};

class LRemCmd : public Cmd {
 public:
  LRemCmd(const std::string& name, int arity, uint32_t flag)
      : Cmd(name, arity, flag, static_cast<uint32_t>(AclCategory::LIST)){};
  std::vector<std::string> current_key() const override {
    std::vector<std::string> res;
    res.push_back(key_);
    return res;
  }
  void Do(std::shared_ptr<DB> db) override;
  void DoThroughDB(std::shared_ptr<DB> db) override;
  void DoUpdateCache(std::shared_ptr<DB> db) override;
  void Split(std::shared_ptr<DB> db, const HintKeys& hint_keys) override{};
  void Merge() override{};
  Cmd* Clone() override { return new LRemCmd(*this); }

 private:
  std::string key_;
  int64_t count_ = 0;
  std::string value_;
  rocksdb::Status s_;
  void DoInitial() override;
};

class LSetCmd : public Cmd {
 public:
  LSetCmd(const std::string& name, int arity, uint32_t flag)
      : Cmd(name, arity, flag, static_cast<uint32_t>(AclCategory::LIST)){};
  std::vector<std::string> current_key() const override {
    std::vector<std::string> res;
    res.push_back(key_);
    return res;
  }
  void Do(std::shared_ptr<DB> db) override;
  void DoThroughDB(std::shared_ptr<DB> db) override;
  void DoUpdateCache(std::shared_ptr<DB> db) override;
  void Split(std::shared_ptr<DB> db, const HintKeys& hint_keys) override{};
  void Merge() override{};
  Cmd* Clone() override { return new LSetCmd(*this); }

 private:
  std::string key_;
  int64_t index_ = 0;
  rocksdb::Status s_;
  std::string value_;
  void DoInitial() override;
};

class LTrimCmd : public Cmd {
 public:
  LTrimCmd(const std::string& name, int arity, uint32_t flag)
      : Cmd(name, arity, flag, static_cast<uint32_t>(AclCategory::LIST)){};
  std::vector<std::string> current_key() const override {
    std::vector<std::string> res;
    res.push_back(key_);
    return res;
  }
  void Do(std::shared_ptr<DB> db) override;
  void DoThroughDB(std::shared_ptr<DB> db) override;
  void DoUpdateCache(std::shared_ptr<DB> db) override;
  void Split(std::shared_ptr<DB> db, const HintKeys& hint_keys) override{};
  void Merge() override{};
  Cmd* Clone() override { return new LTrimCmd(*this); }

 private:
  std::string key_;
  int64_t start_ = 0;
  int64_t stop_ = 0;
  rocksdb::Status s_;
  void DoInitial() override;
};

class BRPopCmd final : public BlockingBaseCmd {
 public:
<<<<<<< HEAD
  BRPopCmd(const std::string& name, int arity, uint32_t flag) : BlockingBaseCmd(name, arity, flag){};
  virtual std::vector<std::string> current_key() const override {
    return { keys_ };
  }
  virtual void Do(std::shared_ptr<DB> db) override;
  virtual void Split(std::shared_ptr<DB> db, const HintKeys& hint_keys) override {};
  virtual void Merge() override {};
  virtual Cmd* Clone() override { return new BRPopCmd(*this); }
  void DoInitial() override;
  void DoBinlog(const std::shared_ptr<SyncMasterDB>& db) override;
=======
  BRPopCmd(const std::string& name, int arity, uint32_t flag)
      : BlockingBaseCmd(name, arity, flag, static_cast<uint32_t>(AclCategory::BLOCKING)){};
  std::vector<std::string> current_key() const override { return {keys_}; }
  void Do(std::shared_ptr<Slot> slot = nullptr) override;
  void Split(std::shared_ptr<Slot> slot, const HintKeys& hint_keys) override{};
  void Merge() override{};
  Cmd* Clone() override { return new BRPopCmd(*this); }
  void DoInitial() override;
  void DoBinlog(const std::shared_ptr<SyncMasterSlot>& slot) override;
>>>>>>> b7f6c58d

 private:
  std::vector<std::string> keys_;
  int64_t expire_time_{0};
  WriteBinlogOfPopArgs binlog_args_;
  bool is_binlog_deferred_{false};
};

class RPopCmd : public Cmd {
 public:
  RPopCmd(const std::string& name, int arity, uint32_t flag)
      : Cmd(name, arity, flag, static_cast<uint32_t>(AclCategory::LIST)){};
  std::vector<std::string> current_key() const override {
    std::vector<std::string> res;
    res.push_back(key_);
    return res;
  }
  void Do(std::shared_ptr<DB> db) override;
  void DoThroughDB(std::shared_ptr<DB> db) override;
  void DoUpdateCache(std::shared_ptr<DB> db) override;
  void Split(std::shared_ptr<DB> db, const HintKeys& hint_keys) override{};
  void Merge() override{};
  Cmd* Clone() override { return new RPopCmd(*this); }

 private:
  std::string key_;
  std::int64_t count_ = 1;
  void DoInitial() override;
  rocksdb::Status s_;
};

class RPopLPushCmd : public BlockingBaseCmd {
 public:
  RPopLPushCmd(const std::string& name, int arity, uint32_t flag)
      : BlockingBaseCmd(name, arity, flag, static_cast<uint32_t>(AclCategory::BLOCKING)) {
    rpop_cmd_ = std::make_shared<RPopCmd>(kCmdNameRPop, 2, kCmdFlagsWrite | kCmdFlagsSingleSlot | kCmdFlagsList);
    lpush_cmd_ = std::make_shared<LPushCmd>(kCmdNameLPush, -3, kCmdFlagsWrite | kCmdFlagsSingleSlot | kCmdFlagsList);
  };
  RPopLPushCmd(const RPopLPushCmd& other)
      : BlockingBaseCmd(other),
        source_(other.source_),
        receiver_(other.receiver_),
        value_poped_from_source_(other.value_poped_from_source_),
        is_write_binlog_(other.is_write_binlog_) {
    rpop_cmd_ = std::make_shared<RPopCmd>(kCmdNameRPop, 2, kCmdFlagsWrite | kCmdFlagsSingleSlot | kCmdFlagsList);
    lpush_cmd_ = std::make_shared<LPushCmd>(kCmdNameLPush, -3, kCmdFlagsWrite | kCmdFlagsSingleSlot | kCmdFlagsList);
  }
  std::vector<std::string> current_key() const override {
    std::vector<std::string> res;
    res.push_back(receiver_);
    res.push_back(source_);
    return res;
  }
  void Do(std::shared_ptr<DB> db) override;
  void ReadCache(std::shared_ptr<DB> db) override;
  void Split(std::shared_ptr<DB> db, const HintKeys& hint_keys) override{};
  void Merge() override{};
  Cmd* Clone() override { return new RPopLPushCmd(*this); }
  void DoBinlog(const std::shared_ptr<SyncMasterDB>& db) override;

 private:
  std::string source_;
  std::string receiver_;
  std::string value_poped_from_source_;
  bool is_write_binlog_ = false;
  // used for write binlog
  std::shared_ptr<Cmd> rpop_cmd_;
  std::shared_ptr<Cmd> lpush_cmd_;
  rocksdb::Status s_;
  void DoInitial() override;
};

class RPushCmd : public BlockingBaseCmd {
 public:
  RPushCmd(const std::string& name, int arity, uint32_t flag) : BlockingBaseCmd(name, arity, flag){};
  std::vector<std::string> current_key() const override {
    std::vector<std::string> res;
    res.push_back(key_);
    return res;
  }
  void Do(std::shared_ptr<DB> db) override;

  void DoThroughDB(std::shared_ptr<DB> db) override;
  void DoUpdateCache(std::shared_ptr<DB> db) override;
  void Split(std::shared_ptr<DB> db, const HintKeys& hint_keys) override{};
  void Merge() override{};
  Cmd* Clone() override { return new RPushCmd(*this); }

 private:
  std::string key_;
  std::vector<std::string> values_;
  rocksdb::Status s_;
  void DoInitial() override;
  void Clear() override { values_.clear(); }
};

class RPushxCmd : public Cmd {
 public:
  RPushxCmd(const std::string& name, int arity, uint32_t flag)
      : Cmd(name, arity, flag, static_cast<uint32_t>(AclCategory::LIST)){};
  std::vector<std::string> current_key() const override {
    std::vector<std::string> res;
    res.push_back(key_);
    return res;
  }
  void Do(std::shared_ptr<DB> db) override;
  void DoThroughDB(std::shared_ptr<DB> db) override;
  void DoUpdateCache(std::shared_ptr<DB> db) override;
  void Split(std::shared_ptr<DB> db, const HintKeys& hint_keys) override{};
  void Merge() override{};
  Cmd* Clone() override { return new RPushxCmd(*this); }

 private:
  std::string key_;
  std::string value_;
  std::vector<std::string> values_;
  rocksdb::Status s_;
  void DoInitial() override;
};
#endif<|MERGE_RESOLUTION|>--- conflicted
+++ resolved
@@ -88,31 +88,19 @@
 
 class BlockingBaseCmd : public Cmd {
  public:
-<<<<<<< HEAD
-  BlockingBaseCmd(const std::string& name, int arity, uint32_t flag) : Cmd(name, arity, flag) {}
-  //blpop/brpop used start
-  struct WriteBinlogOfPopArgs{
-=======
   BlockingBaseCmd(const std::string& name, int arity, uint32_t flag, uint32_t category = 0)
       : Cmd(name, arity, flag, static_cast<uint32_t>(AclCategory::LIST) | category) {}
 
   // blpop/brpop used start
   struct WriteBinlogOfPopArgs {
->>>>>>> b7f6c58d
     BlockKeyType block_type;
     std::string key;
     std::shared_ptr<DB> db;
     std::shared_ptr<net::NetConn> conn;
     WriteBinlogOfPopArgs() = default;
-<<<<<<< HEAD
-    WriteBinlogOfPopArgs(BlockKeyType block_type_, const std::string& key_,
-                         std::shared_ptr<DB> db_, std::shared_ptr<net::NetConn> conn_)
-        : block_type(block_type_), key(key_), db(db_), conn(conn_){}
-=======
-    WriteBinlogOfPopArgs(BlockKeyType block_type_, const std::string& key_, std::shared_ptr<Slot> slot_,
+    WriteBinlogOfPopArgs(BlockKeyType block_type_, const std::string& key_, std::shared_ptr<DB> db_,
                          std::shared_ptr<net::NetConn> conn_)
-        : block_type(block_type_), key(key_), slot(slot_), conn(conn_) {}
->>>>>>> b7f6c58d
+        : block_type(block_type_), key(key_), db(db_), conn(conn_) {}
   };
   void BlockThisClientToWaitLRPush(BlockKeyType block_pop_type, std::vector<std::string>& keys, int64_t expire_time);
   void TryToServeBLrPopWithThisKey(const std::string& key, std::shared_ptr<DB> db);
@@ -124,24 +112,13 @@
 
 class BLPopCmd final : public BlockingBaseCmd {
  public:
-<<<<<<< HEAD
-  BLPopCmd(const std::string& name, int arity, uint32_t flag) : BlockingBaseCmd(name, arity, flag){};
-  virtual std::vector<std::string> current_key() const override {
-    return { keys_ };
-  }
-  virtual void Do(std::shared_ptr<DB> db) override;
-  virtual void Split(std::shared_ptr<DB> db, const HintKeys& hint_keys) override {};
-  virtual void Merge() override {};
-  virtual Cmd* Clone() override { return new BLPopCmd(*this); }
-=======
   BLPopCmd(const std::string& name, int arity, uint32_t flag)
       : BlockingBaseCmd(name, arity, flag, static_cast<uint32_t>(AclCategory::BLOCKING)){};
   std::vector<std::string> current_key() const override { return {keys_}; }
-  void Do(std::shared_ptr<Slot> slot = nullptr) override;
-  void Split(std::shared_ptr<Slot> slot, const HintKeys& hint_keys) override{};
+  void Do(std::shared_ptr<DB> db) override;
+  void Split(std::shared_ptr<DB> db, const HintKeys& hint_keys) override{};
   void Merge() override{};
   Cmd* Clone() override { return new BLPopCmd(*this); }
->>>>>>> b7f6c58d
   void DoInitial() override;
   void DoBinlog(const std::shared_ptr<SyncMasterDB>& db) override;
 
@@ -322,28 +299,15 @@
 
 class BRPopCmd final : public BlockingBaseCmd {
  public:
-<<<<<<< HEAD
-  BRPopCmd(const std::string& name, int arity, uint32_t flag) : BlockingBaseCmd(name, arity, flag){};
-  virtual std::vector<std::string> current_key() const override {
-    return { keys_ };
-  }
-  virtual void Do(std::shared_ptr<DB> db) override;
-  virtual void Split(std::shared_ptr<DB> db, const HintKeys& hint_keys) override {};
-  virtual void Merge() override {};
-  virtual Cmd* Clone() override { return new BRPopCmd(*this); }
-  void DoInitial() override;
-  void DoBinlog(const std::shared_ptr<SyncMasterDB>& db) override;
-=======
   BRPopCmd(const std::string& name, int arity, uint32_t flag)
       : BlockingBaseCmd(name, arity, flag, static_cast<uint32_t>(AclCategory::BLOCKING)){};
   std::vector<std::string> current_key() const override { return {keys_}; }
-  void Do(std::shared_ptr<Slot> slot = nullptr) override;
-  void Split(std::shared_ptr<Slot> slot, const HintKeys& hint_keys) override{};
+  void Do(std::shared_ptr<DB> db) override;
+  void Split(std::shared_ptr<DB> db, const HintKeys& hint_keys) override{};
   void Merge() override{};
   Cmd* Clone() override { return new BRPopCmd(*this); }
   void DoInitial() override;
-  void DoBinlog(const std::shared_ptr<SyncMasterSlot>& slot) override;
->>>>>>> b7f6c58d
+  void DoBinlog(const std::shared_ptr<SyncMasterDB>& db) override;
 
  private:
   std::vector<std::string> keys_;
@@ -379,8 +343,8 @@
  public:
   RPopLPushCmd(const std::string& name, int arity, uint32_t flag)
       : BlockingBaseCmd(name, arity, flag, static_cast<uint32_t>(AclCategory::BLOCKING)) {
-    rpop_cmd_ = std::make_shared<RPopCmd>(kCmdNameRPop, 2, kCmdFlagsWrite | kCmdFlagsSingleSlot | kCmdFlagsList);
-    lpush_cmd_ = std::make_shared<LPushCmd>(kCmdNameLPush, -3, kCmdFlagsWrite | kCmdFlagsSingleSlot | kCmdFlagsList);
+    rpop_cmd_ = std::make_shared<RPopCmd>(kCmdNameRPop, 2, kCmdFlagsWrite |  kCmdFlagsList);
+    lpush_cmd_ = std::make_shared<LPushCmd>(kCmdNameLPush, -3, kCmdFlagsWrite |  kCmdFlagsList);
   };
   RPopLPushCmd(const RPopLPushCmd& other)
       : BlockingBaseCmd(other),
@@ -388,8 +352,8 @@
         receiver_(other.receiver_),
         value_poped_from_source_(other.value_poped_from_source_),
         is_write_binlog_(other.is_write_binlog_) {
-    rpop_cmd_ = std::make_shared<RPopCmd>(kCmdNameRPop, 2, kCmdFlagsWrite | kCmdFlagsSingleSlot | kCmdFlagsList);
-    lpush_cmd_ = std::make_shared<LPushCmd>(kCmdNameLPush, -3, kCmdFlagsWrite | kCmdFlagsSingleSlot | kCmdFlagsList);
+    rpop_cmd_ = std::make_shared<RPopCmd>(kCmdNameRPop, 2, kCmdFlagsWrite |  kCmdFlagsList);
+    lpush_cmd_ = std::make_shared<LPushCmd>(kCmdNameLPush, -3, kCmdFlagsWrite |  kCmdFlagsList);
   }
   std::vector<std::string> current_key() const override {
     std::vector<std::string> res;
