// Copyright (c) 2015-present, Qihoo, Inc.  All rights reserved.
// This source code is licensed under the BSD-style license found in the
// LICENSE file in the root directory of this source tree. An additional grant
// of patent rights can be found in the PATENTS file in the same directory.

#ifndef PIKA_LIST_H_
#define PIKA_LIST_H_

#include "include/pika_command.h"
#include "include/pika_slot.h"
<<<<<<< HEAD
#include "net/src/dispatch_thread.h"
=======
#include "storage/storage.h"

>>>>>>> dcddb0cc
/*
 * list
 */
class LIndexCmd : public Cmd {
 public:
  LIndexCmd(const std::string& name, int arity, uint16_t flag) : Cmd(name, arity, flag){};
  std::vector<std::string> current_key() const override {
    std::vector<std::string> res;
    res.push_back(key_);
    return res;
  }
  void Do(std::shared_ptr<Slot> slot = nullptr) override;
  void Split(std::shared_ptr<Slot> slot, const HintKeys& hint_keys) override{};
  void Merge() override{};
  Cmd* Clone() override { return new LIndexCmd(*this); }

 private:
  std::string key_;
  int64_t index_ = 0;
  void DoInitial() override;
  void Clear() override { index_ = 0; }
};

class LInsertCmd : public Cmd {
 public:
  LInsertCmd(const std::string& name, int arity, uint16_t flag) : Cmd(name, arity, flag), dir_(storage::After){};
  std::vector<std::string> current_key() const override {
    std::vector<std::string> res;
    res.push_back(key_);
    return res;
  }
  void Do(std::shared_ptr<Slot> slot = nullptr) override;
  void Split(std::shared_ptr<Slot> slot, const HintKeys& hint_keys) override{};
  void Merge() override{};
  Cmd* Clone() override { return new LInsertCmd(*this); }

 private:
  std::string key_;
  storage::BeforeOrAfter dir_;
  std::string pivot_;
  std::string value_;
  void DoInitial() override;
};

class LLenCmd : public Cmd {
 public:
  LLenCmd(const std::string& name, int arity, uint16_t flag) : Cmd(name, arity, flag){};
  std::vector<std::string> current_key() const override {
    std::vector<std::string> res;
    res.push_back(key_);
    return res;
  }
  void Do(std::shared_ptr<Slot> slot = nullptr) override;
  void Split(std::shared_ptr<Slot> slot, const HintKeys& hint_keys) override{};
  void Merge() override{};
  Cmd* Clone() override { return new LLenCmd(*this); }

 private:
  std::string key_;
  void DoInitial() override;
};

class BlockingBaseCmd : public Cmd {
 public:
  BlockingBaseCmd(const std::string& name, int arity, uint16_t flag) : Cmd(name, arity, flag) {}

  //blpop/brpop used start
  struct WriteBinlogOfPopArgs{
    BlockKeyType block_type;
    std::string key;
    std::shared_ptr<Slot> slot;
    std::shared_ptr<net::NetConn> conn;
    WriteBinlogOfPopArgs() = default;
    WriteBinlogOfPopArgs(BlockKeyType block_type_, const std::string& key_,
                         std::shared_ptr<Slot> slot_, std::shared_ptr<net::NetConn> conn_)
        : block_type(block_type_), key(key_), slot(slot_), conn(conn_){}
  };
  void BlockThisClientToWaitLRPush(BlockKeyType block_pop_type, std::vector<std::string>& keys, int64_t expire_time);
  void TryToServeBLrPopWithThisKey(const std::string& key, std::shared_ptr<Slot> slot);
  static void ServeAndUnblockConns(void* args);
  static void WriteBinlogOfPop(std::vector<WriteBinlogOfPopArgs>& pop_args);
  void removeDuplicates(std::vector<std::string> & keys_);
  //blpop/brpop used functions end
};

class BLPopCmd final : public BlockingBaseCmd {
 public:
  BLPopCmd(const std::string& name, int arity, uint16_t flag) : BlockingBaseCmd(name, arity, flag){};
  virtual std::vector<std::string> current_key() const {
    std::vector<std::string> res = keys_;
    return res;
  }
  virtual void Do(std::shared_ptr<Slot> slot = nullptr);
  virtual void Split(std::shared_ptr<Slot> slot, const HintKeys& hint_keys){};
  virtual void Merge(){};
  virtual Cmd* Clone() override { return new BLPopCmd(*this); }
  void DoInitial() override;
  void DoBinlog(const std::shared_ptr<SyncMasterSlot>& slot) override;

 private:
  std::vector<std::string> keys_;
  int64_t expire_time_{0};
  WriteBinlogOfPopArgs binlog_args_;
  bool is_binlog_deferred_{false};
};

class LPopCmd : public Cmd {
 public:
  LPopCmd(const std::string& name, int arity, uint16_t flag) : Cmd(name, arity, flag){};
  std::vector<std::string> current_key() const override {
    std::vector<std::string> res;
    res.push_back(key_);
    return res;
  }
  void Do(std::shared_ptr<Slot> slot = nullptr) override;
  void Split(std::shared_ptr<Slot> slot, const HintKeys& hint_keys) override{};
  void Merge() override{};
  Cmd* Clone() override { return new LPopCmd(*this); }

 private:
  std::string key_;
  void DoInitial() override;
};


class LPushCmd : public BlockingBaseCmd {
 public:
  LPushCmd(const std::string& name, int arity, uint16_t flag) : BlockingBaseCmd(name, arity, flag){};
  std::vector<std::string> current_key() const override {
    std::vector<std::string> res;
    res.push_back(key_);
    return res;
  }
  void Do(std::shared_ptr<Slot> slot = nullptr) override;
  void Split(std::shared_ptr<Slot> slot, const HintKeys& hint_keys) override{};
  void Merge() override{};
  Cmd* Clone() override { return new LPushCmd(*this); }

 private:
  std::string key_;
  std::vector<std::string> values_;
  void DoInitial() override;
  void Clear() override { values_.clear(); }
};

class LPushxCmd : public Cmd {
 public:
  LPushxCmd(const std::string& name, int arity, uint16_t flag) : Cmd(name, arity, flag){};
  std::vector<std::string> current_key() const override {
    std::vector<std::string> res;
    res.push_back(key_);
    return res;
  }
  void Do(std::shared_ptr<Slot> slot = nullptr) override;
  void Split(std::shared_ptr<Slot> slot, const HintKeys& hint_keys) override{};
  void Merge() override{};
  Cmd* Clone() override { return new LPushxCmd(*this); }

 private:
  std::string key_;
  std::string value_;
  void DoInitial() override;
};

class LRangeCmd : public Cmd {
 public:
  LRangeCmd(const std::string& name, int arity, uint16_t flag) : Cmd(name, arity, flag){};
  std::vector<std::string> current_key() const override {
    std::vector<std::string> res;
    res.push_back(key_);
    return res;
  }
  void Do(std::shared_ptr<Slot> slot = nullptr) override;
  void Split(std::shared_ptr<Slot> slot, const HintKeys& hint_keys) override{};
  void Merge() override{};
  Cmd* Clone() override { return new LRangeCmd(*this); }

 private:
  std::string key_;
  int64_t left_ = 0;
  int64_t right_ = 0;
  void DoInitial() override;
};

class LRemCmd : public Cmd {
 public:
  LRemCmd(const std::string& name, int arity, uint16_t flag) : Cmd(name, arity, flag){};
  std::vector<std::string> current_key() const override {
    std::vector<std::string> res;
    res.push_back(key_);
    return res;
  }
  void Do(std::shared_ptr<Slot> slot = nullptr) override;
  void Split(std::shared_ptr<Slot> slot, const HintKeys& hint_keys) override{};
  void Merge() override{};
  Cmd* Clone() override { return new LRemCmd(*this); }

 private:
  std::string key_;
  int64_t count_ = 0;
  std::string value_;
  void DoInitial() override;
};

class LSetCmd : public Cmd {
 public:
  LSetCmd(const std::string& name, int arity, uint16_t flag) : Cmd(name, arity, flag){};
  std::vector<std::string> current_key() const override {
    std::vector<std::string> res;
    res.push_back(key_);
    return res;
  }
  void Do(std::shared_ptr<Slot> slot = nullptr) override;
  void Split(std::shared_ptr<Slot> slot, const HintKeys& hint_keys) override{};
  void Merge() override{};
  Cmd* Clone() override { return new LSetCmd(*this); }

 private:
  std::string key_;
  int64_t index_ = 0;
  std::string value_;
  void DoInitial() override;
};

class LTrimCmd : public Cmd {
 public:
  LTrimCmd(const std::string& name, int arity, uint16_t flag) : Cmd(name, arity, flag){};
  std::vector<std::string> current_key() const override {
    std::vector<std::string> res;
    res.push_back(key_);
    return res;
  }
  void Do(std::shared_ptr<Slot> slot = nullptr) override;
  void Split(std::shared_ptr<Slot> slot, const HintKeys& hint_keys) override{};
  void Merge() override{};
  Cmd* Clone() override { return new LTrimCmd(*this); }

 private:
  std::string key_;
  int64_t start_ = 0;
  int64_t stop_ = 0;
  void DoInitial() override;
};

class BRPopCmd final : public BlockingBaseCmd {
 public:
  BRPopCmd(const std::string& name, int arity, uint16_t flag) : BlockingBaseCmd(name, arity, flag){};
  virtual std::vector<std::string> current_key() const {
    std::vector<std::string> res = keys_;
    return res;
  }
  virtual void Do(std::shared_ptr<Slot> slot = nullptr);
  virtual void Split(std::shared_ptr<Slot> slot, const HintKeys& hint_keys){};
  virtual void Merge(){};
  virtual Cmd* Clone() override { return new BRPopCmd(*this); }
  void DoInitial() override;
  void DoBinlog(const std::shared_ptr<SyncMasterSlot>& slot) override;
 private:
  std::vector<std::string> keys_;
  int64_t expire_time_{0};
  WriteBinlogOfPopArgs binlog_args_;
  bool is_binlog_deferred_{false};
};

class RPopCmd : public Cmd {
 public:
  RPopCmd(const std::string& name, int arity, uint16_t flag) : Cmd(name, arity, flag){};
  std::vector<std::string> current_key() const override {
    std::vector<std::string> res;
    res.push_back(key_);
    return res;
  }
  void Do(std::shared_ptr<Slot> slot = nullptr) override;
  void Split(std::shared_ptr<Slot> slot, const HintKeys& hint_keys) override{};
  void Merge() override{};
  Cmd* Clone() override { return new RPopCmd(*this); }

 private:
  std::string key_;
  void DoInitial() override;
};

class RPopLPushCmd : public BlockingBaseCmd {
 public:
<<<<<<< HEAD
  RPopLPushCmd(const std::string& name, int arity, uint16_t flag) : BlockingBaseCmd(name, arity, flag){};
=======
  RPopLPushCmd(const std::string& name, int arity, uint16_t flag) : Cmd(name, arity, flag) {
    rpop_cmd_ = std::make_shared<RPopCmd>(kCmdNameRPop, 2, kCmdFlagsWrite | kCmdFlagsSingleSlot | kCmdFlagsList);
    lpush_cmd_ = std::make_shared<LPushCmd>(kCmdNameLPush, -3, kCmdFlagsWrite | kCmdFlagsSingleSlot | kCmdFlagsList);
  };
  RPopLPushCmd(const RPopLPushCmd& other)
      : Cmd(other.name_, other.arity_, other.flag_),
        source_(other.source_),
        receiver_(other.receiver_),
        value_poped_from_source_(other.value_poped_from_source_),
        is_write_binlog_(other.is_write_binlog_) {
    rpop_cmd_ = std::make_shared<RPopCmd>(kCmdNameRPop, 2, kCmdFlagsWrite | kCmdFlagsSingleSlot | kCmdFlagsList);
    lpush_cmd_ = std::make_shared<LPushCmd>(kCmdNameLPush, -3, kCmdFlagsWrite | kCmdFlagsSingleSlot | kCmdFlagsList);
  }
>>>>>>> dcddb0cc
  std::vector<std::string> current_key() const override {
    std::vector<std::string> res;
    res.push_back(source_);
    res.push_back(receiver_);
    return res;
  }
  void Do(std::shared_ptr<Slot> slot = nullptr) override;
  void Split(std::shared_ptr<Slot> slot, const HintKeys& hint_keys) override{};
  void Merge() override{};
  Cmd* Clone() override { return new RPopLPushCmd(*this); }
  void DoBinlog(const std::shared_ptr<SyncMasterSlot>& slot) override;

 private:
  std::string source_;
  std::string receiver_;
  std::string value_poped_from_source_;
  bool is_write_binlog_ = false;
  //used for write binlog
  std::shared_ptr<Cmd> rpop_cmd_;
  std::shared_ptr<Cmd> lpush_cmd_;
  void DoInitial() override;
};

class RPushCmd : public BlockingBaseCmd {
 public:
  RPushCmd(const std::string& name, int arity, uint16_t flag) : BlockingBaseCmd(name, arity, flag){};
  std::vector<std::string> current_key() const override {
    std::vector<std::string> res;
    res.push_back(key_);
    return res;
  }
  void Do(std::shared_ptr<Slot> slot = nullptr) override;
  void Split(std::shared_ptr<Slot> slot, const HintKeys& hint_keys) override{};
  void Merge() override{};
  Cmd* Clone() override { return new RPushCmd(*this); }

 private:
  std::string key_;
  std::vector<std::string> values_;
  void DoInitial() override;
  void Clear() override { values_.clear(); }
};

class RPushxCmd : public Cmd {
 public:
  RPushxCmd(const std::string& name, int arity, uint16_t flag) : Cmd(name, arity, flag){};
  std::vector<std::string> current_key() const override {
    std::vector<std::string> res;
    res.push_back(key_);
    return res;
  }
  void Do(std::shared_ptr<Slot> slot = nullptr) override;
  void Split(std::shared_ptr<Slot> slot, const HintKeys& hint_keys) override{};
  void Merge() override{};
  Cmd* Clone() override { return new RPushxCmd(*this); }

 private:
  std::string key_;
  std::string value_;
  void DoInitial() override;
};
#endif<|MERGE_RESOLUTION|>--- conflicted
+++ resolved
@@ -8,12 +8,8 @@
 
 #include "include/pika_command.h"
 #include "include/pika_slot.h"
-<<<<<<< HEAD
-#include "net/src/dispatch_thread.h"
-=======
 #include "storage/storage.h"
 
->>>>>>> dcddb0cc
 /*
  * list
  */
@@ -298,15 +294,12 @@
 
 class RPopLPushCmd : public BlockingBaseCmd {
  public:
-<<<<<<< HEAD
-  RPopLPushCmd(const std::string& name, int arity, uint16_t flag) : BlockingBaseCmd(name, arity, flag){};
-=======
-  RPopLPushCmd(const std::string& name, int arity, uint16_t flag) : Cmd(name, arity, flag) {
+  RPopLPushCmd(const std::string& name, int arity, uint16_t flag) : BlockingBaseCmd(name, arity, flag) {
     rpop_cmd_ = std::make_shared<RPopCmd>(kCmdNameRPop, 2, kCmdFlagsWrite | kCmdFlagsSingleSlot | kCmdFlagsList);
     lpush_cmd_ = std::make_shared<LPushCmd>(kCmdNameLPush, -3, kCmdFlagsWrite | kCmdFlagsSingleSlot | kCmdFlagsList);
   };
   RPopLPushCmd(const RPopLPushCmd& other)
-      : Cmd(other.name_, other.arity_, other.flag_),
+      : BlockingBaseCmd(other.name_, other.arity_, other.flag_),
         source_(other.source_),
         receiver_(other.receiver_),
         value_poped_from_source_(other.value_poped_from_source_),
@@ -314,7 +307,6 @@
     rpop_cmd_ = std::make_shared<RPopCmd>(kCmdNameRPop, 2, kCmdFlagsWrite | kCmdFlagsSingleSlot | kCmdFlagsList);
     lpush_cmd_ = std::make_shared<LPushCmd>(kCmdNameLPush, -3, kCmdFlagsWrite | kCmdFlagsSingleSlot | kCmdFlagsList);
   }
->>>>>>> dcddb0cc
   std::vector<std::string> current_key() const override {
     std::vector<std::string> res;
     res.push_back(source_);
