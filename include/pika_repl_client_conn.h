// Copyright (c) 2015-present, Qihoo, Inc.  All rights reserved.
// This source code is licensed under the BSD-style license found in the
// LICENSE file in the root directory of this source tree. An additional grant
// of patent rights can be found in the PATENTS file in the same directory.

#ifndef PIKA_REPL_CLIENT_CONN_H_
#define PIKA_REPL_CLIENT_CONN_H_

#include "net/include/pb_conn.h"

#include <memory>
#include <utility>

#include "include/pika_conf.h"
#include "pika_inner_message.pb.h"

class SyncMasterDB;
class SyncSlaveDB;

class PikaReplClientConn : public net::PbConn {
 public:
  PikaReplClientConn(int fd, const std::string& ip_port, net::Thread* thread, void* worker_specific_data,
                     net::NetMultiplexer* mpx);
  ~PikaReplClientConn() override = default;

  static void HandleMetaSyncResponse(void* arg);
  static void HandleDBSyncResponse(void* arg);
  static void HandleTrySyncResponse(void* arg);
  static void HandleRemoveSlaveNodeResponse(void* arg);
<<<<<<< HEAD
=======

  static pstd::Status TrySyncConsensusCheck(const InnerMessage::ConsensusMeta& consensus_meta,
                                      const std::shared_ptr<SyncMasterDB>& db,
                                      const std::shared_ptr<SyncSlaveDB>& slave_db);
>>>>>>> 39fc96e7
  static bool IsDBStructConsistent(const std::vector<DBStruct>& current_dbs,
                                      const std::vector<DBStruct>& expect_tables);
  int DealMessage() override;

 private:
  // dispatch binlog by its db_name
  void DispatchBinlogRes(const std::shared_ptr<InnerMessage::InnerResponse>& response);
};

#endif<|MERGE_RESOLUTION|>--- conflicted
+++ resolved
@@ -27,13 +27,6 @@
   static void HandleDBSyncResponse(void* arg);
   static void HandleTrySyncResponse(void* arg);
   static void HandleRemoveSlaveNodeResponse(void* arg);
-<<<<<<< HEAD
-=======
-
-  static pstd::Status TrySyncConsensusCheck(const InnerMessage::ConsensusMeta& consensus_meta,
-                                      const std::shared_ptr<SyncMasterDB>& db,
-                                      const std::shared_ptr<SyncSlaveDB>& slave_db);
->>>>>>> 39fc96e7
   static bool IsDBStructConsistent(const std::vector<DBStruct>& current_dbs,
                                       const std::vector<DBStruct>& expect_tables);
   int DealMessage() override;
