--- conflicted
+++ resolved
@@ -49,14 +49,10 @@
 void* remove_dir(void* arg);
 int remove_files(const char* path, const char* pattern);
 int64_t ustime();
-<<<<<<< HEAD
 std::vector<std::string> &PStringSplit(const std::string &s,
         char delim, std::vector<std::string> &elems);
 std::string PStringConcat(const std::vector<std::string> &elems, char delim);
-
-=======
 int is_dir(const char* path);
 int copy_dir(const char* src, const char* dst);
 int scp_copy_dir(const char* local_dir_path, const char* remote_dir_path, const char* remote_host, const char* username, const char* password);
->>>>>>> 84e76fb4
 #endif