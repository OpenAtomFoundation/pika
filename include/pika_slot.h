// Copyright (c) 2018-present, Qihoo, Inc.  All rights reserved.
// This source code is licensed under the BSD-style license found in the
// LICENSE file in the root directory of this source tree. An additional grant
// of patent rights can be found in the PATENTS file in the same directory.

#ifndef PIKA_SLOT_H_
#define PIKA_SLOT_H_

#include <shared_mutex>

#include "pstd/include/scope_record_lock.h"

#include "storage/backupable.h"
#include "storage/storage.h"

#include "include/pika_binlog.h"

class Cmd;

/*
 *Keyscan used
 */
struct KeyScanInfo {
  time_t start_time = 0;
  std::string s_start_time;
  int32_t duration = -3;
  std::vector<storage::KeyInfo> key_infos;  // the order is strings, hashes, lists, zsets, sets
  bool key_scaning_ = false;
  KeyScanInfo() :
        s_start_time("0"),
        key_infos({{0, 0, 0, 0}, {0, 0, 0, 0}, {0, 0, 0, 0}, {0, 0, 0, 0}, {0, 0, 0, 0}})
        {}
};

struct BgSaveInfo {
  bool bgsaving = false;
  time_t start_time = 0;
  std::string s_start_time;
  std::string path;
  LogOffset offset;
  BgSaveInfo() = default;
  void Clear() {
    bgsaving = false;
    path.clear();
    offset = LogOffset();
  }
};
<<<<<<< HEAD

class Slot : public std::enable_shared_from_this<Slot>, public pstd::noncopyable {
 public:
  Slot(const std::string& db_name, uint32_t slot_id, const std::string& table_db_path);
  virtual ~Slot();

  std::string GetDBName() const;
  uint32_t GetSlotID() const;
  std::string GetSlotName() const;
  std::shared_ptr<storage::Storage> db() const;

  void Compact(const storage::DataType& type);

  void DbRWLockWriter();
  void DbRWLockReader();
  void DbRWUnLock();

  std::shared_ptr<pstd::lock::LockMgr> LockMgr();

  void PrepareRsync();
  bool TryUpdateMasterOffset();
  bool ChangeDb(const std::string& new_path);

  void Leave();
  void Close();
  void MoveToTrash();

  // BgSave use;
  bool IsBgSaving();
  void BgSaveSlot();
  BgSaveInfo bgsave_info();

  // FlushDB & FlushSubDB use
  bool FlushDB();
  bool FlushSubDB(const std::string& db_name);

  // key scan info use
  pstd::Status GetKeyNum(std::vector<storage::KeyInfo>* key_info);
  KeyScanInfo GetKeyScanInfo();

 private:
  std::string db_name_;
  uint32_t slot_id_ = 0;

  std::string db_path_;
  std::string bgsave_sub_path_;
  std::string dbsync_path_;
  std::string slot_name_;

  bool opened_ = false;

  std::shared_mutex db_rwlock_;
  // class may be shared, using shared_ptr would be a better choice
  std::shared_ptr<pstd::lock::LockMgr> lock_mgr_;
  std::shared_ptr<storage::Storage> db_;

  bool full_sync_ = false;

  pstd::Mutex key_info_protector_;
  KeyScanInfo key_scan_info_;

  /*
   * BgSave use
   */
  static void DoBgSave(void* arg);
  bool RunBgsaveEngine();
  bool InitBgsaveEnv();
  bool InitBgsaveEngine();
  void ClearBgsave();
  void FinishBgsave();
  BgSaveInfo bgsave_info_;
  pstd::Mutex bgsave_protector_;
  std::shared_ptr<storage::BackupEngine> bgsave_engine_;

  // key scan info use
  void InitKeyScan();

=======

class Slot : public std::enable_shared_from_this<Slot>,public pstd::noncopyable {
 public:
  Slot(const std::string& db_name, uint32_t slot_id, const std::string& table_db_path);
  virtual ~Slot();

  std::string GetDBName() const;
  uint32_t GetSlotId() const;
  std::string GetSlotName() const;
  std::shared_ptr<storage::Storage> db() const;

  void Compact(const storage::DataType& type);

  void DbRWLockWriter();
  void DbRWLockReader();
  void DbRWUnLock();

  std::shared_ptr<pstd::lock::LockMgr> LockMgr();

  void PrepareRsync();
  bool TryUpdateMasterOffset();
  bool ChangeDb(const std::string& new_path);

  void Leave();
  void Close();
  void MoveToTrash();

  // BgSave use;
  bool IsBgSaving();
  void BgSaveSlot();
  BgSaveInfo bgsave_info();

  // FlushDB & FlushSubDB use
  bool FlushDB();
  bool FlushSubDB(const std::string& db_name);

  // key scan info use
  pstd::Status GetKeyNum(std::vector<storage::KeyInfo>* key_info);
  KeyScanInfo GetKeyScanInfo();

  /*
   * SlotsMgrt used
   */
  void GetSlotsMgrtSenderStatus(std::string *ip, int64_t *port, int64_t *slot, bool *migrating, int64_t *moved, int64_t *remained);

 private:
  std::string db_name_;
  uint32_t slot_id_ = 0;

  std::string db_path_;
  std::string bgsave_sub_path_;
  std::string dbsync_path_;
  std::string slot_name_;

  bool opened_ = false;

  std::shared_mutex db_rwlock_;
  // class may be shared, using shared_ptr would be a better choice
  std::shared_ptr<pstd::lock::LockMgr> lock_mgr_;
  std::shared_ptr<storage::Storage> db_;

  bool full_sync_ = false;

  pstd::Mutex key_info_protector_;
  KeyScanInfo key_scan_info_;

  /*
   * BgSave use
   */
  static void DoBgSave(void* arg);
  bool RunBgsaveEngine();
  bool InitBgsaveEnv();
  bool InitBgsaveEngine();
  void ClearBgsave();
  void FinishBgsave();
  BgSaveInfo bgsave_info_;
  pstd::Mutex bgsave_protector_;
  std::shared_ptr<storage::BackupEngine> bgsave_engine_;

  // key scan info use
  void InitKeyScan();

>>>>>>> 0ff0c5a7
};

#endif
<|MERGE_RESOLUTION|>--- conflicted
+++ resolved
@@ -45,85 +45,6 @@
     offset = LogOffset();
   }
 };
-<<<<<<< HEAD
-
-class Slot : public std::enable_shared_from_this<Slot>, public pstd::noncopyable {
- public:
-  Slot(const std::string& db_name, uint32_t slot_id, const std::string& table_db_path);
-  virtual ~Slot();
-
-  std::string GetDBName() const;
-  uint32_t GetSlotID() const;
-  std::string GetSlotName() const;
-  std::shared_ptr<storage::Storage> db() const;
-
-  void Compact(const storage::DataType& type);
-
-  void DbRWLockWriter();
-  void DbRWLockReader();
-  void DbRWUnLock();
-
-  std::shared_ptr<pstd::lock::LockMgr> LockMgr();
-
-  void PrepareRsync();
-  bool TryUpdateMasterOffset();
-  bool ChangeDb(const std::string& new_path);
-
-  void Leave();
-  void Close();
-  void MoveToTrash();
-
-  // BgSave use;
-  bool IsBgSaving();
-  void BgSaveSlot();
-  BgSaveInfo bgsave_info();
-
-  // FlushDB & FlushSubDB use
-  bool FlushDB();
-  bool FlushSubDB(const std::string& db_name);
-
-  // key scan info use
-  pstd::Status GetKeyNum(std::vector<storage::KeyInfo>* key_info);
-  KeyScanInfo GetKeyScanInfo();
-
- private:
-  std::string db_name_;
-  uint32_t slot_id_ = 0;
-
-  std::string db_path_;
-  std::string bgsave_sub_path_;
-  std::string dbsync_path_;
-  std::string slot_name_;
-
-  bool opened_ = false;
-
-  std::shared_mutex db_rwlock_;
-  // class may be shared, using shared_ptr would be a better choice
-  std::shared_ptr<pstd::lock::LockMgr> lock_mgr_;
-  std::shared_ptr<storage::Storage> db_;
-
-  bool full_sync_ = false;
-
-  pstd::Mutex key_info_protector_;
-  KeyScanInfo key_scan_info_;
-
-  /*
-   * BgSave use
-   */
-  static void DoBgSave(void* arg);
-  bool RunBgsaveEngine();
-  bool InitBgsaveEnv();
-  bool InitBgsaveEngine();
-  void ClearBgsave();
-  void FinishBgsave();
-  BgSaveInfo bgsave_info_;
-  pstd::Mutex bgsave_protector_;
-  std::shared_ptr<storage::BackupEngine> bgsave_engine_;
-
-  // key scan info use
-  void InitKeyScan();
-
-=======
 
 class Slot : public std::enable_shared_from_this<Slot>,public pstd::noncopyable {
  public:
@@ -206,7 +127,6 @@
   // key scan info use
   void InitKeyScan();
 
->>>>>>> 0ff0c5a7
 };
 
 #endif
