--- conflicted
+++ resolved
@@ -14,14 +14,9 @@
 
 class MultiCmd : public Cmd {
  public:
-<<<<<<< HEAD
-  MultiCmd(const std::string& name, int arity, uint32_t flag) : Cmd(name, arity, flag) {}
-  void Do(std::shared_ptr<DB> db) override;
-=======
   MultiCmd(const std::string& name, int arity, uint32_t flag)
       : Cmd(name, arity, flag, static_cast<uint32_t>(AclCategory::TRANSACTION)) {}
-  void Do(std::shared_ptr<Slot> slot = nullptr) override;
->>>>>>> b7f6c58d
+  void Do(std::shared_ptr<DB> db) override;
   Cmd* Clone() override { return new MultiCmd(*this); }
   void Split(std::shared_ptr<DB> db, const HintKeys& hint_keys) override {}
   void Merge() override {}
@@ -32,14 +27,9 @@
 
 class ExecCmd : public Cmd {
  public:
-<<<<<<< HEAD
-  ExecCmd(const std::string& name, int arity, uint32_t flag) : Cmd(name, arity, flag) {}
-  void Do(std::shared_ptr<DB> db) override;
-=======
   ExecCmd(const std::string& name, int arity, uint32_t flag)
       : Cmd(name, arity, flag, static_cast<uint32_t>(AclCategory::TRANSACTION)) {}
-  void Do(std::shared_ptr<Slot> slot = nullptr) override;
->>>>>>> b7f6c58d
+  void Do(std::shared_ptr<DB> db) override;
   Cmd* Clone() override { return new ExecCmd(*this); }
   void Execute() override;
   void Split(std::shared_ptr<DB> db, const HintKeys& hint_keys) override {}
@@ -49,14 +39,8 @@
  private:
   struct CmdInfo {
    public:
-<<<<<<< HEAD
     CmdInfo(std::shared_ptr<Cmd> cmd, std::shared_ptr<DB> db,
             std::shared_ptr<SyncMasterDB> sync_db) : cmd_(cmd), db_(db), sync_db_(sync_db) {}
-=======
-    CmdInfo(std::shared_ptr<Cmd> cmd, std::shared_ptr<DB> db, std::shared_ptr<Slot> slot,
-            std::shared_ptr<SyncMasterSlot> sync_slot)
-        : cmd_(cmd), db_(db), slot_(slot), sync_slot_(sync_slot) {}
->>>>>>> b7f6c58d
     std::shared_ptr<Cmd> cmd_;
     std::shared_ptr<DB> db_;
     std::shared_ptr<SyncMasterDB> sync_db_;
@@ -78,14 +62,9 @@
 
 class DiscardCmd : public Cmd {
  public:
-<<<<<<< HEAD
-  DiscardCmd(const std::string& name, int arity, uint32_t flag) : Cmd(name, arity, flag) {}
-  void Do(std::shared_ptr<DB> db) override;
-=======
   DiscardCmd(const std::string& name, int arity, uint32_t flag)
       : Cmd(name, arity, flag, static_cast<uint32_t>(AclCategory::TRANSACTION)) {}
-  void Do(std::shared_ptr<Slot> slot = nullptr) override;
->>>>>>> b7f6c58d
+  void Do(std::shared_ptr<DB> db) override;
   Cmd* Clone() override { return new DiscardCmd(*this); }
   void Split(std::shared_ptr<DB> db, const HintKeys& hint_keys) override {}
   void Merge() override {}
@@ -96,15 +75,10 @@
 
 class WatchCmd : public Cmd {
  public:
-<<<<<<< HEAD
-  WatchCmd(const std::string& name, int arity, uint32_t flag) : Cmd(name, arity, flag) {}
-  void Do(std::shared_ptr<DB> db) override;
-=======
   WatchCmd(const std::string& name, int arity, uint32_t flag)
       : Cmd(name, arity, flag, static_cast<uint32_t>(AclCategory::TRANSACTION)) {}
 
-  void Do(std::shared_ptr<Slot> slot = nullptr) override;
->>>>>>> b7f6c58d
+  void Do(std::shared_ptr<DB> db) override;
   void Execute() override;
   void Split(std::shared_ptr<DB> db, const HintKeys& hint_keys) override {}
   Cmd* Clone() override { return new WatchCmd(*this); }
@@ -119,15 +93,10 @@
 
 class UnwatchCmd : public Cmd {
  public:
-<<<<<<< HEAD
-  UnwatchCmd(const std::string& name, int arity, uint32_t flag) : Cmd(name, arity, flag) {}
-  void Do(std::shared_ptr<DB> db) override;
-=======
   UnwatchCmd(const std::string& name, int arity, uint32_t flag)
       : Cmd(name, arity, flag, static_cast<uint32_t>(AclCategory::TRANSACTION)) {}
 
-  void Do(std::shared_ptr<Slot> slot = nullptr) override;
->>>>>>> b7f6c58d
+  void Do(std::shared_ptr<DB> db) override;
   Cmd* Clone() override { return new UnwatchCmd(*this); }
   void Split(std::shared_ptr<DB> db, const HintKeys& hint_keys) override {}
   void Merge() override {}
