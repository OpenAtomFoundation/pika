--- conflicted
+++ resolved
@@ -51,16 +51,10 @@
   PikaCache(int zset_cache_start_pos, int zset_cache_field_num_per_key);
   ~PikaCache();
 
-<<<<<<< HEAD
-  rocksdb::Status Init(uint32_t cache_num, cache::CacheConfig* cache_cfg);
-  rocksdb::Status Reset(uint32_t cache_num, cache::CacheConfig* cache_cfg = nullptr);
-  void ResetConfig(cache::CacheConfig* cache_cfg);
-=======
   rocksdb::Status Init(uint32_t cache_num, cache::CacheConfig *cache_cfg);
   rocksdb::Status Reset(uint32_t cache_num, cache::CacheConfig *cache_cfg = nullptr);
   std::map<storage::DataType, int64_t> TTL(std::string &key, std::map<storage::DataType, rocksdb::Status>* type_status);
   void ResetConfig(cache::CacheConfig *cache_cfg);
->>>>>>> d398355a
   void Destroy(void);
   void SetCacheStatus(int status);
   int CacheStatus(void);
@@ -71,7 +65,6 @@
   void FlushDB(void);
   void ProcessCronTask(void);
 
-<<<<<<< HEAD
   rocksdb::Status Del(const std::vector<std::string>& keys);
   rocksdb::Status Expire(std::string& key, int64_t ttl);
   rocksdb::Status Expireat(std::string& key, int64_t ttl);
@@ -79,16 +72,7 @@
   rocksdb::Status Persist(std::string& key);
   rocksdb::Status Type(std::string& key, std::string* value);
   rocksdb::Status RandomKey(std::string* key);
-=======
-  rocksdb::Status Del(const std::vector<std::string> &keys);
-  rocksdb::Status Expire(std::string &key, int64_t ttl);
-  rocksdb::Status Expireat(std::string &key, int64_t ttl);
-  rocksdb::Status TTL(std::string &key, int64_t *ttl);
-  rocksdb::Status Persist(std::string &key);
-  rocksdb::Status Type(std::string &key, std::string *value);
-  rocksdb::Status RandomKey(std::string *key);
   rocksdb::Status GetType(const std::string& key, bool single, std::vector<std::string>& types);
->>>>>>> d398355a
 
   // String Commands
   rocksdb::Status Set(std::string& key, std::string& value, int64_t ttl);
