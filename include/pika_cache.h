--- conflicted
+++ resolved
@@ -142,7 +142,6 @@
   rocksdb::Status SRandmember(std::string& key, int64_t count, std::vector<std::string>* members);
 
   // ZSet Commands
-<<<<<<< HEAD
   rocksdb::Status ZAdd(std::string& key, std::vector<storage::ScoreMember>& score_members);
   rocksdb::Status ZAddIfKeyExist(std::string& key, std::vector<storage::ScoreMember>& score_members);
   rocksdb::Status ZAddnx(std::string& key, std::vector<storage::ScoreMember>& score_members, int64_t ttl);
@@ -150,7 +149,7 @@
   rocksdb::Status ZCard(std::string& key, uint32_t* len, const std::shared_ptr<DB>& db);
   rocksdb::Status ZCount(std::string& key, std::string& min, std::string& max, uint64_t* len, ZCountCmd* cmd);
   rocksdb::Status ZIncrby(std::string& key, std::string& member, double increment);
-  rocksdb::Status ZIncrbyIfKeyExist(std::string& key, std::string& member, double increment, ZIncrbyCmd* cmd);
+  rocksdb::Status ZIncrbyIfKeyExist(std::string& key, std::string& member, double increment, ZIncrbyCmd* cmd, const std::shared_ptr<DB>& db);
   rocksdb::Status ZRange(std::string& key, int64_t start, int64_t stop, std::vector<storage::ScoreMember>* score_members,
                          const std::shared_ptr<DB>& db);
   rocksdb::Status ZRangebyscore(std::string& key, std::string& min, std::string& max,
@@ -163,7 +162,8 @@
   rocksdb::Status ZRevrange(std::string& key, int64_t start, int64_t stop, std::vector<storage::ScoreMember>* score_members,
                             const std::shared_ptr<DB>& db);
   rocksdb::Status ZRevrangebyscore(std::string& key, std::string& min, std::string& max,
-                                   std::vector<storage::ScoreMember>* score_members, ZRevrangebyscoreCmd* cmd);
+                                   std::vector<storage::ScoreMember>* score_members, ZRevrangebyscoreCmd* cmd,
+                                   const std::shared_ptr<DB>& db);
   rocksdb::Status ZRevrangebylex(std::string& key, std::string& min, std::string& max, std::vector<std::string>* members,
                                  const std::shared_ptr<DB>& db);
   rocksdb::Status ZRevrank(std::string& key, std::string& member, int64_t *rank, const std::shared_ptr<DB>& db);
@@ -172,39 +172,6 @@
   rocksdb::Status ZLexcount(std::string& key, std::string& min, std::string& max, uint64_t* len,
                             const std::shared_ptr<DB>& db);
   rocksdb::Status ZRemrangebylex(std::string& key, std::string& min, std::string& max, const std::shared_ptr<DB>& db);
-=======
-  rocksdb::Status ZAdd(std::string &key, std::vector<storage::ScoreMember> &score_members);
-  rocksdb::Status ZAddIfKeyExist(std::string &key, std::vector<storage::ScoreMember> &score_members);
-  rocksdb::Status ZAddnx(std::string &key, std::vector<storage::ScoreMember> &score_members, int64_t ttl);
-  rocksdb::Status ZAddnxWithoutTTL(std::string &key, std::vector<storage::ScoreMember> &score_members);
-  rocksdb::Status ZCard(std::string &key, uint32_t *len, const std::shared_ptr<Slot> &slot);
-  rocksdb::Status ZCount(std::string &key, std::string &min, std::string &max, uint64_t *len, ZCountCmd *cmd);
-  rocksdb::Status ZIncrby(std::string &key, std::string &member, double increment);
-  rocksdb::Status ZIncrbyIfKeyExist(std::string &key, std::string &member, double increment, ZIncrbyCmd *cmd,
-                           const std::shared_ptr<Slot> &slot);
-  rocksdb::Status ZRange(std::string &key, int64_t start, int64_t stop, std::vector<storage::ScoreMember> *score_members,
-                         const std::shared_ptr<Slot> &slot);
-  rocksdb::Status ZRangebyscore(std::string &key, std::string &min, std::string &max,
-                                std::vector<storage::ScoreMember> *score_members, ZRangebyscoreCmd *cmd);
-  rocksdb::Status ZRank(std::string &key, std::string &member, int64_t *rank, const std::shared_ptr<Slot> &slot);
-  rocksdb::Status ZRem(std::string &key, std::vector<std::string> &members, std::shared_ptr<Slot> slot = nullptr);
-  rocksdb::Status ZRemrangebyrank(std::string &key, std::string &min, std::string &max, int32_t ele_deleted = 0,
-                                  const std::shared_ptr<Slot> &slot = nullptr);
-  rocksdb::Status ZRemrangebyscore(std::string &key, std::string &min, std::string &max, const std::shared_ptr<Slot> &slot);
-  rocksdb::Status ZRevrange(std::string &key, int64_t start, int64_t stop, std::vector<storage::ScoreMember> *score_members,
-                            const std::shared_ptr<Slot> &slot);
-  rocksdb::Status ZRevrangebyscore(std::string &key, std::string &min, std::string &max,
-                          std::vector<storage::ScoreMember> *score_members, ZRevrangebyscoreCmd *cmd,
-                          const std::shared_ptr<Slot> &slot);
-  rocksdb::Status ZRevrangebylex(std::string &key, std::string &min, std::string &max, std::vector<std::string> *members,
-                                 const std::shared_ptr<Slot> &slot);
-  rocksdb::Status ZRevrank(std::string &key, std::string &member, int64_t *rank, const std::shared_ptr<Slot> &slot);
-  rocksdb::Status ZScore(std::string &key, std::string &member, double *score, const std::shared_ptr<Slot> &slot);
-  rocksdb::Status ZRangebylex(std::string &key, std::string &min, std::string &max, std::vector<std::string> *members, const std::shared_ptr<Slot> &slot);
-  rocksdb::Status ZLexcount(std::string &key, std::string &min, std::string &max, uint64_t *len,
-                            const std::shared_ptr<Slot> &slot);
-  rocksdb::Status ZRemrangebylex(std::string &key, std::string &min, std::string &max, const std::shared_ptr<Slot> &slot);
->>>>>>> b63fb13d
 
   // Bit Commands
   rocksdb::Status SetBit(std::string& key, size_t offset, int64_t value);
