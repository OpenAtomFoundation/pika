// Copyright (c) 2015-present, Qihoo, Inc.  All rights reserved.
// This source code is licensed under the BSD-style license found in the
// LICENSE file in the root directory of this source tree. An additional grant
// of patent rights can be found in the PATENTS file in the same directory.

#ifndef PIKA_SERVER_H_
#define PIKA_SERVER_H_

#include <shared_mutex>
#if defined(__APPLE__)
#  include <sys/mount.h>
#  include <sys/param.h>
#else
#  include <sys/statfs.h>
#endif
#include <memory>
#include <set>

#include "src/cache/include/config.h"
#include "net/include/bg_thread.h"
#include "net/include/net_pubsub.h"
#include "net/include/thread_pool.h"
#include "pstd/include/pstd_mutex.h"
#include "pstd/include/pstd_status.h"
#include "pstd/include/pstd_string.h"
#include "storage/backupable.h"
#include "storage/storage.h"

#include "acl.h"
#include "include/pika_auxiliary_thread.h"
#include "include/pika_binlog.h"
#include "include/pika_client_processor.h"
#include "include/pika_cmd_table_manager.h"
#include "include/pika_conf.h"
#include "include/pika_db.h"
#include "include/pika_define.h"
#include "include/pika_dispatch_thread.h"
#include "include/pika_instant.h"
#include "include/pika_migrate_thread.h"
#include "include/pika_repl_client.h"
#include "include/pika_repl_server.h"
#include "include/pika_rsync_service.h"
#include "include/pika_slot_command.h"
#include "include/pika_statistic.h"
#include "include/pika_transaction.h"
#include "include/pika_cmd_table_manager.h"
#include "include/pika_cache.h"
#include "include/pika_slot.h"


#include "include/rsync_server.h"

/*
static std::set<std::string> MultiKvCommands {kCmdNameDel,
             kCmdNameMget,        kCmdNameKeys,              kCmdNameMset,
             kCmdNameMsetnx,      kCmdNameExists,            kCmdNameScan,
             kCmdNameScanx,       kCmdNamePKScanRange,       kCmdNamePKRScanRange,
             kCmdNameRPopLPush,   kCmdNameZUnionstore,       kCmdNameZInterstore,
             kCmdNameSUnion,      kCmdNameSUnionstore,       kCmdNameSInter,
             kCmdNameSInterstore, kCmdNameSDiff,             kCmdNameSDiffstore,
             kCmdNameSMove,       kCmdNameBitOp,             kCmdNamePfAdd,
             kCmdNamePfCount,     kCmdNamePfMerge,           kCmdNameGeoAdd,
             kCmdNameGeoPos,      kCmdNameGeoDist,           kCmdNameGeoHash,
             kCmdNameGeoRadius,   kCmdNameGeoRadiusByMember};
*/

static std::set<std::string> ConsensusNotSupportCommands{kCmdNameMsetnx,
                                                         kCmdNameScan,
                                                         kCmdNameKeys,
                                                         kCmdNameRPopLPush,
                                                         kCmdNameZUnionstore,
                                                         kCmdNameZInterstore,
                                                         kCmdNameSUnion,
                                                         kCmdNameSUnionstore,
                                                         kCmdNameSInter,
                                                         kCmdNameSInterstore,
                                                         kCmdNameSDiff,
                                                         kCmdNameSDiffstore,
                                                         kCmdNameSMove,
                                                         kCmdNameBitOp,
                                                         kCmdNamePfAdd,
                                                         kCmdNamePfCount,
                                                         kCmdNamePfMerge,
                                                         kCmdNameGeoAdd,
                                                         kCmdNameGeoPos,
                                                         kCmdNameGeoDist,
                                                         kCmdNameGeoHash,
                                                         kCmdNameGeoRadius,
                                                         kCmdNameGeoRadiusByMember,
                                                         kCmdNamePKPatternMatchDel,
                                                         kCmdNameSlaveof,
                                                         kCmdNameDbSlaveof,
                                                         kCmdNameMset,
                                                         kCmdNameMget,
                                                         kCmdNameScanx};

static std::set<std::string> ShardingModeNotSupportCommands{kCmdNameMsetnx,
                                                            kCmdNameScan,
                                                            kCmdNameKeys,
                                                            kCmdNameScanx,
                                                            kCmdNameZUnionstore,
                                                            kCmdNameZInterstore,
                                                            kCmdNameSUnion,
                                                            kCmdNameSUnionstore,
                                                            kCmdNameSInter,
                                                            kCmdNameSInterstore,
                                                            kCmdNameSDiff,
                                                            kCmdNameSDiffstore,
                                                            kCmdNameSMove,
                                                            kCmdNameBitOp,
                                                            kCmdNamePfAdd,
                                                            kCmdNamePfCount,
                                                            kCmdNamePfMerge,
                                                            kCmdNameGeoAdd,
                                                            kCmdNameGeoPos,
                                                            kCmdNameGeoDist,
                                                            kCmdNameGeoHash,
                                                            kCmdNameGeoRadius,
                                                            kCmdNameGeoRadiusByMember,
                                                            kCmdNamePKPatternMatchDel,
                                                            kCmdNameSlaveof,
                                                            kCmdNameDbSlaveof};

extern std::unique_ptr<PikaConf> g_pika_conf;

enum TaskType {
  kCompactAll,
  kCompactStrings,
  kCompactHashes,
  kCompactSets,
  kCompactZSets,
  kCompactList,
  kResetReplState,
  kPurgeLog,
  kStartKeyScan,
  kStopKeyScan,
  kBgSave,
  kCompactRangeStrings,
  kCompactRangeHashes,
  kCompactRangeSets,
  kCompactRangeZSets,
  kCompactRangeList,
};

struct TaskArg {
  TaskType type;
  std::vector<std::string> argv;
  TaskArg(TaskType t) : type(t) {}
  TaskArg(TaskType t, const std::vector<std::string>& a) : type(t), argv(a) {}
};

void DoBgslotscleanup(void* arg);
void DoBgslotsreload(void* arg);

class PikaServer : public pstd::noncopyable {
 public:
  PikaServer();
  ~PikaServer();

  /*
   * Server init info
   */
  bool ServerInit();

  void Start();
  void Exit();

  std::string host();
  int port();
  time_t start_time_s();
  std::string master_ip();
  std::string master_run_id();
  void set_master_run_id(const std::string& master_run_id);
  int master_port();
  int role();
  bool leader_protected_mode();
  void CheckLeaderProtectedMode();
  bool readonly(const std::string& table);
  int repl_state();
  std::string repl_state_str();
  bool force_full_sync();
  void SetForceFullSync(bool v);
  void SetDispatchQueueLimit(int queue_limit);
  storage::StorageOptions storage_options();

  /*
   * Table use
   */
  void InitDBStruct();
  pstd::Status AddDBStruct(const std::string& db_name, uint32_t num);
  pstd::Status DelDBStruct(const std::string& db_name);
  std::shared_ptr<DB> GetDB(const std::string& db_name);
  std::set<uint32_t> GetDBSlotIds(const std::string& db_name);
  bool IsBgSaving();
  bool IsKeyScaning();
  bool IsCompacting();
  bool IsDBExist(const std::string& db_name);
  bool IsDBSlotExist(const std::string& db_name, uint32_t slot_id);
  bool IsDBBinlogIoError(const std::string& db_name);
  std::set<std::string> GetAllDBName();
  pstd::Status DoSameThingSpecificDB(const std::set<std::string>& dbs, const TaskArg& arg);
  std::shared_mutex& GetDBLock() {
    return dbs_rw_;
  }
  void DBLockShared() {
    dbs_rw_.lock_shared();
  }
  void DBLock() {
    dbs_rw_.lock();
  }
  void DBUnlock() {
    dbs_rw_.unlock();
  }
  void DBUnlockShared() {
    dbs_rw_.unlock_shared();
  }

  /*
   * Slot use
   */
  void PrepareSlotTrySync();
  void SlotSetMaxCacheStatisticKeys(uint32_t max_cache_statistic_keys);
  void SlotSetSmallCompactionThreshold(uint32_t small_compaction_threshold);
  void SlotSetSmallCompactionDurationThreshold(uint32_t small_compaction_duration_threshold);
  bool GetDBSlotBinlogOffset(const std::string& db_name, uint32_t slot_id, BinlogOffset* boffset);
  std::shared_ptr<Slot> GetSlotByDBName(const std::string& db_name);
  std::shared_ptr<Slot> GetDBSlotById(const std::string& db_name, uint32_t slot_id);
  std::shared_ptr<Slot> GetDBSlotByKey(const std::string& db_name, const std::string& key);
  pstd::Status DoSameThingEverySlot(const TaskType& type);

  /*
   * Master use
   */
  void BecomeMaster();
  void DeleteSlave(int fd);  // conn fd
  int32_t CountSyncSlaves();
  int32_t GetSlaveListString(std::string& slave_list_str);
  int32_t GetShardingSlaveListString(std::string& slave_list_str);
  bool TryAddSlave(const std::string& ip, int64_t port, int fd, const std::vector<DBStruct>& table_structs);
  pstd::Mutex slave_mutex_;  // protect slaves_;
  std::vector<SlaveItem> slaves_;

  /**
   * Sotsmgrt use
   */
  std::unique_ptr<PikaMigrate> pika_migrate_;

  /*
   * Slave use
   */
  void SyncError();
  void RemoveMaster();
  bool SetMaster(std::string& master_ip, int master_port);

  /*
   * Slave State Machine
   */
  bool ShouldMetaSync();
  void FinishMetaSync();
  bool MetaSyncDone();
  void ResetMetaSyncStatus();
  bool AllSlotConnectSuccess();
  bool LoopSlotStateMachine();
  void SetLoopSlotStateMachine(bool need_loop);
  int GetMetaSyncTimestamp();
  void UpdateMetaSyncTimestamp();
  void UpdateMetaSyncTimestampWithoutLock();
  bool IsFirstMetaSync();
  void SetFirstMetaSync(bool v);

  /*
   * PikaClientProcessor Process Task
   */
  void ScheduleClientPool(net::TaskFunc func, void* arg);
  void ScheduleClientBgThreads(net::TaskFunc func, void* arg, const std::string& hash_str);
  // for info debug
  size_t ClientProcessorThreadPoolCurQueueSize();
  size_t ClientProcessorThreadPoolMaxQueueSize();

  /*
   * BGSave used
   */
  void BGSaveTaskSchedule(net::TaskFunc func, void* arg);

  /*
   * PurgeLog used
   */
  void PurgelogsTaskSchedule(net::TaskFunc func, void* arg);

  /*
   * Flushall & Flushdb used
   */
  void PurgeDir(const std::string& path);
  void PurgeDirTaskSchedule(void (*function)(void*), void* arg);

  /*
   * DBSync used
   */
  pstd::Status GetDumpUUID(const std::string& db_name, const uint32_t slot_id, std::string* snapshot_uuid);
  pstd::Status GetDumpMeta(const std::string& db_name, const uint32_t slot_id, std::vector<std::string>* files,
                           std::string* snapshot_uuid);
  void DBSync(const std::string& ip, int port, const std::string& db_name, uint32_t slot_id);
  void TryDBSync(const std::string& ip, int port, const std::string& db_name, uint32_t slot_id, int32_t top);
  void DbSyncSendFile(const std::string& ip, int port, const std::string& db_name, uint32_t slot_id);
  std::string DbSyncTaskIndex(const std::string& ip, int port, const std::string& db_name, uint32_t slot_id);

  /*
   * Keyscan used
   */
  void KeyScanTaskSchedule(net::TaskFunc func, void* arg);

  /*
   * Client used
   */
  void ClientKillAll();
  int ClientKill(const std::string& ip_port);
  int64_t ClientList(std::vector<ClientInfo>* clients = nullptr);

  /*
   * Monitor used
   */
  bool HasMonitorClients() const;
  bool ClientIsMonitor(const std::shared_ptr<PikaClientConn>& client_ptr) const;
  void AddMonitorMessage(const std::string& monitor_message);
  void AddMonitorClient(const std::shared_ptr<PikaClientConn>& client_ptr);

  /*
   * Slowlog used
   */
  void SlowlogTrim();
  void SlowlogReset();
  uint32_t SlowlogLen();
  void SlowlogObtain(int64_t number, std::vector<SlowlogEntry>* slowlogs);
  void SlowlogPushEntry(const PikaCmdArgsType& argv, int64_t time, int64_t duration);

  /*
   * Statistic used
   */
  void ResetStat();
  uint64_t ServerQueryNum();
  uint64_t ServerCurrentQps();
  uint64_t accumulative_connections();
  void incr_accumulative_connections();
  void ResetLastSecQuerynum();
  void UpdateQueryNumAndExecCountDB(const std::string& db_name, const std::string& command, bool is_write);
  std::unordered_map<std::string, uint64_t> ServerExecCountDB();
  QpsStatistic ServerDBStat(const std::string& db_name);
  std::unordered_map<std::string, QpsStatistic> ServerAllDBStat();

  /*
   * Network Statistic used
   */
  size_t NetInputBytes();
  size_t NetOutputBytes();
  size_t NetReplInputBytes();
  size_t NetReplOutputBytes();
  float InstantaneousInputKbps();
  float InstantaneousOutputKbps();
  float InstantaneousInputReplKbps();
  float InstantaneousOutputReplKbps();

  /*
   * Slave to Master communication used
   */
  int SendToPeer();
  void SignalAuxiliary();
  pstd::Status TriggerSendBinlogSync();

  /*
   * PubSub used
   */
  int PubSubNumPat();
  int Publish(const std::string& channel, const std::string& msg);
  void EnablePublish(int fd);
  int UnSubscribe(const std::shared_ptr<net::NetConn>& conn, const std::vector<std::string>& channels, bool pattern,
                  std::vector<std::pair<std::string, int>>* result);
  void Subscribe(const std::shared_ptr<net::NetConn>& conn, const std::vector<std::string>& channels, bool pattern,
                 std::vector<std::pair<std::string, int>>* result);
  void PubSubChannels(const std::string& pattern, std::vector<std::string>* result);
  void PubSubNumSub(const std::vector<std::string>& channels, std::vector<std::pair<std::string, int>>* result);

  int ClientPubSubChannelSize(const std::shared_ptr<net::NetConn>& conn);
  int ClientPubSubChannelPatternSize(const std::shared_ptr<net::NetConn>& conn);

  pstd::Status GetCmdRouting(std::vector<net::RedisCmdArgsType>& redis_cmds, std::vector<Node>* dst, bool* all_local);

  // info debug use
  void ServerStatus(std::string* info);

  /*
   * * Async migrate used
   */
  int SlotsMigrateOne(const std::string& key, const std::shared_ptr<Slot>& slot);
  bool SlotsMigrateBatch(const std::string& ip, int64_t port, int64_t time_out, int64_t slots, int64_t keys_num,
                         const std::shared_ptr<Slot>& slot);
  void GetSlotsMgrtSenderStatus(std::string* ip, int64_t* port, int64_t* slot, bool* migrating, int64_t* moved,
                                int64_t* remained);
  bool SlotsMigrateAsyncCancel();

  std::shared_mutex bgsave_protector_;
  BgSaveInfo bgsave_info_;

  /*
   * BGSlotsReload used
   */
  struct BGSlotsReload {
    bool reloading = false;
    time_t start_time = 0;
    time_t end_time = 0;
    std::string s_start_time;
    int64_t cursor = 0;
    std::string pattern = "*";
    int64_t count = 100;
    std::shared_ptr<Slot> slot;
    BGSlotsReload() = default;
    void Clear() {
      reloading = false;
      pattern = "*";
      count = 100;
      cursor = 0;
    }
  };

  BGSlotsReload bgslots_reload_;

  BGSlotsReload bgslots_reload() {
    std::lock_guard ml(bgsave_protector_);
    return bgslots_reload_;
  }
  bool GetSlotsreloading() {
    std::lock_guard ml(bgsave_protector_);
    return bgslots_reload_.reloading;
  }
  void SetSlotsreloading(bool reloading) {
    std::lock_guard ml(bgsave_protector_);
    bgslots_reload_.reloading = reloading;
  }
  void SetSlotsreloadingCursor(int64_t cursor) {
    std::lock_guard ml(bgsave_protector_);
    bgslots_reload_.cursor = cursor;
  }
  int64_t GetSlotsreloadingCursor() {
    std::lock_guard ml(bgsave_protector_);
    return bgslots_reload_.cursor;
  }

  void SetSlotsreloadingEndTime() {
    std::lock_guard ml(bgsave_protector_);
    bgslots_reload_.end_time = time(nullptr);
  }
  void Bgslotsreload(const std::shared_ptr<Slot>& slot);

  // Revoke the authorization of the specified account, when handle Cmd deleteUser
  void AllClientUnAuth(const std::set<std::string>& users);

  // Determine whether the user's conn can continue to subscribe to the channel
  void CheckPubsubClientKill(const std::string& userName, const std::vector<std::string>& allChannel);

  /*
   * BGSlotsCleanup used
   */
  struct BGSlotsCleanup {
    bool cleaningup = false;
    time_t start_time = 0;
    time_t end_time = 0;
    std::string s_start_time;
    int64_t cursor = 0;
    std::string pattern = "*";
    int64_t count = 100;
    std::shared_ptr<Slot> slot;
    storage::DataType type_;
    std::vector<int> cleanup_slots;
    BGSlotsCleanup() = default;
    void Clear() {
      cleaningup = false;
      pattern = "*";
      count = 100;
      cursor = 0;
    }
  };

  /*
   * BGSlotsCleanup use
   */
  BGSlotsCleanup bgslots_cleanup_;
  net::BGThread bgslots_cleanup_thread_;

  BGSlotsCleanup bgslots_cleanup() {
    std::lock_guard ml(bgsave_protector_);
    return bgslots_cleanup_;
  }
  bool GetSlotscleaningup() {
    std::lock_guard ml(bgsave_protector_);
    return bgslots_cleanup_.cleaningup;
  }
  void SetSlotscleaningup(bool cleaningup) {
    std::lock_guard ml(bgsave_protector_);
    bgslots_cleanup_.cleaningup = cleaningup;
  }
  void SetSlotscleaningupCursor(int64_t cursor) {
    std::lock_guard ml(bgsave_protector_);
    bgslots_cleanup_.cursor = cursor;
  }
  int64_t GetSlotscleaningupCursor() {
    std::lock_guard ml(bgsave_protector_);
    return bgslots_cleanup_.cursor;
  }
  void SetCleanupSlots(std::vector<int> cleanup_slots) {
    std::lock_guard ml(bgsave_protector_);
    bgslots_cleanup_.cleanup_slots.swap(cleanup_slots);
  }
  std::vector<int> GetCleanupSlots() {
    std::lock_guard ml(bgsave_protector_);
    return bgslots_cleanup_.cleanup_slots;
  }
  void SetSlotscleaningupEndtime() {
    std::lock_guard ml(bgsave_protector_);
    bgslots_cleanup_.end_time = time(nullptr);
  }
  void Bgslotscleanup(std::vector<int> cleanup_slots, const std::shared_ptr<Slot>& slot);
  void StopBgslotscleanup() {
    std::lock_guard ml(bgsave_protector_);
    bgslots_cleanup_.cleaningup = false;
    std::vector<int> cleanup_slots;
    bgslots_cleanup_.cleanup_slots.swap(cleanup_slots);
  }

  /*
   * StorageOptions used
   */
  storage::Status RewriteStorageOptions(const storage::OptionType& option_type,
                                        const std::unordered_map<std::string, std::string>& options);
 /*
  * Info Commandstats used
  */
  std::unordered_map<std::string, CommandStatistics>* GetCommandStatMap();


 /*
  * Instantaneous Metric used
  */
  std::unique_ptr<Instant> instant_;

 /*
  * Diskrecovery used
  */
  std::map<std::string, std::shared_ptr<DB>> GetDB() {
    return dbs_;
  }

  /*
   * acl init
   */
  pstd::Status InitAcl() { return acl_->Initialization(); }

  std::unique_ptr<::Acl>& Acl() { return acl_; }

  friend class Cmd;
  friend class InfoCmd;
  friend class PikaReplClientConn;
  friend class PkClusterInfoCmd;

  struct BGCacheTaskArg {
    BGCacheTaskArg() : conf(nullptr), reenable_cache(false) {}
    int task_type;
    std::shared_ptr<Slot> slot;
    uint32_t cache_num;
    cache::CacheConfig cache_cfg;
    std::unique_ptr<PikaConf> conf;
    bool reenable_cache;
  };
  /*
   * Cache used
   */
  void ResetCacheAsync(uint32_t cache_num, std::shared_ptr<Slot> slot, cache::CacheConfig *cache_cfg = nullptr);
  void ClearCacheDbAsync(std::shared_ptr<Slot> slot);
  void ClearCacheDbAsyncV2(std::shared_ptr<Slot> slot);
  void ResetCacheConfig(std::shared_ptr<Slot> slot);
  void ClearHitRatio(std::shared_ptr<Slot> slot);
  void OnCacheStartPosChanged(int zset_cache_start_pos, std::shared_ptr<Slot> slot);
  static void DoCacheBGTask(void* arg);
  void UpdateCacheInfo(void);
  void ResetDisplayCacheInfo(int status, std::shared_ptr<Slot> slot);
  void CacheConfigInit(cache::CacheConfig &cache_cfg);
  void ClearHitRatio(void);
  void ProcessCronTask();
  double HitRatio();

  /*
   * lastsave used
   */
  int64_t GetLastSave() const {return lastsave_;}
  void UpdateLastSave(int64_t lastsave) {lastsave_ = lastsave;}
 private:
  /*
   * TimingTask use
   */
  void DoTimingTask();
  void AutoResumeDB();
  void AutoCompactRange();
  void AutoPurge();
  void AutoDeleteExpiredDump();
  void AutoKeepAliveRSync();
  void AutoUpdateNetworkMetric();
  void PrintThreadPoolQueueStatus();
<<<<<<< HEAD

=======
  int64_t GetLastSaveTime(const std::string& dump_dir);
  
>>>>>>> ba0d5ced
  std::string host_;
  int port_ = 0;
  time_t start_time_s_ = 0;

  std::shared_mutex storage_options_rw_;
  storage::StorageOptions storage_options_;
  void InitStorageOptions();

  std::atomic<bool> exit_;
  std::timed_mutex exit_mutex_;

  /*
   * Table used
   */
  std::atomic<SlotState> slot_state_;
  std::shared_mutex dbs_rw_;
  std::map<std::string, std::shared_ptr<DB>> dbs_;

  /*
   * CronTask used
   */
  bool have_scheduled_crontask_ = false;
  struct timeval last_check_compact_time_;

  /*
   * ResumeDB used
   */
  struct timeval last_check_resume_time_;

  /*
   * Communicate with the client used
   */
  int worker_num_ = 0;
  std::unique_ptr<PikaClientProcessor> pika_client_processor_;
  std::unique_ptr<PikaDispatchThread> pika_dispatch_thread_ = nullptr;

  /*
   * Slave used
   */
  std::string master_ip_;
  int master_port_ = 0;
  std::string master_run_id_;
  int repl_state_ = PIKA_REPL_NO_CONNECT;
  int role_ = PIKA_ROLE_SINGLE;
  int last_meta_sync_timestamp_ = 0;
  bool first_meta_sync_ = false;
  bool loop_slot_state_machine_ = false;
  bool force_full_sync_ = false;
  bool leader_protected_mode_ = false;  // reject request after master slave sync done
  std::shared_mutex state_protector_;   // protect below, use for master-slave mode

  /*
   * Bgsave used
   */
  net::BGThread bgsave_thread_;

  /*
   * Purgelogs use
   */
  net::BGThread purge_thread_;

  /*
   * DBSync used
   */
  pstd::Mutex db_sync_protector_;
  std::unordered_set<std::string> db_sync_slaves_;

  /*
   * Keyscan used
   */
  net::BGThread key_scan_thread_;

  /*
   * Monitor used
   */
  mutable pstd::Mutex monitor_mutex_protector_;
  std::set<std::weak_ptr<PikaClientConn>, std::owner_less<std::weak_ptr<PikaClientConn>>> pika_monitor_clients_;

  /*
   * Rsync used
   */
  std::unique_ptr<PikaRsyncService> pika_rsync_service_;
  std::unique_ptr<rsync::RsyncServer> rsync_server_;

  /*
   * Pubsub used
   */
  std::unique_ptr<net::PubSubThread> pika_pubsub_thread_;

  /*
   * Communication used
   */
  std::unique_ptr<PikaAuxiliaryThread> pika_auxiliary_thread_;

  /*
   * Async slotsMgrt use
   */
  std::unique_ptr<PikaMigrateThread> pika_migrate_thread_;

  /*
   * Slowlog used
   */
  uint64_t slowlog_entry_id_ = 0;
  std::shared_mutex slowlog_protector_;
  std::list<SlowlogEntry> slowlog_list_;

  /*
   * Statistic used
   */
  Statistic statistic_;

  /*
  * Info Commandstats used
  */
  std::unordered_map<std::string, CommandStatistics> cmdstat_map_;

  net::BGThread common_bg_thread_;

  /*
   * Cache used
   */
  std::shared_mutex mu_;
  std::shared_mutex cache_info_rwlock_;

  /*
<<<<<<< HEAD
   * acl
   */
  std::unique_ptr<::Acl> acl_ = nullptr;
=======
   * lastsave used
   */
  int64_t lastsave_ = 0;
>>>>>>> ba0d5ced
};

#endif<|MERGE_RESOLUTION|>--- conflicted
+++ resolved
@@ -603,12 +603,8 @@
   void AutoKeepAliveRSync();
   void AutoUpdateNetworkMetric();
   void PrintThreadPoolQueueStatus();
-<<<<<<< HEAD
-
-=======
   int64_t GetLastSaveTime(const std::string& dump_dir);
-  
->>>>>>> ba0d5ced
+
   std::string host_;
   int port_ = 0;
   time_t start_time_s_ = 0;
@@ -734,15 +730,14 @@
   std::shared_mutex cache_info_rwlock_;
 
   /*
-<<<<<<< HEAD
+   * lastsave used
+   */
+  int64_t lastsave_ = 0;
+
+  /*
    * acl
    */
   std::unique_ptr<::Acl> acl_ = nullptr;
-=======
-   * lastsave used
-   */
-  int64_t lastsave_ = 0;
->>>>>>> ba0d5ced
 };
 
 #endif