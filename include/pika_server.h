// Copyright (c) 2015-present, Qihoo, Inc.  All rights reserved.
// This source code is licensed under the BSD-style license found in the
// LICENSE file in the root directory of this source tree. An additional grant
// of patent rights can be found in the PATENTS file in the same directory.

#ifndef PIKA_SERVER_H_
#define PIKA_SERVER_H_

#include <sys/statfs.h>
#include <memory>

#include "slash/include/slash_mutex.h"
#include "slash/include/slash_status.h"
#include "pink/include/bg_thread.h"
#include "pink/include/thread_pool.h"
#include "pink/include/pink_pubsub.h"
#include "blackwidow/blackwidow.h"
#include "blackwidow/backupable.h"

#include "include/pika_conf.h"
#include "include/pika_table.h"
#include "include/pika_binlog.h"
#include "include/pika_define.h"
#include "include/pika_trysync_thread.h"
#include "include/pika_monitor_thread.h"
#include "include/pika_binlog_bgworker.h"
#include "include/pika_heartbeat_thread.h"
#include "include/pika_slaveping_thread.h"
#include "include/pika_binlog_sender_thread.h"
#include "include/pika_binlog_receiver_thread.h"
#include "include/pika_dispatch_thread.h"

using slash::Status;
using slash::Slice;

/*
 * kCmdNameSlaveof
 * kCmdNamePurgelogsto
 */

static std::unordered_set<std::string> CurrentNotSupportCommands {kCmdNameSlaveof,
                                            kCmdNamePurgelogsto                   };

<<<<<<< HEAD
=======
static std::set<std::string> ShardingModeNotSupportCommands {kCmdNameDel,
                 kCmdNameMget,        kCmdNameKeys,          kCmdNameMset,
                 kCmdNameMsetnx,      kCmdNameScan,          kCmdNameScanx,
                 kCmdNamePKScanRange, kCmdNamePKRScanRange,  kCmdNameRPopLPush,
                 kCmdNameZUnionstore, kCmdNameZInterstore,   kCmdNameSUnion,
                 kCmdNameSUnionstore, kCmdNameSInter,        kCmdNameSInterstore,
                 kCmdNameSDiff,       kCmdNameSDiffstore,    kCmdNameSMove,
                 kCmdNamePfCount,     kCmdNamePfMerge};

>>>>>>> 5b628404
extern PikaConf *g_pika_conf;

enum TaskType {
  kCompactAll,
  kCompactStrings,
  kCompactHashes,
  kCompactSets,
  kCompactZSets,
  kCompactList,
  kPurgeLog,
  kStartKeyScan,
  kStopKeyScan,
  kBgSave
};

class PikaServer {
 public:
  PikaServer();
  ~PikaServer();

  friend class InfoCmd;

  static uint64_t DiskSize(std::string path) {
    struct statfs diskInfo;
    int ret = statfs(path.c_str(), &diskInfo);
    if (ret == -1) {
      LOG(WARNING) << "Get DiskSize error: " << strerror(errno);
      return 0;
    }
    return diskInfo.f_bsize * diskInfo.f_blocks;
  }

  /*
   * Get & Set
   */
  std::string host() {
    return host_;
  }
  int port() {
    return port_;
  }
  time_t start_time_s() {
    return start_time_s_;
  }
  std::string master_ip() {
    return master_ip_;
  }
  int master_port() {
    return master_port_;
  }

  int64_t sid() {
    return sid_;
  }

  void SetSid(int64_t sid) {
    sid_ = sid;
  }

  const std::shared_ptr<blackwidow::BlackWidow> db() {
    return db_;
  }

  int role() {
    slash::RWLock(&state_protector_, false);
    return role_;
  }

  bool readonly() {
    slash::RWLock(&state_protector_, false);
    if ((role_ & PIKA_ROLE_SLAVE)
      && g_pika_conf->slave_read_only()) {
      return true;
    }
    return false;
  }

  int repl_state() {
    slash::RWLock(&state_protector_, false);
    return repl_state_;
  }
  std::string repl_state_str() {
    slash::RWLock(&state_protector_, false);
    switch (repl_state_) {
      case PIKA_REPL_NO_CONNECT:
        return "no connect";
      case PIKA_REPL_CONNECT:
        return "connect";
      case PIKA_REPL_CONNECTING:
        return "connecting";
      case PIKA_REPL_CONNECTED:
        return "connected";
      case PIKA_REPL_WAIT_DBSYNC:
        return "wait dbsync";
      case PIKA_REPL_ERROR:
        return "error";
      default:
        return "";
    }
  }
  bool force_full_sync() {
    return force_full_sync_;
  }
  void SetForceFullSync(bool v) {
    force_full_sync_ = v;
  }

  /*
   * Table Partition use
   */
  std::shared_ptr<Table> GetTable(const std::string& table_name);
  bool IsCommandCurrentSupport(const std::string& command);
  bool IsTableBinlogIoError(const std::string& table_name);
  void PartitionRecordLock(const std::string& table_name,
                           const std::string& key);
  void PartitionRecordUnLock(const std::string& table_name,
                             const std::string& key);
  bool IsTableExist(const std::string& table_name);
  bool IsCommandSupport(const std::string& command);
  uint32_t GetPartitionNumByTable(const std::string& table_name);
  std::shared_ptr<Partition> GetTablePartitionById(
                                  const std::string& table_name,
                                  uint32_t partition_id);
  std::shared_ptr<Partition> GetTablePartitionByKey(
                                  const std::string& table_name,
                                  const std::string& key);

  /*
   * Master use
   */
  int64_t GenSid() {
    // slave_mutex has been locked from exterior
    int64_t sid = sid_;
    sid_++;
    return sid;
  }

  void DeleteSlave(int fd); // hb_fd
  void DeleteSlave(const std::string& ip, int64_t port);
  int64_t TryAddSlave(const std::string& ip, int64_t port);
  bool SetSlaveSender(const std::string& ip, int64_t port,
      PikaBinlogSenderThread* s);
  int32_t GetSlaveListString(std::string& slave_list_str);
  Status GetSmallestValidLog(uint32_t* max);
  void MayUpdateSlavesMap(int64_t sid, int32_t hb_fd);
  void BecomeMaster();

  slash::Mutex slave_mutex_; // protect slaves_;
  std::vector<SlaveItem> slaves_;

  /*
   * Slave use
   */
  bool SetMaster(std::string& master_ip, int master_port);
  bool ShouldConnectMaster();
  void ConnectMasterDone();
  bool ShouldStartPingMaster();
  void MinusMasterConnection();
  void PlusMasterConnection();
  bool ShouldAccessConnAsMaster(const std::string& ip);
  void SyncError();
  void RemoveMaster();
  bool WaitingDBSync();
  void NeedWaitDBSync();
  void WaitDBSyncFinish();
  void KillBinlogSenderConn();

  void Start();

  void Exit() {
    exit_ = true;
  }

  void SetBinlogIoError(bool error) {
    binlog_io_error_ = error;
  }

  bool BinlogIoError() {
    return binlog_io_error_;
  }

  PikaSlavepingThread* ping_thread_;

  /*
   * Server init info
   */
  bool ServerInit();

  /*
   * Blackwidow options init
   */
  void RocksdbOptionInit(blackwidow::BlackwidowOptions* bw_option);

  /*
   * ThreadPool process task
   */
  void Schedule(pink::TaskFunc func, void* arg);

  /*
   * Binlog
   */
  Binlog *logger_;
  Status AddBinlogSender(const std::string& ip, int64_t port,
                         int64_t sid,
                         uint32_t filenum, uint64_t con_offset);

  /*
   * BGSave used
   */
  struct BGSaveInfo {
    bool bgsaving;
    time_t start_time;
    std::string s_start_time;
    std::string path;
    uint32_t filenum;
    uint64_t offset;
    BGSaveInfo() : bgsaving(false), filenum(0), offset(0){}
    void Clear() {
      bgsaving = false;
      path.clear();
      filenum = 0;
      offset = 0;
    }
  };
  BGSaveInfo bgsave_info() {
    slash::MutexLock l(&bgsave_protector_);
    return bgsave_info_;
  }
  bool bgsaving() {
    slash::MutexLock l(&bgsave_protector_);
    return bgsave_info_.bgsaving;
  }
  void Bgsave();
  bool RunBgsaveEngine();
  void FinishBgsave() {
    slash::MutexLock l(&bgsave_protector_);
    bgsave_info_.bgsaving = false;
  }
  void BGSaveTaskSchedule(void (*function)(void*), void* arg);


  /*
   * PurgeLog used
   */
  struct PurgeArg {
    PikaServer *p;
    uint32_t to;
    bool manual;
    bool force; // Ignore the delete window
  };
  bool PurgeLogs(uint32_t to, bool manual, bool force);
  bool PurgeFiles(uint32_t to, bool manual, bool force);
  bool GetPurgeWindow(uint32_t &max);
  void ClearPurge() {
    purging_ = false;
  }
  void PurgelogsTaskSchedule(void (*function)(void*), void* arg);

  /*
   * DBSync used
   */
  struct DBSyncArg {
    PikaServer *p;
    std::string ip;
    int port;
    DBSyncArg(PikaServer *_p, const std::string& _ip, int &_port)
      : p(_p), ip(_ip), port(_port) {}
  };
  void DBSyncSendFile(const std::string& ip, int port);
  bool ChangeDb(const std::string& new_path);
  int CountSyncSlaves() {
    slash::MutexLock ldb(&db_sync_protector_);
    return db_sync_slaves_.size();
  }
  slash::Mutex & GetSlavesMutex() { return db_sync_protector_; }

  //flushall & flushdb
  void PurgeDirTaskSchedule(void (*function)(void*), void* arg);

  /*
   *Keyscan used
   */
  void KeyScanWholeTable(const std::string& table_name);
  void StopKeyScanWholeTable(const std::string& table_name);
  void KeyScanTaskSchedule(void (*function)(void*), void* arg);


  /*
   * client related
   */
  void ClientKillAll();
  int ClientKill(const std::string &ip_port);
  int64_t ClientList(std::vector<ClientInfo> *clients = nullptr);

  // rwlock_
  void RWLockWriter();
  void RWLockReader();
  void RWUnlock();

  /*
   * PubSub used
   */
  int Publish(const std::string& channel, const std::string& msg);
  void Subscribe(std::shared_ptr<pink::PinkConn> conn,
                 const std::vector<std::string>& channels,
                 const bool pattern,
                 std::vector<std::pair<std::string, int>>* result);

  int UnSubscribe(std::shared_ptr<pink::PinkConn> conn,
                  const std::vector<std::string>& channels,
                  const bool pattern,
                  std::vector<std::pair<std::string, int>>* result);

  void PubSubChannels(const std::string& pattern,
                      std::vector<std::string>* result);

  void PubSubNumSub(const std::vector<std::string>& channels,
                    std::vector<std::pair<std::string, int>>* result);

  int PubSubNumPat();

  /*
   * Monitor used
   */
  void AddMonitorClient(std::shared_ptr<PikaClientConn> client_ptr);
  void AddMonitorMessage(const std::string &monitor_message);
  bool HasMonitorClients();

  /*
   * Binlog Receiver use
   */
  void DispatchBinlogBG(const std::string &key, PikaCmdArgsType* argv,
          BinlogItem* binlog_item, uint64_t cur_serial, bool readonly);
  bool WaitTillBinlogBGSerial(uint64_t my_serial);
  void SignalNextBinlogBGSerial();

  /*
   * Slowlog use
   */
  void SlowlogTrim();
  void SlowlogReset();
  uint32_t SlowlogLen();
  void SlowlogObtain(int64_t number, std::vector<SlowlogEntry>* slowlogs);
  void SlowlogPushEntry(const PikaCmdArgsType& argv, int32_t time, int64_t duration);

  Status DoSameThingEveryTable(const TaskType& type);
  Status DoSameThingEveryPartition(const TaskType& type);

  /*
   *for statistic
   */
  uint64_t ServerQueryNum();
  uint64_t ServerCurrentQps();
  std::unordered_map<std::string, uint64_t> ServerExecCountTable();
  void ResetLastSecQuerynum(); /* Invoked in PikaDispatchThread's CronHandle */
  void UpdateQueryNumAndExecCountTable(const std::string& command);
  uint64_t accumulative_connections() {
    return statistic_data_.accumulative_connections;
  }
  void incr_accumulative_connections() {
    ++statistic_data_.accumulative_connections;  
  }
  void ResetStat();
  slash::RecordMutex mutex_record_;

  void SetDispatchQueueLimit(int queue_limit);

 private:
  std::atomic<bool> exit_;
  std::atomic<bool> binlog_io_error_;
  std::string host_;
  int port_;
  pthread_rwlock_t rwlock_;
  std::shared_ptr<blackwidow::BlackWidow> db_;

  /*
   * table use
   */
  pthread_rwlock_t tables_rw_;
  std::map<std::string, std::shared_ptr<Table>> tables_;

  time_t start_time_s_;
  bool have_scheduled_crontask_;
  struct timeval last_check_compact_time_;

  int worker_num_;
  PikaDispatchThread* pika_dispatch_thread_;
  pink::ThreadPool* pika_thread_pool_;

  PikaBinlogReceiverThread* pika_binlog_receiver_thread_;
  PikaHeartbeatThread* pika_heartbeat_thread_;
  PikaTrysyncThread* pika_trysync_thread_;

  /*
   * Master use
   */
  int64_t sid_;

  /*
   * Slave use
   */
  pthread_rwlock_t state_protector_; //protect below, use for master-slave mode
  std::string master_ip_;
  int master_connection_;
  int master_port_;
  int repl_state_;
  int role_;
  bool force_full_sync_;

  /*
   * Bgsave use
   */
  slash::Mutex bgsave_protector_;
  slash::Mutex bgsave_thread_protector_;
  pink::BGThread bgsave_thread_;
  blackwidow::BackupEngine *bgsave_engine_;
  BGSaveInfo bgsave_info_;

  static void DoBgsave(void* arg);
  bool InitBgsaveEnv();
  bool InitBgsaveEngine();
  void ClearBgsave() {
    slash::MutexLock l(&bgsave_protector_);
    bgsave_info_.Clear();
  }

  /*
   * Purgelogs use
   */
  std::atomic<bool> purging_;
  pink::BGThread purge_thread_;
  static void DoPurgeLogs(void* arg);
  bool GetBinlogFiles(std::map<uint32_t, std::string>& binlogs);
  bool CouldPurge(uint32_t index);

  /*
   * TimingTask use
   */
  void DoTimingTask();
  void AutoCompactRange();
  void AutoPurge();
  void AutoDeleteExpiredDump();

  /*
   * DBSync use
   */
  slash::Mutex db_sync_protector_;
  std::unordered_set<std::string> db_sync_slaves_;
  void TryDBSync(const std::string& ip, int port, int32_t top);
  void DBSync(const std::string& ip, int port);
  static void DoDBSync(void* arg);

  /*
   * Flushall use
   */
  static void DoPurgeDir(void* arg);

  /*
   * Keyscan use
   */
  slash::Mutex key_scan_protector_;
  pink::BGThread key_scan_thread_;

  /*
   * Monitor use
   */
  PikaMonitorThread* monitor_thread_;

  /*
   *  Pubsub use
   */
  pink::PubSubThread * pika_pubsub_thread_;

  /*
   * Binlog Receiver use
   */
  bool binlogbg_exit_;
  slash::Mutex binlogbg_mutex_;
  slash::CondVar binlogbg_cond_;
  uint64_t binlogbg_serial_;
  std::vector<BinlogBGWorker*> binlogbg_workers_;
  std::hash<std::string> str_hash;

  /*
   * Slowlog use
   */
  pthread_rwlock_t slowlog_protector_;
  uint64_t slowlog_entry_id_;
  std::list<SlowlogEntry> slowlog_list_;

  /*
   * for statistic
   */
  struct StatisticData {
    StatisticData()
        : accumulative_connections(0),
          thread_querynum(0),
          last_thread_querynum(0),
          last_sec_thread_querynum(0),
          last_time_us(0) {
    }

    slash::RWMutex statistic_lock;
    std::atomic<uint64_t> accumulative_connections;
    std::unordered_map<std::string, uint64_t> exec_count_table;
    uint64_t thread_querynum;
    uint64_t last_thread_querynum;
    uint64_t last_sec_thread_querynum;
    uint64_t last_time_us;
  };
  StatisticData statistic_data_;

  PikaServer(PikaServer &ps);
  void operator =(const PikaServer &ps);
};

#endif<|MERGE_RESOLUTION|>--- conflicted
+++ resolved
@@ -41,8 +41,6 @@
 static std::unordered_set<std::string> CurrentNotSupportCommands {kCmdNameSlaveof,
                                             kCmdNamePurgelogsto                   };
 
-<<<<<<< HEAD
-=======
 static std::set<std::string> ShardingModeNotSupportCommands {kCmdNameDel,
                  kCmdNameMget,        kCmdNameKeys,          kCmdNameMset,
                  kCmdNameMsetnx,      kCmdNameScan,          kCmdNameScanx,
@@ -52,7 +50,6 @@
                  kCmdNameSDiff,       kCmdNameSDiffstore,    kCmdNameSMove,
                  kCmdNamePfCount,     kCmdNamePfMerge};
 
->>>>>>> 5b628404
 extern PikaConf *g_pika_conf;
 
 enum TaskType {
