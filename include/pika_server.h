--- conflicted
+++ resolved
@@ -583,12 +583,8 @@
   void AutoKeepAliveRSync();
   void AutoUpdateNetworkMetric();
   void PrintThreadPoolQueueStatus();
-<<<<<<< HEAD
-
-=======
   int64_t GetLastSaveTime(const std::string& dump_dir);
   
->>>>>>> ba0d5ced
   std::string host_;
   int port_ = 0;
   time_t start_time_s_ = 0;
