--- conflicted
+++ resolved
@@ -511,14 +511,6 @@
     bgslots_cleanup_.cleanup_slots.swap(cleanup_slots);
   }
 
-<<<<<<< HEAD
-  /*
-   * lastsave used
-   */
-  int64_t lastsave_ = 0;
-
-=======
->>>>>>> 559efc79
   /*
    * StorageOptions used
    */
@@ -572,6 +564,12 @@
   void ClearHitRatio(void);
   void ProcessCronTask();
   double HitRatio();
+
+  /*
+   * lastsave used
+   */
+  int64_t GetLastSave() const {return lastsave_;}
+  void UpdateLastSave(int64_t lastsave) {lastsave_ = lastsave;}
  private:
   /*
    * TimingTask use
@@ -709,6 +707,11 @@
    */
   std::shared_mutex mu_;
   std::shared_mutex cache_info_rwlock_;
+
+  /*
+   * lastsave used
+   */
+  int64_t lastsave_ = 0;
 };
 
 #endif