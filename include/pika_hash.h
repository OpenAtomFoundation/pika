// Copyright (c) 2015-present, Qihoo, Inc.  All rights reserved.
// This source code is licensed under the BSD-style license found in the
// LICENSE file in the root directory of this source tree. An additional grant
// of patent rights can be found in the PATENTS file in the same directory.

#ifndef PIKA_HASH_H_
#define PIKA_HASH_H_

#include "storage/storage.h"

#include "include/acl.h"
#include "include/pika_command.h"
#include "include/pika_slot.h"

/*
 * hash
 */
class HDelCmd : public Cmd {
 public:
  HDelCmd(const std::string& name, int arity, uint32_t flag)
      : Cmd(name, arity, flag, static_cast<uint32_t>(AclCategory::HASH)) {}
  std::vector<std::string> current_key() const override {
    std::vector<std::string> res;
    res.push_back(key_);
    return res;
  }
  void Do(std::shared_ptr<Slot> slot = nullptr) override;
<<<<<<< HEAD
  void Split(std::shared_ptr<Slot> slot, const HintKeys& hint_keys) override{};
  void Merge() override{};
=======
  void DoThroughDB(std::shared_ptr<Slot> slot = nullptr) override;
  void DoUpdateCache(std::shared_ptr<Slot> slot = nullptr) override;
  void Split(std::shared_ptr<Slot> slot, const HintKeys& hint_keys) override {};
  void Merge() override {};
>>>>>>> 3ad5f2f9
  Cmd* Clone() override { return new HDelCmd(*this); }

 private:
  std::string key_;
  std::vector<std::string> fields_;
  int32_t deleted_ = 0;
  void DoInitial() override;
  rocksdb::Status s_;
};

class HGetCmd : public Cmd {
 public:
  HGetCmd(const std::string& name, int arity, uint32_t flag)
      : Cmd(name, arity, flag, static_cast<uint32_t>(AclCategory::HASH)) {}
  std::vector<std::string> current_key() const override {
    std::vector<std::string> res;
    res.push_back(key_);
    return res;
  }
  void Do(std::shared_ptr<Slot> slot = nullptr) override;
<<<<<<< HEAD
  void Split(std::shared_ptr<Slot> slot, const HintKeys& hint_keys) override{};
  void Merge() override{};
=======
  void ReadCache(std::shared_ptr<Slot> slot = nullptr) override;
  void DoThroughDB(std::shared_ptr<Slot> slot = nullptr) override;
  void DoUpdateCache(std::shared_ptr<Slot> slot = nullptr) override;
  void Split(std::shared_ptr<Slot> slot, const HintKeys& hint_keys) override {};
  void Merge() override {};
>>>>>>> 3ad5f2f9
  Cmd* Clone() override { return new HGetCmd(*this); }

 private:
  std::string key_, field_;
  void DoInitial() override;
  rocksdb::Status s_;
};

class HGetallCmd : public Cmd {
 public:
  HGetallCmd(const std::string& name, int arity, uint32_t flag)
      : Cmd(name, arity, flag, static_cast<uint32_t>(AclCategory::HASH)) {}
  std::vector<std::string> current_key() const override {
    std::vector<std::string> res;
    res.push_back(key_);
    return res;
  }
  void Do(std::shared_ptr<Slot> slot = nullptr) override;
<<<<<<< HEAD
  void Split(std::shared_ptr<Slot> slot, const HintKeys& hint_keys) override{};
  void Merge() override{};
=======
  void ReadCache(std::shared_ptr<Slot> slot = nullptr) override;
  void DoThroughDB(std::shared_ptr<Slot> slot = nullptr) override;
  void DoUpdateCache(std::shared_ptr<Slot> slot = nullptr) override;
  void Split(std::shared_ptr<Slot> slot, const HintKeys& hint_keys) override {};
  void Merge() override {};
>>>>>>> 3ad5f2f9
  Cmd* Clone() override { return new HGetallCmd(*this); }

 private:
  std::string key_;
  void DoInitial() override;
  rocksdb::Status s_;
};

class HSetCmd : public Cmd {
 public:
  HSetCmd(const std::string& name, int arity, uint32_t flag)
      : Cmd(name, arity, flag, static_cast<uint32_t>(AclCategory::HASH)) {}
  std::vector<std::string> current_key() const override {
    std::vector<std::string> res;
    res.push_back(key_);
    return res;
  }
  void Do(std::shared_ptr<Slot> slot = nullptr) override;
<<<<<<< HEAD
  void Split(std::shared_ptr<Slot> slot, const HintKeys& hint_keys) override{};
  void Merge() override{};
=======
  void DoThroughDB(std::shared_ptr<Slot> slot = nullptr) override;
  void DoUpdateCache(std::shared_ptr<Slot> slot = nullptr) override;
  void Split(std::shared_ptr<Slot> slot, const HintKeys& hint_keys) override {};
  void Merge() override {};
>>>>>>> 3ad5f2f9
  Cmd* Clone() override { return new HSetCmd(*this); }

 private:
  std::string key_, field_, value_;
  void DoInitial() override;
  rocksdb::Status s_;
};

class HExistsCmd : public Cmd {
 public:
  HExistsCmd(const std::string& name, int arity, uint32_t flag)
      : Cmd(name, arity, flag, static_cast<uint32_t>(AclCategory::HASH)) {}
  std::vector<std::string> current_key() const override {
    std::vector<std::string> res;
    res.push_back(key_);
    return res;
  }
  void Do(std::shared_ptr<Slot> slot = nullptr) override;
<<<<<<< HEAD
  void Split(std::shared_ptr<Slot> slot, const HintKeys& hint_keys) override{};
  void Merge() override{};
=======
  void ReadCache(std::shared_ptr<Slot> slot = nullptr) override;
  void DoThroughDB(std::shared_ptr<Slot> slot = nullptr) override;
  void DoUpdateCache(std::shared_ptr<Slot> slot = nullptr) override;
  void Split(std::shared_ptr<Slot> slot, const HintKeys& hint_keys) override {};
  void Merge() override {};
>>>>>>> 3ad5f2f9
  Cmd* Clone() override { return new HExistsCmd(*this); }

 private:
  std::string key_, field_;
  void DoInitial() override;
  rocksdb::Status s_;
};

class HIncrbyCmd : public Cmd {
 public:
  HIncrbyCmd(const std::string& name, int arity, uint32_t flag)
      : Cmd(name, arity, flag, static_cast<uint32_t>(AclCategory::HASH)) {}
  std::vector<std::string> current_key() const override {
    std::vector<std::string> res;
    res.push_back(key_);
    return res;
  }
  void Do(std::shared_ptr<Slot> slot = nullptr) override;
<<<<<<< HEAD
  void Split(std::shared_ptr<Slot> slot, const HintKeys& hint_keys) override{};
  void Merge() override{};
=======
  void DoThroughDB(std::shared_ptr<Slot> slot = nullptr) override;
  void DoUpdateCache(std::shared_ptr<Slot> slot = nullptr) override;
  void Split(std::shared_ptr<Slot> slot, const HintKeys& hint_keys) override {};
  void Merge() override {};
>>>>>>> 3ad5f2f9
  Cmd* Clone() override { return new HIncrbyCmd(*this); }

 private:
  std::string key_, field_;
  int64_t by_ = 0;
  void DoInitial() override;
  rocksdb::Status s_;
};

class HIncrbyfloatCmd : public Cmd {
 public:
  HIncrbyfloatCmd(const std::string& name, int arity, uint32_t flag)
      : Cmd(name, arity, flag, static_cast<uint32_t>(AclCategory::HASH)) {}
  std::vector<std::string> current_key() const override {
    std::vector<std::string> res;
    res.push_back(key_);
    return res;
  }
  void Do(std::shared_ptr<Slot> slot = nullptr) override;
<<<<<<< HEAD
  void Split(std::shared_ptr<Slot> slot, const HintKeys& hint_keys) override{};
  void Merge() override{};
=======
  void DoThroughDB(std::shared_ptr<Slot> slot = nullptr) override;
  void DoUpdateCache(std::shared_ptr<Slot> slot = nullptr) override;
  void Split(std::shared_ptr<Slot> slot, const HintKeys& hint_keys) override {};
  void Merge() override {};
>>>>>>> 3ad5f2f9
  Cmd* Clone() override { return new HIncrbyfloatCmd(*this); }

 private:
  std::string key_, field_, by_;
  void DoInitial() override;
  rocksdb::Status s_;
};

class HKeysCmd : public Cmd {
 public:
  HKeysCmd(const std::string& name, int arity, uint32_t flag)
      : Cmd(name, arity, flag, static_cast<uint32_t>(AclCategory::HASH)) {}
  std::vector<std::string> current_key() const override {
    std::vector<std::string> res;
    res.push_back(key_);
    return res;
  }
  void Do(std::shared_ptr<Slot> slot = nullptr) override;
<<<<<<< HEAD
  void Split(std::shared_ptr<Slot> slot, const HintKeys& hint_keys) override{};
  void Merge() override{};
=======
  void ReadCache(std::shared_ptr<Slot> slot = nullptr) override;
  void DoThroughDB(std::shared_ptr<Slot> slot = nullptr) override;
  void DoUpdateCache(std::shared_ptr<Slot> slot = nullptr) override;
  void Split(std::shared_ptr<Slot> slot, const HintKeys& hint_keys) override {};
  void Merge() override {};
>>>>>>> 3ad5f2f9
  Cmd* Clone() override { return new HKeysCmd(*this); }

 private:
  std::string key_;
  void DoInitial() override;
  rocksdb::Status s_;
};

class HLenCmd : public Cmd {
 public:
  HLenCmd(const std::string& name, int arity, uint32_t flag)
      : Cmd(name, arity, flag, static_cast<uint32_t>(AclCategory::HASH)) {}
  std::vector<std::string> current_key() const override {
    std::vector<std::string> res;
    res.push_back(key_);
    return res;
  }
  void Do(std::shared_ptr<Slot> slot = nullptr) override;
<<<<<<< HEAD
  void Split(std::shared_ptr<Slot> slot, const HintKeys& hint_keys) override{};
  void Merge() override{};
=======
  void ReadCache(std::shared_ptr<Slot> slot = nullptr) override;
  void DoThroughDB(std::shared_ptr<Slot> slot = nullptr) override;
  void DoUpdateCache(std::shared_ptr<Slot> slot = nullptr) override;
  void Split(std::shared_ptr<Slot> slot, const HintKeys& hint_keys) override {};
  void Merge() override {};
>>>>>>> 3ad5f2f9
  Cmd* Clone() override { return new HLenCmd(*this); }

 private:
  std::string key_;
  void DoInitial() override;
  rocksdb::Status s_;
};

class HMgetCmd : public Cmd {
 public:
  HMgetCmd(const std::string& name, int arity, uint32_t flag)
      : Cmd(name, arity, flag, static_cast<uint32_t>(AclCategory::HASH)) {}
  std::vector<std::string> current_key() const override {
    std::vector<std::string> res;
    res.push_back(key_);
    return res;
  }
  void Do(std::shared_ptr<Slot> slot = nullptr) override;
<<<<<<< HEAD
  void Split(std::shared_ptr<Slot> slot, const HintKeys& hint_keys) override{};
  void Merge() override{};
=======
  void ReadCache(std::shared_ptr<Slot> slot = nullptr) override;
  void DoThroughDB(std::shared_ptr<Slot> slot = nullptr) override;
  void DoUpdateCache(std::shared_ptr<Slot> slot = nullptr) override;
  void Split(std::shared_ptr<Slot> slot, const HintKeys& hint_keys) override {};
  void Merge() override {};
>>>>>>> 3ad5f2f9
  Cmd* Clone() override { return new HMgetCmd(*this); }

 private:
  std::string key_;
  std::vector<std::string> fields_;
  void DoInitial() override;
  rocksdb::Status s_;
};

class HMsetCmd : public Cmd {
 public:
  HMsetCmd(const std::string& name, int arity, uint32_t flag)
      : Cmd(name, arity, flag, static_cast<uint32_t>(AclCategory::HASH)) {}
  std::vector<std::string> current_key() const override {
    std::vector<std::string> res;
    res.push_back(key_);
    return res;
  }
  void Do(std::shared_ptr<Slot> slot = nullptr) override;
<<<<<<< HEAD
  void Split(std::shared_ptr<Slot> slot, const HintKeys& hint_keys) override{};
  void Merge() override{};
=======
  void DoThroughDB(std::shared_ptr<Slot> slot = nullptr) override;
  void DoUpdateCache(std::shared_ptr<Slot> slot = nullptr) override;
  void Split(std::shared_ptr<Slot> slot, const HintKeys& hint_keys) override {};
  void Merge() override {};
>>>>>>> 3ad5f2f9
  Cmd* Clone() override { return new HMsetCmd(*this); }

 private:
  std::string key_;
  std::vector<storage::FieldValue> fvs_;
  void DoInitial() override;
  rocksdb::Status s_;
};

class HSetnxCmd : public Cmd {
 public:
  HSetnxCmd(const std::string& name, int arity, uint32_t flag)
      : Cmd(name, arity, flag, static_cast<uint32_t>(AclCategory::HASH)) {}
  std::vector<std::string> current_key() const override {
    std::vector<std::string> res;
    res.push_back(key_);
    return res;
  }
  void Do(std::shared_ptr<Slot> slot = nullptr) override;
<<<<<<< HEAD
  void Split(std::shared_ptr<Slot> slot, const HintKeys& hint_keys) override{};
  void Merge() override{};
=======
  void DoThroughDB(std::shared_ptr<Slot> slot = nullptr) override;
  void DoUpdateCache(std::shared_ptr<Slot> slot = nullptr) override;
  void Split(std::shared_ptr<Slot> slot, const HintKeys& hint_keys) override {};
  void Merge() override {};
>>>>>>> 3ad5f2f9
  Cmd* Clone() override { return new HSetnxCmd(*this); }

 private:
  std::string key_, field_, value_;
  void DoInitial() override;
  rocksdb::Status s_;
};

class HStrlenCmd : public Cmd {
 public:
  HStrlenCmd(const std::string& name, int arity, uint32_t flag)
      : Cmd(name, arity, flag, static_cast<uint32_t>(AclCategory::HASH)) {}
  std::vector<std::string> current_key() const override {
    std::vector<std::string> res;
    res.push_back(key_);
    return res;
  }
  void Do(std::shared_ptr<Slot> slot = nullptr) override;
<<<<<<< HEAD
  void Split(std::shared_ptr<Slot> slot, const HintKeys& hint_keys) override{};
  void Merge() override{};
=======
  void ReadCache(std::shared_ptr<Slot> slot = nullptr) override;
  void DoThroughDB(std::shared_ptr<Slot> slot = nullptr) override;
  void DoUpdateCache(std::shared_ptr<Slot> slot = nullptr) override;
  void Split(std::shared_ptr<Slot> slot, const HintKeys& hint_keys) override {};
  void Merge() override {};
>>>>>>> 3ad5f2f9
  Cmd* Clone() override { return new HStrlenCmd(*this); }

 private:
  std::string key_, field_;
  void DoInitial() override;
  rocksdb::Status s_;
};

class HValsCmd : public Cmd {
 public:
  HValsCmd(const std::string& name, int arity, uint32_t flag)
      : Cmd(name, arity, flag, static_cast<uint32_t>(AclCategory::HASH)) {}
  std::vector<std::string> current_key() const override {
    std::vector<std::string> res;
    res.push_back(key_);
    return res;
  }
  void Do(std::shared_ptr<Slot> slot = nullptr) override;
<<<<<<< HEAD
  void Split(std::shared_ptr<Slot> slot, const HintKeys& hint_keys) override{};
  void Merge() override{};
=======
  void ReadCache(std::shared_ptr<Slot> slot = nullptr) override;
  void DoThroughDB(std::shared_ptr<Slot> slot = nullptr) override;
  void DoUpdateCache(std::shared_ptr<Slot> slot = nullptr) override;
  void Split(std::shared_ptr<Slot> slot, const HintKeys& hint_keys) override {};
  void Merge() override {};
>>>>>>> 3ad5f2f9
  Cmd* Clone() override { return new HValsCmd(*this); }

 private:
  std::string key_, field_;
  void DoInitial() override;
  rocksdb::Status s_;
};

class HScanCmd : public Cmd {
 public:
  HScanCmd(const std::string& name, int arity, uint32_t flag)
      : Cmd(name, arity, flag, static_cast<uint32_t>(AclCategory::HASH)), pattern_("*") {}
  std::vector<std::string> current_key() const override {
    std::vector<std::string> res;
    res.push_back(key_);
    return res;
  }
  void Do(std::shared_ptr<Slot> slot = nullptr) override;
  void Split(std::shared_ptr<Slot> slot, const HintKeys& hint_keys) override{};
  void Merge() override{};
  Cmd* Clone() override { return new HScanCmd(*this); }

 private:
  std::string key_;
  std::string pattern_;
  int64_t cursor_;
  int64_t count_{10};
  void DoInitial() override;
  void Clear() override {
    pattern_ = "*";
    count_ = 10;
  }
};

class HScanxCmd : public Cmd {
 public:
  HScanxCmd(const std::string& name, int arity, uint32_t flag)
      : Cmd(name, arity, flag, static_cast<uint32_t>(AclCategory::HASH)), pattern_("*") {}
  std::vector<std::string> current_key() const override {
    std::vector<std::string> res;
    res.push_back(key_);
    return res;
  }
  void Do(std::shared_ptr<Slot> slot = nullptr) override;
  void Split(std::shared_ptr<Slot> slot, const HintKeys& hint_keys) override{};
  void Merge() override{};
  Cmd* Clone() override { return new HScanxCmd(*this); }

 private:
  std::string key_;
  std::string start_field_;
  std::string pattern_;
  int64_t count_{10};
  void DoInitial() override;
  void Clear() override {
    pattern_ = "*";
    count_ = 10;
  }
};

class PKHScanRangeCmd : public Cmd {
 public:
  PKHScanRangeCmd(const std::string& name, int arity, uint32_t flag)
      : Cmd(name, arity, flag, static_cast<uint32_t>(AclCategory::HASH)), pattern_("*") {}
  std::vector<std::string> current_key() const override {
    std::vector<std::string> res;
    res.push_back(key_);
    return res;
  }
  void Do(std::shared_ptr<Slot> slot = nullptr) override;
  void Split(std::shared_ptr<Slot> slot, const HintKeys& hint_keys) override{};
  void Merge() override{};
  Cmd* Clone() override { return new PKHScanRangeCmd(*this); }

 private:
  std::string key_;
  std::string field_start_;
  std::string field_end_;
  std::string pattern_;
  int64_t limit_ = 10;
  void DoInitial() override;
  void Clear() override {
    pattern_ = "*";
    limit_ = 10;
  }
};

class PKHRScanRangeCmd : public Cmd {
 public:
  PKHRScanRangeCmd(const std::string& name, int arity, uint32_t flag)
      : Cmd(name, arity, flag, static_cast<uint32_t>(AclCategory::HASH)), pattern_("*") {}
  std::vector<std::string> current_key() const override {
    std::vector<std::string> res;
    res.push_back(key_);
    return res;
  }
  void Do(std::shared_ptr<Slot> slot = nullptr) override;
  void Split(std::shared_ptr<Slot> slot, const HintKeys& hint_keys) override{};
  void Merge() override{};
  Cmd* Clone() override { return new PKHRScanRangeCmd(*this); }

 private:
  std::string key_;
  std::string field_start_;
  std::string field_end_;
  std::string pattern_ = "*";
  int64_t limit_ = 10;
  void DoInitial() override;
  void Clear() override {
    pattern_ = "*";
    limit_ = 10;
  }
};
#endif<|MERGE_RESOLUTION|>--- conflicted
+++ resolved
@@ -25,15 +25,10 @@
     return res;
   }
   void Do(std::shared_ptr<Slot> slot = nullptr) override;
-<<<<<<< HEAD
-  void Split(std::shared_ptr<Slot> slot, const HintKeys& hint_keys) override{};
-  void Merge() override{};
-=======
-  void DoThroughDB(std::shared_ptr<Slot> slot = nullptr) override;
-  void DoUpdateCache(std::shared_ptr<Slot> slot = nullptr) override;
-  void Split(std::shared_ptr<Slot> slot, const HintKeys& hint_keys) override {};
-  void Merge() override {};
->>>>>>> 3ad5f2f9
+  void DoThroughDB(std::shared_ptr<Slot> slot = nullptr) override;
+  void DoUpdateCache(std::shared_ptr<Slot> slot = nullptr) override;
+  void Split(std::shared_ptr<Slot> slot, const HintKeys& hint_keys) override {};
+  void Merge() override {};
   Cmd* Clone() override { return new HDelCmd(*this); }
 
  private:
@@ -54,16 +49,11 @@
     return res;
   }
   void Do(std::shared_ptr<Slot> slot = nullptr) override;
-<<<<<<< HEAD
-  void Split(std::shared_ptr<Slot> slot, const HintKeys& hint_keys) override{};
-  void Merge() override{};
-=======
-  void ReadCache(std::shared_ptr<Slot> slot = nullptr) override;
-  void DoThroughDB(std::shared_ptr<Slot> slot = nullptr) override;
-  void DoUpdateCache(std::shared_ptr<Slot> slot = nullptr) override;
-  void Split(std::shared_ptr<Slot> slot, const HintKeys& hint_keys) override {};
-  void Merge() override {};
->>>>>>> 3ad5f2f9
+  void ReadCache(std::shared_ptr<Slot> slot = nullptr) override;
+  void DoThroughDB(std::shared_ptr<Slot> slot = nullptr) override;
+  void DoUpdateCache(std::shared_ptr<Slot> slot = nullptr) override;
+  void Split(std::shared_ptr<Slot> slot, const HintKeys& hint_keys) override {};
+  void Merge() override {};
   Cmd* Clone() override { return new HGetCmd(*this); }
 
  private:
@@ -82,16 +72,11 @@
     return res;
   }
   void Do(std::shared_ptr<Slot> slot = nullptr) override;
-<<<<<<< HEAD
-  void Split(std::shared_ptr<Slot> slot, const HintKeys& hint_keys) override{};
-  void Merge() override{};
-=======
-  void ReadCache(std::shared_ptr<Slot> slot = nullptr) override;
-  void DoThroughDB(std::shared_ptr<Slot> slot = nullptr) override;
-  void DoUpdateCache(std::shared_ptr<Slot> slot = nullptr) override;
-  void Split(std::shared_ptr<Slot> slot, const HintKeys& hint_keys) override {};
-  void Merge() override {};
->>>>>>> 3ad5f2f9
+  void ReadCache(std::shared_ptr<Slot> slot = nullptr) override;
+  void DoThroughDB(std::shared_ptr<Slot> slot = nullptr) override;
+  void DoUpdateCache(std::shared_ptr<Slot> slot = nullptr) override;
+  void Split(std::shared_ptr<Slot> slot, const HintKeys& hint_keys) override {};
+  void Merge() override {};
   Cmd* Clone() override { return new HGetallCmd(*this); }
 
  private:
@@ -110,15 +95,10 @@
     return res;
   }
   void Do(std::shared_ptr<Slot> slot = nullptr) override;
-<<<<<<< HEAD
-  void Split(std::shared_ptr<Slot> slot, const HintKeys& hint_keys) override{};
-  void Merge() override{};
-=======
-  void DoThroughDB(std::shared_ptr<Slot> slot = nullptr) override;
-  void DoUpdateCache(std::shared_ptr<Slot> slot = nullptr) override;
-  void Split(std::shared_ptr<Slot> slot, const HintKeys& hint_keys) override {};
-  void Merge() override {};
->>>>>>> 3ad5f2f9
+  void DoThroughDB(std::shared_ptr<Slot> slot = nullptr) override;
+  void DoUpdateCache(std::shared_ptr<Slot> slot = nullptr) override;
+  void Split(std::shared_ptr<Slot> slot, const HintKeys& hint_keys) override {};
+  void Merge() override {};
   Cmd* Clone() override { return new HSetCmd(*this); }
 
  private:
@@ -137,16 +117,11 @@
     return res;
   }
   void Do(std::shared_ptr<Slot> slot = nullptr) override;
-<<<<<<< HEAD
-  void Split(std::shared_ptr<Slot> slot, const HintKeys& hint_keys) override{};
-  void Merge() override{};
-=======
-  void ReadCache(std::shared_ptr<Slot> slot = nullptr) override;
-  void DoThroughDB(std::shared_ptr<Slot> slot = nullptr) override;
-  void DoUpdateCache(std::shared_ptr<Slot> slot = nullptr) override;
-  void Split(std::shared_ptr<Slot> slot, const HintKeys& hint_keys) override {};
-  void Merge() override {};
->>>>>>> 3ad5f2f9
+  void ReadCache(std::shared_ptr<Slot> slot = nullptr) override;
+  void DoThroughDB(std::shared_ptr<Slot> slot = nullptr) override;
+  void DoUpdateCache(std::shared_ptr<Slot> slot = nullptr) override;
+  void Split(std::shared_ptr<Slot> slot, const HintKeys& hint_keys) override {};
+  void Merge() override {};
   Cmd* Clone() override { return new HExistsCmd(*this); }
 
  private:
@@ -165,15 +140,10 @@
     return res;
   }
   void Do(std::shared_ptr<Slot> slot = nullptr) override;
-<<<<<<< HEAD
-  void Split(std::shared_ptr<Slot> slot, const HintKeys& hint_keys) override{};
-  void Merge() override{};
-=======
-  void DoThroughDB(std::shared_ptr<Slot> slot = nullptr) override;
-  void DoUpdateCache(std::shared_ptr<Slot> slot = nullptr) override;
-  void Split(std::shared_ptr<Slot> slot, const HintKeys& hint_keys) override {};
-  void Merge() override {};
->>>>>>> 3ad5f2f9
+  void DoThroughDB(std::shared_ptr<Slot> slot = nullptr) override;
+  void DoUpdateCache(std::shared_ptr<Slot> slot = nullptr) override;
+  void Split(std::shared_ptr<Slot> slot, const HintKeys& hint_keys) override {};
+  void Merge() override {};
   Cmd* Clone() override { return new HIncrbyCmd(*this); }
 
  private:
@@ -193,15 +163,10 @@
     return res;
   }
   void Do(std::shared_ptr<Slot> slot = nullptr) override;
-<<<<<<< HEAD
-  void Split(std::shared_ptr<Slot> slot, const HintKeys& hint_keys) override{};
-  void Merge() override{};
-=======
-  void DoThroughDB(std::shared_ptr<Slot> slot = nullptr) override;
-  void DoUpdateCache(std::shared_ptr<Slot> slot = nullptr) override;
-  void Split(std::shared_ptr<Slot> slot, const HintKeys& hint_keys) override {};
-  void Merge() override {};
->>>>>>> 3ad5f2f9
+  void DoThroughDB(std::shared_ptr<Slot> slot = nullptr) override;
+  void DoUpdateCache(std::shared_ptr<Slot> slot = nullptr) override;
+  void Split(std::shared_ptr<Slot> slot, const HintKeys& hint_keys) override {};
+  void Merge() override {};
   Cmd* Clone() override { return new HIncrbyfloatCmd(*this); }
 
  private:
@@ -220,16 +185,11 @@
     return res;
   }
   void Do(std::shared_ptr<Slot> slot = nullptr) override;
-<<<<<<< HEAD
-  void Split(std::shared_ptr<Slot> slot, const HintKeys& hint_keys) override{};
-  void Merge() override{};
-=======
-  void ReadCache(std::shared_ptr<Slot> slot = nullptr) override;
-  void DoThroughDB(std::shared_ptr<Slot> slot = nullptr) override;
-  void DoUpdateCache(std::shared_ptr<Slot> slot = nullptr) override;
-  void Split(std::shared_ptr<Slot> slot, const HintKeys& hint_keys) override {};
-  void Merge() override {};
->>>>>>> 3ad5f2f9
+  void ReadCache(std::shared_ptr<Slot> slot = nullptr) override;
+  void DoThroughDB(std::shared_ptr<Slot> slot = nullptr) override;
+  void DoUpdateCache(std::shared_ptr<Slot> slot = nullptr) override;
+  void Split(std::shared_ptr<Slot> slot, const HintKeys& hint_keys) override {};
+  void Merge() override {};
   Cmd* Clone() override { return new HKeysCmd(*this); }
 
  private:
@@ -248,16 +208,11 @@
     return res;
   }
   void Do(std::shared_ptr<Slot> slot = nullptr) override;
-<<<<<<< HEAD
-  void Split(std::shared_ptr<Slot> slot, const HintKeys& hint_keys) override{};
-  void Merge() override{};
-=======
-  void ReadCache(std::shared_ptr<Slot> slot = nullptr) override;
-  void DoThroughDB(std::shared_ptr<Slot> slot = nullptr) override;
-  void DoUpdateCache(std::shared_ptr<Slot> slot = nullptr) override;
-  void Split(std::shared_ptr<Slot> slot, const HintKeys& hint_keys) override {};
-  void Merge() override {};
->>>>>>> 3ad5f2f9
+  void ReadCache(std::shared_ptr<Slot> slot = nullptr) override;
+  void DoThroughDB(std::shared_ptr<Slot> slot = nullptr) override;
+  void DoUpdateCache(std::shared_ptr<Slot> slot = nullptr) override;
+  void Split(std::shared_ptr<Slot> slot, const HintKeys& hint_keys) override {};
+  void Merge() override {};
   Cmd* Clone() override { return new HLenCmd(*this); }
 
  private:
@@ -276,16 +231,11 @@
     return res;
   }
   void Do(std::shared_ptr<Slot> slot = nullptr) override;
-<<<<<<< HEAD
-  void Split(std::shared_ptr<Slot> slot, const HintKeys& hint_keys) override{};
-  void Merge() override{};
-=======
-  void ReadCache(std::shared_ptr<Slot> slot = nullptr) override;
-  void DoThroughDB(std::shared_ptr<Slot> slot = nullptr) override;
-  void DoUpdateCache(std::shared_ptr<Slot> slot = nullptr) override;
-  void Split(std::shared_ptr<Slot> slot, const HintKeys& hint_keys) override {};
-  void Merge() override {};
->>>>>>> 3ad5f2f9
+  void ReadCache(std::shared_ptr<Slot> slot = nullptr) override;
+  void DoThroughDB(std::shared_ptr<Slot> slot = nullptr) override;
+  void DoUpdateCache(std::shared_ptr<Slot> slot = nullptr) override;
+  void Split(std::shared_ptr<Slot> slot, const HintKeys& hint_keys) override {};
+  void Merge() override {};
   Cmd* Clone() override { return new HMgetCmd(*this); }
 
  private:
@@ -305,15 +255,10 @@
     return res;
   }
   void Do(std::shared_ptr<Slot> slot = nullptr) override;
-<<<<<<< HEAD
-  void Split(std::shared_ptr<Slot> slot, const HintKeys& hint_keys) override{};
-  void Merge() override{};
-=======
-  void DoThroughDB(std::shared_ptr<Slot> slot = nullptr) override;
-  void DoUpdateCache(std::shared_ptr<Slot> slot = nullptr) override;
-  void Split(std::shared_ptr<Slot> slot, const HintKeys& hint_keys) override {};
-  void Merge() override {};
->>>>>>> 3ad5f2f9
+  void DoThroughDB(std::shared_ptr<Slot> slot = nullptr) override;
+  void DoUpdateCache(std::shared_ptr<Slot> slot = nullptr) override;
+  void Split(std::shared_ptr<Slot> slot, const HintKeys& hint_keys) override {};
+  void Merge() override {};
   Cmd* Clone() override { return new HMsetCmd(*this); }
 
  private:
@@ -333,15 +278,10 @@
     return res;
   }
   void Do(std::shared_ptr<Slot> slot = nullptr) override;
-<<<<<<< HEAD
-  void Split(std::shared_ptr<Slot> slot, const HintKeys& hint_keys) override{};
-  void Merge() override{};
-=======
-  void DoThroughDB(std::shared_ptr<Slot> slot = nullptr) override;
-  void DoUpdateCache(std::shared_ptr<Slot> slot = nullptr) override;
-  void Split(std::shared_ptr<Slot> slot, const HintKeys& hint_keys) override {};
-  void Merge() override {};
->>>>>>> 3ad5f2f9
+  void DoThroughDB(std::shared_ptr<Slot> slot = nullptr) override;
+  void DoUpdateCache(std::shared_ptr<Slot> slot = nullptr) override;
+  void Split(std::shared_ptr<Slot> slot, const HintKeys& hint_keys) override {};
+  void Merge() override {};
   Cmd* Clone() override { return new HSetnxCmd(*this); }
 
  private:
@@ -360,16 +300,11 @@
     return res;
   }
   void Do(std::shared_ptr<Slot> slot = nullptr) override;
-<<<<<<< HEAD
-  void Split(std::shared_ptr<Slot> slot, const HintKeys& hint_keys) override{};
-  void Merge() override{};
-=======
-  void ReadCache(std::shared_ptr<Slot> slot = nullptr) override;
-  void DoThroughDB(std::shared_ptr<Slot> slot = nullptr) override;
-  void DoUpdateCache(std::shared_ptr<Slot> slot = nullptr) override;
-  void Split(std::shared_ptr<Slot> slot, const HintKeys& hint_keys) override {};
-  void Merge() override {};
->>>>>>> 3ad5f2f9
+  void ReadCache(std::shared_ptr<Slot> slot = nullptr) override;
+  void DoThroughDB(std::shared_ptr<Slot> slot = nullptr) override;
+  void DoUpdateCache(std::shared_ptr<Slot> slot = nullptr) override;
+  void Split(std::shared_ptr<Slot> slot, const HintKeys& hint_keys) override {};
+  void Merge() override {};
   Cmd* Clone() override { return new HStrlenCmd(*this); }
 
  private:
@@ -388,16 +323,11 @@
     return res;
   }
   void Do(std::shared_ptr<Slot> slot = nullptr) override;
-<<<<<<< HEAD
-  void Split(std::shared_ptr<Slot> slot, const HintKeys& hint_keys) override{};
-  void Merge() override{};
-=======
-  void ReadCache(std::shared_ptr<Slot> slot = nullptr) override;
-  void DoThroughDB(std::shared_ptr<Slot> slot = nullptr) override;
-  void DoUpdateCache(std::shared_ptr<Slot> slot = nullptr) override;
-  void Split(std::shared_ptr<Slot> slot, const HintKeys& hint_keys) override {};
-  void Merge() override {};
->>>>>>> 3ad5f2f9
+  void ReadCache(std::shared_ptr<Slot> slot = nullptr) override;
+  void DoThroughDB(std::shared_ptr<Slot> slot = nullptr) override;
+  void DoUpdateCache(std::shared_ptr<Slot> slot = nullptr) override;
+  void Split(std::shared_ptr<Slot> slot, const HintKeys& hint_keys) override {};
+  void Merge() override {};
   Cmd* Clone() override { return new HValsCmd(*this); }
 
  private:
