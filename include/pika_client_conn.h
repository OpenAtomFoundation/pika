// Copyright (c) 2015-present, Qihoo, Inc.  All rights reserved.
// This source code is licensed under the BSD-style license found in the
// LICENSE file in the root directory of this source tree. An additional grant
// of patent rights can be found in the PATENTS file in the same directory.

#ifndef PIKA_CLIENT_CONN_H_
#define PIKA_CLIENT_CONN_H_

#include "include/pika_command.h"
#include "net/include/net_define.h"

class PikaClientConn : public net::RedisConn {
 public:
  using WriteCompleteCallback = std::function<void()>;

  struct BgTaskArg {
    std::shared_ptr<Cmd> cmd_ptr;
    std::shared_ptr<PikaClientConn> conn_ptr;
    std::vector<net::RedisCmdArgsType> redis_cmds;
    std::shared_ptr<std::string> resp_ptr;
    LogOffset offset;
    std::string table_name;
    uint32_t partition_id;
  };

  // Auth related
  class AuthStat {
   public:
    void Init();
    bool IsAuthed(const std::shared_ptr<Cmd> cmd_ptr);
    bool ChecknUpdate(const std::string& arg);

   private:
    enum StatType {
      kNoAuthed = 0,
      kAdminAuthed,
      kLimitAuthed,
    };
    StatType stat_;
  };

  PikaClientConn(const net::NetID id, int fd, std::string ip_port, net::Thread* server_thread, net::NetMultiplexer* mpx,
                 const net::HandleType& handle_type, int max_conn_rubf_size);
  virtual ~PikaClientConn() {}

  virtual void ProcessRedisCmds(const std::vector<net::RedisCmdArgsType>& argvs, bool async,
                                std::string* response) override;

  void BatchExecRedisCmd(const std::vector<net::RedisCmdArgsType>& argvs);
  int DealMessage(const net::RedisCmdArgsType& argv, std::string* response) { return 0; }
  static void DoBackgroundTask(void* arg);
  static void DoExecTask(void* arg);

  bool IsPubSub() { return is_pubsub_; }
  void SetIsPubSub(bool is_pubsub) { is_pubsub_ = is_pubsub; }
  void SetCurrentTable(const std::string& table_name) { current_table_ = table_name; }
  void SetWriteCompleteCallback(WriteCompleteCallback cb) { write_completed_cb_ = cb; }

  net::ServerThread* server_thread() { return server_thread_; }

  AuthStat& auth_stat() { return auth_stat_; }

  std::atomic<int> resp_num;
  std::vector<std::shared_ptr<std::string>> resp_array;

 private:
<<<<<<< HEAD
  net::ServerThread* const server_thread_ = nullptr;
  std::string current_table_ = "";
  WriteCompleteCallback write_completed_cb_ = nullptr;
=======
  net::ServerThread* const server_thread_;
  std::string current_table_;
  WriteCompleteCallback write_completed_cb_;
>>>>>>> 90033e13
  bool is_pubsub_ = false;

  std::shared_ptr<Cmd> DoCmd(const PikaCmdArgsType& argv, const std::string& opt,
                             std::shared_ptr<std::string> resp_ptr);

  void ProcessSlowlog(const PikaCmdArgsType& argv, uint64_t start_us, uint64_t do_duration);
  void ProcessMonitor(const PikaCmdArgsType& argv);

  void ExecRedisCmd(const PikaCmdArgsType& argv, std::shared_ptr<std::string> resp_ptr);
  void TryWriteResp();

  AuthStat auth_stat_;
};

struct ClientInfo {
  int fd;
  std::string ip_port;
  int64_t last_interaction;
  std::shared_ptr<PikaClientConn> conn;
};

extern bool AddrCompare(const ClientInfo& lhs, const ClientInfo& rhs);
extern bool IdleCompare(const ClientInfo& lhs, const ClientInfo& rhs);

#endif<|MERGE_RESOLUTION|>--- conflicted
+++ resolved
@@ -64,15 +64,9 @@
   std::vector<std::shared_ptr<std::string>> resp_array;
 
  private:
-<<<<<<< HEAD
-  net::ServerThread* const server_thread_ = nullptr;
-  std::string current_table_ = "";
-  WriteCompleteCallback write_completed_cb_ = nullptr;
-=======
   net::ServerThread* const server_thread_;
   std::string current_table_;
   WriteCompleteCallback write_completed_cb_;
->>>>>>> 90033e13
   bool is_pubsub_ = false;
 
   std::shared_ptr<Cmd> DoCmd(const PikaCmdArgsType& argv, const std::string& opt,
