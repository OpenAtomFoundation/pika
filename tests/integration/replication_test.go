package pika_integration

import (
	"context"
	"fmt"
	"math/rand"
	"strings"
	"sync"
	"time"

	. "github.com/bsm/ginkgo/v2"
	. "github.com/bsm/gomega"
	"github.com/redis/go-redis/v9"
)

type command_func func(*context.Context, *redis.Client, *sync.WaitGroup)

func cleanEnv(ctx context.Context, clientMaster, clientSlave *redis.Client) {
	r := clientSlave.Do(ctx, "slaveof", "no", "one")
	Expect(r.Err()).NotTo(HaveOccurred())
	Expect(r.Val()).To(Equal("OK"))
	r = clientSlave.Do(ctx, "clearreplicationid")
	r = clientMaster.Do(ctx, "clearreplicationid")
	time.Sleep(1 * time.Second)
}

func trySlave(ctx context.Context, clientSlave *redis.Client, ip string, port string) bool {
	Expect(clientSlave.Do(ctx, "slaveof", ip, port).Val()).To(Equal("OK"))
	infoRes := clientSlave.Info(ctx, "replication")
	Expect(infoRes.Err()).NotTo(HaveOccurred())
	Expect(infoRes.Val()).To(ContainSubstring("role:slave"))
	var count = 0
	for {
		infoRes = clientSlave.Info(ctx, "replication")
		Expect(infoRes.Err()).NotTo(HaveOccurred())
		count++
		if strings.Contains(infoRes.Val(), "master_link_status:up") {
			return true
		} else if count > 200 {
			return false
		}
		time.Sleep(100 * time.Millisecond)
	}
}

func randomString(length int) string {
	rand.Seed(time.Now().UnixNano())
	b := make([]byte, length)
	rand.Read(b)
	return fmt.Sprintf("%x", b)[:length]
}

func randomInt(max int) int {
	rand.Seed(time.Now().UnixNano())
	return rand.Intn(max)
}

func rpoplpushThread(ctx *context.Context, clientMaster *redis.Client, wg *sync.WaitGroup) {
	defer wg.Done()
	for i := 0; i < 5; i++ {
		letters1 := randomString(5)
		letters2 := randomString(5)
		letters3 := randomString(5)

		clientMaster.LPush(*ctx, "blist0", letters1)
		clientMaster.RPopLPush(*ctx, "blist0", "blist")
		clientMaster.LPush(*ctx, "blist", letters1, letters2, letters3)

		clientMaster.LPop(*ctx, "blist")
		clientMaster.RPop(*ctx, "blist")
		clientMaster.LPush(*ctx, "blist0", letters3)
		clientMaster.RPopLPush(*ctx, "blist0", "blist")
		clientMaster.RPush(*ctx, "blist", letters3, letters2, letters1)
		clientMaster.LPop(*ctx, "blist")
		clientMaster.LPush(*ctx, "blist0", letters2)
		clientMaster.RPopLPush(*ctx, "blist0", "blist")
		clientMaster.RPop(*ctx, "blist")
	}

}

func randomBitopThread(ctx *context.Context, clientMaster *redis.Client, wg *sync.WaitGroup) {
	defer wg.Done()
	for i := 0; i < 10; i++ {
		offset1 := randomInt(50)
		offset2 := randomInt(50)
		value1 := randomInt(1)
		value2 := randomInt(1)

		clientMaster.SetBit(*ctx, "bitkey1", int64(offset1), value1)
		clientMaster.SetBit(*ctx, "bitkey2", int64(offset1), value1)
		clientMaster.BitOpAnd(*ctx, "bitkey_out", "bitkey1", "bitkey2")
		clientMaster.SetBit(*ctx, "bitkey1", int64(offset1+offset2), value2)
		clientMaster.SetBit(*ctx, "bitkey2", int64(offset2), value2)
		clientMaster.BitOpOr(*ctx, "bitkey_out2", "bitkey1", "bitkey2")
	}

}

func randomSmoveThread(ctx *context.Context, clientMaster *redis.Client, wg *sync.WaitGroup) {
	defer wg.Done()
	member := randomString(5)
	clientMaster.SAdd(*ctx, "sourceSet", member)
	clientMaster.SAdd(*ctx, "sourceSet", member)
	clientMaster.SAdd(*ctx, "sourceSet", member)
	clientMaster.SRem(*ctx, "destSet", member)
	clientMaster.SRem(*ctx, "destSet", member)
	clientMaster.SMove(*ctx, "sourceSet", "destSet", member)
}

func randomSdiffstoreThread(ctx *context.Context, clientMaster *redis.Client, wg *sync.WaitGroup) {
	defer wg.Done()
	for i := 0; i < 5; i++ {
		clientMaster.SAdd(*ctx, "set1", randomString(5))
		clientMaster.SAdd(*ctx, "set2", randomString(5))
		clientMaster.SAdd(*ctx, "set1", randomString(5))
		clientMaster.SAdd(*ctx, "set2", randomString(5))
		clientMaster.SAdd(*ctx, "set1", randomString(5))
		clientMaster.SAdd(*ctx, "set2", randomString(5))
		clientMaster.SAdd(*ctx, "set1", randomString(5))
		clientMaster.SAdd(*ctx, "set2", randomString(5))
		clientMaster.SAdd(*ctx, "set1", randomString(5))
		clientMaster.SAdd(*ctx, "set2", randomString(5))
		clientMaster.SAdd(*ctx, "set1", randomString(5))
		clientMaster.SAdd(*ctx, "set2", randomString(5))
		clientMaster.SAdd(*ctx, "dest_set", randomString(5))
		clientMaster.SDiffStore(*ctx, "dest_set", "set1", "set2")
	}
}

func randomSinterstoreThread(ctx *context.Context, clientMaster *redis.Client, wg *sync.WaitGroup) {
	defer wg.Done()
	for i := 0; i < 5; i++ {
		member := randomString(5)
		member2 := randomString(5)
		member3 := randomString(5)
		member4 := randomString(5)
		member5 := randomString(5)
		member6 := randomString(5)
		clientMaster.SAdd(*ctx, "set1", member)
		clientMaster.SAdd(*ctx, "set2", member)
		clientMaster.SAdd(*ctx, "set1", member2)
		clientMaster.SAdd(*ctx, "set2", member2)
		clientMaster.SAdd(*ctx, "set1", member3)
		clientMaster.SAdd(*ctx, "set2", member3)
		clientMaster.SAdd(*ctx, "set1", member4)
		clientMaster.SAdd(*ctx, "set2", member4)
		clientMaster.SAdd(*ctx, "set1", member5)
		clientMaster.SAdd(*ctx, "set2", member5)
		clientMaster.SAdd(*ctx, "set1", member6)
		clientMaster.SAdd(*ctx, "set2", member6)
		clientMaster.SInterStore(*ctx, "dest_set", "set1", "set2")
	}
}

func test_del_replication(ctx *context.Context, clientMaster, clientSlave *redis.Client) {
	clientMaster.Del(*ctx, "blist0", "blist1", "blist2", "blist3")
	clientMaster.Del(*ctx, "blist100", "blist101", "blist102", "blist103")
	clientMaster.Del(*ctx, "blist0", "blist1", "blist2", "blist3")
	clientMaster.RPush(*ctx, "blist3", "v2")
	clientMaster.RPush(*ctx, "blist2", "v2")
	clientMaster.RPop(*ctx, "blist2")
	clientMaster.LPop(*ctx, "blist3")

	clientMaster.LPush(*ctx, "blist2", "v2")
	clientMaster.LPop(*ctx, "blist2")
	clientMaster.RPush(*ctx, "blist3", "v2")
	clientMaster.RPop(*ctx, "blist3")

	clientMaster.LPush(*ctx, "blist2", "v2")
	clientMaster.LPop(*ctx, "blist2")
	clientMaster.RPush(*ctx, "blist3", "v2")
	clientMaster.LPush(*ctx, "blist2", "v2")

	clientMaster.RPop(*ctx, "blist3")
	clientMaster.LPop(*ctx, "blist2")
	clientMaster.LPush(*ctx, "blist2", "v2")
	clientMaster.RPush(*ctx, "blist3", "v2")

	clientMaster.RPop(*ctx, "blist3")
	clientMaster.LPop(*ctx, "blist2")
	clientMaster.RPush(*ctx, "blist3", "v2")
	clientMaster.LPush(*ctx, "blist2", "v2")

	clientMaster.RPop(*ctx, "blist3")
	clientMaster.RPush(*ctx, "blist3", "v2")
	clientMaster.LPush(*ctx, "blist2", "v2")
	clientMaster.RPush(*ctx, "blist3", "v2")

	clientMaster.RPush(*ctx, "blist3", "v2")
	clientMaster.LPush(*ctx, "blist2", "v2")
	clientMaster.RPush(*ctx, "blist3", "v2")
	clientMaster.LPush(*ctx, "blist2", "v2")

	clientMaster.LPush(*ctx, "blist2", "v2")
	clientMaster.RPush(*ctx, "blist3", "v2")
	clientMaster.Del(*ctx, "blist1", "large", "blist2")

	clientMaster.RPush(*ctx, "blist1", "a", "latge", "c")
	clientMaster.RPush(*ctx, "blist2", "d", "latge", "f")

	clientMaster.LPop(*ctx, "blist1")
	clientMaster.RPop(*ctx, "blist1")
	clientMaster.LPop(*ctx, "blist2")
	clientMaster.RPop(*ctx, "blist2")

	clientMaster.Del(*ctx, "blist3")
	clientMaster.LPop(*ctx, "blist2")
	clientMaster.RPop(*ctx, "blist1")
	time.Sleep(15 * time.Second)

	for i := int64(0); i < clientMaster.LLen(*ctx, "blist1").Val(); i++ {
		Expect(clientMaster.LIndex(*ctx, "blist", i)).To(Equal(clientSlave.LIndex(*ctx, "blist", i)))
	}
	for i := int64(0); i < clientMaster.LLen(*ctx, "blist2").Val(); i++ {
		Expect(clientMaster.LIndex(*ctx, "blist2", i)).To(Equal(clientSlave.LIndex(*ctx, "blist2", i)))
	}
	for i := int64(0); i < clientMaster.LLen(*ctx, "blist3").Val(); i++ {
		Expect(clientMaster.LIndex(*ctx, "blist3", i)).To(Equal(clientSlave.LIndex(*ctx, "blist3", i)))
	}

}

func randomZunionstoreThread(ctx *context.Context, clientMaster *redis.Client, wg *sync.WaitGroup) {
	defer wg.Done()
	for i := 0; i < 5; i++ {
		clientMaster.Do(*ctx, "zadd", "zset1", randomInt(10), randomString(5))
		clientMaster.Do(*ctx, "zadd", "zset2", randomInt(10), randomString(5))
		clientMaster.Do(*ctx, "zadd", "zset2", randomInt(10), randomString(5))
		clientMaster.Do(*ctx, "zadd", "zset1", randomInt(10), randomString(5))
		clientMaster.Do(*ctx, "zadd", "zset2", randomInt(10), randomString(5))
		clientMaster.Do(*ctx, "zadd", "zset1", randomInt(10), randomString(5))
		clientMaster.Do(*ctx, "zadd", "zset2", randomInt(10), randomString(5))
		clientMaster.Do(*ctx, "zadd", "zset2", randomInt(10), randomString(5))
		clientMaster.Do(*ctx, "zadd", "zset1", randomInt(10), randomString(5))
		clientMaster.Do(*ctx, "zadd", "zset1", randomInt(10), randomString(5))
		clientMaster.Do(*ctx, "zadd", "zset2", randomInt(10), randomString(5))
		clientMaster.Do(*ctx, "zadd", "zset1", randomInt(10), randomString(5))
		clientMaster.ZUnionStore(*ctx, "zset_out", &redis.ZStore{Keys: []string{"zset1", "zset2"}, Weights: []float64{1, 1}})
		clientMaster.Do(*ctx, "zadd", "zset_out", randomInt(10), randomString(5))
	}
}

func randomZinterstoreThread(ctx *context.Context, clientMaster *redis.Client, wg *sync.WaitGroup) {
	defer wg.Done()
	for i := 0; i < 5; i++ {
		member := randomString(5)
		member2 := randomString(5)
		member3 := randomString(5)
		member4 := randomString(5)
		clientMaster.Do(*ctx, "zadd", "zset1", randomInt(5), member)
		clientMaster.Do(*ctx, "zadd", "zset2", randomInt(5), member)
		clientMaster.Do(*ctx, "zadd", "zset2", randomInt(5), member2)
		clientMaster.Do(*ctx, "zadd", "zset1", randomInt(5), member2)
		clientMaster.Do(*ctx, "zadd", "zset2", randomInt(5), member3)
		clientMaster.Do(*ctx, "zadd", "zset1", randomInt(5), member3)
		clientMaster.Do(*ctx, "zadd", "zset2", randomInt(5), member4)
		clientMaster.Do(*ctx, "zadd", "zset2", randomInt(5), member4)
		clientMaster.ZInterStore(*ctx, "zset_out", &redis.ZStore{Keys: []string{"zset1", "zset2"}, Weights: []float64{1, 1}})
	}
}

func randomSunionstroeThread(ctx *context.Context, clientMaster *redis.Client, wg *sync.WaitGroup) {
	defer wg.Done()
	for i := 0; i < 5; i++ {
		clientMaster.SAdd(*ctx, "set1", randomString(5))
		clientMaster.SAdd(*ctx, "set2", randomString(5))
		clientMaster.SAdd(*ctx, "set1", randomString(5))
		clientMaster.SAdd(*ctx, "set1", randomString(5))
		clientMaster.SAdd(*ctx, "set2", randomString(5))
		clientMaster.SAdd(*ctx, "set1", randomString(5))
		clientMaster.SAdd(*ctx, "set1", randomString(5))
		clientMaster.SAdd(*ctx, "set2", randomString(5))
		clientMaster.SAdd(*ctx, "set2", randomString(5))
		clientMaster.SAdd(*ctx, "set2", randomString(5))
		clientMaster.SAdd(*ctx, "set1", randomString(5))
		clientMaster.SAdd(*ctx, "set2", randomString(5))
		clientMaster.SAdd(*ctx, "set1", randomString(5))
		clientMaster.SAdd(*ctx, "set2", randomString(5))
		clientMaster.SUnionStore(*ctx, "set_out", "set1", "set2")
	}
}

func randomXaddThread(ctx *context.Context, clientMaster *redis.Client, wg *sync.WaitGroup) {
	defer wg.Done()
	for i := 0; i < 5; i++ {
		message := map[string]interface{}{
			"field1": randomString(5),
			"field2": randomString(5),
		}
		clientMaster.XAdd(*ctx, &redis.XAddArgs{
			Stream: "mystream",
			Values: message,
		})
	}
}


func execute(ctx *context.Context, clientMaster *redis.Client, num_thread int, f command_func) {
	var wg sync.WaitGroup
	wg.Add(num_thread)
	for i := 1; i <= num_thread; i++ {
		go f(ctx, clientMaster, &wg)
	}
	wg.Wait()
	time.Sleep(10 * time.Second)
}

//func randomPfmergeThread(ctx *context.Context, clientMaster *redis.Client) {
//	clientMaster.PFAdd(*ctx, "hll1", randomString(5))
//	clientMaster.PFAdd(*ctx, "hll2", randomString(5))
//	clientMaster.PFAdd(*ctx, "hll2", randomString(5))
//	clientMaster.PFAdd(*ctx, "hll1", randomString(5))
//	clientMaster.PFAdd(*ctx, "hll2", randomString(5))
//	clientMaster.PFAdd(*ctx, "hll1", randomString(5))
//	clientMaster.PFAdd(*ctx, "hll2", randomString(5))
//	clientMaster.PFAdd(*ctx, "hll1", randomString(5))
//	clientMaster.PFAdd(*ctx, "hll_out", randomString(5))
//	clientMaster.PFMerge(*ctx, "hll_out", "hll1", "hll2")
//	clientMaster.PFAdd(*ctx, "hll_out", randomString(5))
//}

func issueBLPopCheck(ctx *context.Context, client *redis.Client, list string, random_str string) {
	defer GinkgoRecover()
	bLPop := client.BLPop(*ctx, 0, "list0", "list1")
	Expect(bLPop.Err()).NotTo(HaveOccurred())
	Expect(bLPop.Val()).To(Equal([]string{list, random_str}))
}

func issueBRpopCheck(ctx *context.Context, client *redis.Client, list string, random_str string) {
	defer GinkgoRecover()
	bRPop := client.BRPop(*ctx, 0, "list0", "list1")
	Expect(bRPop.Err()).NotTo(HaveOccurred())
	Expect(bRPop.Val()).To(Equal([]string{list, random_str}))
}

func issuePushPopFrequency(ctx *context.Context, clientMaster *redis.Client, wg *sync.WaitGroup) {
	defer wg.Done()
	letters1 := randomString(5)
	letters2 := randomString(5)
	letters3 := randomString(5)
	letters4 := randomString(5)
	letters5 := randomString(5)
	letters6 := randomString(5)
	letters7 := randomString(5)
	letters8 := randomString(5)
	letters9 := randomString(5)

	clientMaster.LPush(*ctx, "blist0", letters1, letters2, letters3, letters4, letters5)
	clientMaster.BLPop(*ctx, 1 * time.Second, "blist0")
	clientMaster.BLPop(*ctx, 1 * time.Second, "blist0")
	clientMaster.BLPop(*ctx, 1 * time.Second, "blist0")

	clientMaster.RPush(*ctx, "blist0", letters9, letters8, letters7, letters6, letters5)
	clientMaster.BRPop(*ctx, 1 * time.Second, "blist0")
	clientMaster.BRPop(*ctx, 1 * time.Second, "blist0")
	clientMaster.BRPop(*ctx, 1 * time.Second, "blist0")

	clientMaster.RPush(*ctx, "blist0", letters7, letters8, letters9, letters1, letters2)
	clientMaster.BLPop(*ctx, 1 * time.Second, "blist0")
	clientMaster.BLPop(*ctx, 1 * time.Second, "blist0")
	clientMaster.BLPop(*ctx, 1 * time.Second, "blist0")
}

var _ = Describe("shuould replication ", func() {
	Describe("all replication test", func() {
		ctx := context.TODO()
		var clientSlave *redis.Client
		var clientMaster *redis.Client

		BeforeEach(func() {
			clientMaster = redis.NewClient(pikaOptions1())
			clientSlave = redis.NewClient(pikaOptions2())
			cleanEnv(ctx, clientMaster, clientSlave)
			Expect(clientSlave.FlushDB(ctx).Err()).NotTo(HaveOccurred())
			Expect(clientMaster.FlushDB(ctx).Err()).NotTo(HaveOccurred())
			time.Sleep(1 * time.Second)
		})
		AfterEach(func() {
			cleanEnv(ctx, clientMaster, clientSlave)
			Expect(clientSlave.FlushDB(ctx).Err()).NotTo(HaveOccurred())
			Expect(clientMaster.FlushDB(ctx).Err()).NotTo(HaveOccurred())
			time.Sleep(1 * time.Second)
			Expect(clientSlave.Close()).NotTo(HaveOccurred())
			Expect(clientMaster.Close()).NotTo(HaveOccurred())
		})

		It("Let The slave become a replica of The master ", func() {
			infoRes := clientSlave.Info(ctx, "replication")
			Expect(infoRes.Err()).NotTo(HaveOccurred())
			Expect(infoRes.Val()).To(ContainSubstring("role:master"))
			infoRes = clientMaster.Info(ctx, "replication")
			Expect(infoRes.Err()).NotTo(HaveOccurred())
			Expect(infoRes.Val()).To(ContainSubstring("role:master"))
			Expect(clientSlave.Do(ctx, "slaveof", "127.0.0.1", "9231").Err()).To(MatchError("ERR The master ip:port and the slave ip:port are the same"))

			var count = 0
			for {
				res := trySlave(ctx, clientSlave, "127.0.0.1", "9221")
				if res {
					break
				} else if count > 4 {
					break
				} else {
					cleanEnv(ctx, clientMaster, clientSlave)
					count++
				}
			}

			infoRes = clientSlave.Info(ctx, "replication")
			Expect(infoRes.Err()).NotTo(HaveOccurred())
			Expect(infoRes.Val()).To(ContainSubstring("master_link_status:up"))

			infoRes = clientMaster.Info(ctx, "replication")
			Expect(infoRes.Err()).NotTo(HaveOccurred())
			Expect(infoRes.Val()).To(ContainSubstring("connected_slaves:1"))

			slaveWrite := clientSlave.Set(ctx, "foo", "bar", 0)
			Expect(slaveWrite.Err()).To(MatchError("ERR Server in read-only"))

			clientMaster.Del(ctx, "blist0", "blist1", "blist")
			execute(&ctx, clientMaster, 4, rpoplpushThread)
			for i := int64(0); i < clientMaster.LLen(ctx, "blist").Val(); i++ {
				Expect(clientMaster.LIndex(ctx, "blist", i)).To(Equal(clientSlave.LIndex(ctx, "blist", i)))
			}

			Expect(clientMaster.Del(ctx, "bitkey1", "bitkey2", "bitkey_out1", "bitkey_out2").Err()).NotTo(HaveOccurred())
			execute(&ctx, clientMaster, 4, randomBitopThread)
			master_key_out_count1 := clientMaster.Do(ctx, "bitcount", "bitkey_out1", 0, -1)
			slave_key_out_count1 := clientSlave.Do(ctx, "bitcount", "bitkey_out1", 0, -1)
			Expect(master_key_out_count1.Val()).To(Equal(slave_key_out_count1.Val()))

			master_key_out_count2 := clientMaster.Do(ctx, "bitcount", "bitkey_out2", 0, -1)
			slave_key_out_count2 := clientSlave.Do(ctx, "bitcount", "bitkey_out2", 0, -1)
			Expect(master_key_out_count2.Val()).To(Equal(slave_key_out_count2.Val()))

			clientMaster.Del(ctx, "source_set", "dest_set")
			execute(&ctx, clientMaster, 4, randomSmoveThread)
			master_source_set := clientMaster.SMembers(ctx, "sourceSet")
			Expect(master_source_set.Err()).NotTo(HaveOccurred())
			slave_source_set := clientSlave.SMembers(ctx, "sourceSet")
			Expect(slave_source_set.Err()).NotTo(HaveOccurred())
			Expect(master_source_set.Val()).To(Equal(slave_source_set.Val()))

			master_dest_set := clientMaster.SMembers(ctx, "destSet")
			Expect(master_dest_set.Err()).NotTo(HaveOccurred())
			slave_dest_set := clientSlave.SMembers(ctx, "destSet")
			Expect(slave_dest_set.Err()).NotTo(HaveOccurred())
			Expect(master_dest_set.Val()).To(Equal(slave_dest_set.Val()))

			test_del_replication(&ctx, clientMaster, clientSlave)

			clientMaster.Del(ctx, "set1", "set2", "dest_set")
			execute(&ctx, clientMaster, 4, randomSdiffstoreThread)
			master_set1 := clientMaster.SMembers(ctx, "set1")
			Expect(master_set1.Err()).NotTo(HaveOccurred())
			slave_set1 := clientSlave.SMembers(ctx, "set1")
			Expect(slave_set1.Err()).NotTo(HaveOccurred())
			Expect(master_set1.Val()).To(Equal(slave_set1.Val()))

			master_set2 := clientMaster.SMembers(ctx, "set2")
			Expect(master_set2.Err()).NotTo(HaveOccurred())
			slave_set2 := clientSlave.SMembers(ctx, "set2")
			Expect(slave_set2.Err()).NotTo(HaveOccurred())
			Expect(master_set2.Val()).To(Equal(slave_set2.Val()))

			master_dest_store_set := clientMaster.SMembers(ctx, "dest_set")
			Expect(master_dest_store_set.Err()).NotTo(HaveOccurred())
			slave_dest_store_set := clientSlave.SMembers(ctx, "dest_set")
			Expect(slave_dest_store_set.Err()).NotTo(HaveOccurred())
			Expect(master_dest_store_set.Val()).To(Equal(slave_dest_store_set.Val()))

			clientMaster.Del(ctx, "set1", "set2", "dest_set")
			execute(&ctx, clientMaster, 4, randomSinterstoreThread)
			master_dest_interstore_set := clientMaster.SMembers(ctx, "dest_set")
			Expect(master_dest_interstore_set.Err()).NotTo(HaveOccurred())
			slave_dest_interstore_set := clientSlave.SMembers(ctx, "dest_set")
			Expect(slave_dest_interstore_set.Err()).NotTo(HaveOccurred())
			Expect(master_dest_interstore_set.Val()).To(Equal(slave_dest_interstore_set.Val()))

			//clientMaster.FlushAll(ctx)
			//time.Sleep(3 * time.Second)
			//go randomPfmergeThread(&ctx, clientMaster)
			//go randomPfmergeThread(&ctx, clientMaster)
			//go randomPfmergeThread(&ctx, clientMaster)
			//go randomPfmergeThread(&ctx, clientMaster)
			//time.Sleep(10 * time.Second)
			//master_hll_out := clientMaster.PFCount(ctx, "hll_out")
			//Expect(master_hll_out.Err()).NotTo(HaveOccurred())
			//slave_hll_out := clientSlave.PFCount(ctx, "hll_out")
			//Expect(slave_hll_out.Err()).NotTo(HaveOccurred())
			//Expect(master_hll_out.Val()).To(Equal(slave_hll_out.Val()))

			clientMaster.Del(ctx, "zset1", "zset2", "zset_out")
			execute(&ctx, clientMaster, 4, randomZunionstoreThread)
			master_zset_out := clientMaster.ZRange(ctx, "zset_out", 0, -1)
			Expect(master_zset_out.Err()).NotTo(HaveOccurred())
			slave_zset_out := clientSlave.ZRange(ctx, "zset_out", 0, -1)
			Expect(slave_zset_out.Err()).NotTo(HaveOccurred())
			Expect(master_zset_out.Val()).To(Equal(slave_zset_out.Val()))

			clientMaster.Del(ctx, "zset1", "zset2", "zset_out")
			execute(&ctx, clientMaster, 4, randomZinterstoreThread)
			master_dest_interstore_set = clientMaster.SMembers(ctx, "dest_set")
			Expect(master_dest_interstore_set.Err()).NotTo(HaveOccurred())
			slave_dest_interstore_set = clientSlave.SMembers(ctx, "dest_set")
			Expect(slave_dest_interstore_set.Err()).NotTo(HaveOccurred())
			Expect(master_dest_interstore_set.Val()).To(Equal(slave_dest_interstore_set.Val()))

			clientMaster.Del(ctx, "set1", "set2", "set_out")
			execute(&ctx, clientMaster, 4, randomSunionstroeThread)
			master_unionstore_set := clientMaster.SMembers(ctx, "set_out")
			Expect(master_unionstore_set.Err()).NotTo(HaveOccurred())
			slave_unionstore_set := clientSlave.SMembers(ctx, "set_out")
			Expect(slave_unionstore_set.Err()).NotTo(HaveOccurred())
			Expect(master_unionstore_set.Val()).To(Equal(slave_unionstore_set.Val()))
<<<<<<< HEAD
			
			// Stream replication test
			clientMaster.Del(ctx, "mystream")
			execute(&ctx, clientMaster, 4, randomXaddThread)
			masterStreamMessages := clientMaster.XRange(ctx, "mystream", "-", "+")
			slaveStreamMessages := clientSlave.XRange(ctx, "mystream", "-", "+")
			Expect(masterStreamMessages.Err()).NotTo(HaveOccurred())
			Expect(slaveStreamMessages.Err()).NotTo(HaveOccurred())
			Expect(masterStreamMessages.Val()).To(Equal(slaveStreamMessages.Val()))

=======

			// Blocked master-slave replication test
			lists := []string{"list0", "list1"}
			err := clientMaster.Del(ctx, lists...)
			Expect(err.Err()).NotTo(HaveOccurred())

			for i := 1; i <= 10; i++ {
				random_str1 := randomString(5)
				random_str2 := randomString(5)
				random_str3 := randomString(5)
				random_str4 := randomString(5)
				random_str5 := randomString(5)

				go issueBLPopCheck(&ctx, clientMaster, "list1", random_str1)
				time.Sleep(1 * time.Second)
				go issueBRpopCheck(&ctx, clientMaster, "list0", random_str2)
				time.Sleep(1 * time.Second)
				go issueBLPopCheck(&ctx, clientMaster, "list1", random_str3)
				time.Sleep(1 * time.Second)
				go issueBRpopCheck(&ctx, clientMaster, "list0", random_str4)
				time.Sleep(1 * time.Second)
				go issueBLPopCheck(&ctx, clientMaster, "list1", random_str5)
				time.Sleep(1 * time.Second)

				clientMaster.LPush(ctx, "list1", random_str1)
				time.Sleep(1 * time.Second)
				clientMaster.RPush(ctx, "list0", random_str2)
				time.Sleep(1 * time.Second)
				clientMaster.LPush(ctx, "list1", random_str3)
				time.Sleep(1 * time.Second)
				clientMaster.RPush(ctx, "list0", random_str4)
				time.Sleep(1 * time.Second)
				clientMaster.LPush(ctx, "list1", random_str5)

				for i := int64(0); i < clientMaster.LLen(ctx, "list0").Val(); i++ {
					Expect(clientMaster.LIndex(ctx, "list0", i)).To(Equal(clientSlave.LIndex(ctx, "list0", i)))
				}
				for i := int64(0); i < clientMaster.LLen(ctx, "list1").Val(); i++ {
					Expect(clientMaster.LIndex(ctx, "list1", i)).To(Equal(clientSlave.LIndex(ctx, "list1", i)))
				}
			}

			// High frequency pop/push during unblocking process
			lists = []string{"blist0", "blist1"}
			err = clientMaster.Del(ctx, lists...)
			Expect(err.Err()).NotTo(HaveOccurred())

			for i := 1; i <= 5; i++ {
				go func() {
					clientMaster.BLPop(ctx, 0, lists...)
				}()
				go func() {
					clientMaster.BRPop(ctx, 0, lists...)
				}()
			}
			execute(&ctx, clientMaster, 5, issuePushPopFrequency)

			for i := int64(0); i < clientMaster.LLen(ctx, "blist0").Val(); i++ {
				Expect(clientMaster.LIndex(ctx, "blist0", i)).To(Equal(clientSlave.LIndex(ctx, "blist0", i)))
			}
>>>>>>> 0b6bd8df
		})

	})

})<|MERGE_RESOLUTION|>--- conflicted
+++ resolved
@@ -514,7 +514,6 @@
 			slave_unionstore_set := clientSlave.SMembers(ctx, "set_out")
 			Expect(slave_unionstore_set.Err()).NotTo(HaveOccurred())
 			Expect(master_unionstore_set.Val()).To(Equal(slave_unionstore_set.Val()))
-<<<<<<< HEAD
 			
 			// Stream replication test
 			clientMaster.Del(ctx, "mystream")
@@ -525,8 +524,6 @@
 			Expect(slaveStreamMessages.Err()).NotTo(HaveOccurred())
 			Expect(masterStreamMessages.Val()).To(Equal(slaveStreamMessages.Val()))
 
-=======
-
 			// Blocked master-slave replication test
 			lists := []string{"list0", "list1"}
 			err := clientMaster.Del(ctx, lists...)
@@ -586,7 +583,6 @@
 			for i := int64(0); i < clientMaster.LLen(ctx, "blist0").Val(); i++ {
 				Expect(clientMaster.LIndex(ctx, "blist0", i)).To(Equal(clientSlave.LIndex(ctx, "blist0", i)))
 			}
->>>>>>> 0b6bd8df
 		})
 
 	})
