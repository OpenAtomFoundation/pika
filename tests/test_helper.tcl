--- conflicted
+++ resolved
@@ -48,13 +48,8 @@
     # unit/bitops
     # unit/memefficiency
     # unit/hyperloglog
-<<<<<<< HEAD
-    unit/command
-=======
-    unit/type
     unit/command
     unit/type
->>>>>>> 41965db2
 }
 
 # because the comment not works in tcl list, use regsub to ignore the item starting with '#'
